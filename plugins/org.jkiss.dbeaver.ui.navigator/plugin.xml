--- conflicted
+++ resolved
@@ -110,11 +110,7 @@
             class="org.jkiss.dbeaver.ui.actions.GlobalPropertyTester"
             id="org.jkiss.dbeaver.ui.actions.GlobalPropertyTester"
             namespace="org.jkiss.dbeaver.core.global"
-<<<<<<< HEAD
-            properties="standalone,hasPermission,canCreateConnection,canCreateProject,hasActiveProject,hasMultipleProjects,canEditResource,currentProjectResourceEditable,currentProjectResourceViewable"
-=======
-            properties="standalone,distributed,bundleInstalled,hasPermission,canCreateConnection,canCreateProject,hasActiveProject,hasMultipleProjects"
->>>>>>> 7c4f081f
+            properties="standalone,distributed,bundleInstalled,hasPermission,canCreateConnection,canCreateProject,hasActiveProject,hasMultipleProjects,canEditResource,currentProjectResourceEditable,currentProjectResourceViewable"
             type="java.lang.Object"/>
         <propertyTester
             class="org.jkiss.dbeaver.ui.actions.ObjectPropertyTester"
