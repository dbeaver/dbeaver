/*
 * DBeaver - Universal Database Manager
 * Copyright (C) 2010-2023 DBeaver Corp and others
 *
 * Licensed under the Apache License, Version 2.0 (the "License");
 * you may not use this file except in compliance with the License.
 * You may obtain a copy of the License at
 *
 *     http://www.apache.org/licenses/LICENSE-2.0
 *
 * Unless required by applicable law or agreed to in writing, software
 * distributed under the License is distributed on an "AS IS" BASIS,
 * WITHOUT WARRANTIES OR CONDITIONS OF ANY KIND, either express or implied.
 * See the License for the specific language governing permissions and
 * limitations under the License.
 */
package org.jkiss.dbeaver.ui.navigator;

import org.eclipse.core.commands.ExecutionEvent;
import org.eclipse.core.resources.IFile;
import org.eclipse.core.resources.IFolder;
import org.eclipse.core.resources.IResource;
import org.eclipse.core.runtime.IAdaptable;
import org.eclipse.core.runtime.IStatus;
import org.eclipse.core.runtime.Status;
import org.eclipse.jface.action.*;
import org.eclipse.jface.viewers.*;
import org.eclipse.swt.dnd.*;
import org.eclipse.swt.events.MenuEvent;
import org.eclipse.swt.events.MenuListener;
import org.eclipse.swt.widgets.*;
import org.eclipse.ui.*;
import org.eclipse.ui.dialogs.PreferencesUtil;
import org.eclipse.ui.handlers.HandlerUtil;
import org.eclipse.ui.menus.UIElement;
import org.eclipse.ui.part.IPageSite;
import org.eclipse.ui.services.IServiceLocator;
import org.jkiss.code.NotNull;
import org.jkiss.code.Nullable;
import org.jkiss.dbeaver.DBException;
import org.jkiss.dbeaver.Log;
import org.jkiss.dbeaver.ModelPreferences;
import org.jkiss.dbeaver.model.*;
import org.jkiss.dbeaver.model.app.DBPProject;
import org.jkiss.dbeaver.model.exec.DBCException;
import org.jkiss.dbeaver.model.exec.DBCExecutionContext;
import org.jkiss.dbeaver.model.exec.DBCExecutionContextDefaults;
import org.jkiss.dbeaver.model.navigator.*;
import org.jkiss.dbeaver.model.navigator.meta.DBXTreeNodeHandler;
import org.jkiss.dbeaver.model.rm.RMConstants;
import org.jkiss.dbeaver.model.runtime.AbstractJob;
import org.jkiss.dbeaver.model.runtime.DBRProgressMonitor;
import org.jkiss.dbeaver.model.runtime.VoidProgressMonitor;
import org.jkiss.dbeaver.model.struct.DBSObject;
import org.jkiss.dbeaver.model.struct.DBSObjectFilter;
import org.jkiss.dbeaver.model.struct.DBSStructContainer;
import org.jkiss.dbeaver.model.struct.rdb.DBSCatalog;
import org.jkiss.dbeaver.model.struct.rdb.DBSSchema;
import org.jkiss.dbeaver.runtime.DBWorkbench;
import org.jkiss.dbeaver.runtime.ui.UIServiceSQL;
import org.jkiss.dbeaver.ui.ActionUtils;
import org.jkiss.dbeaver.ui.IActionConstants;
import org.jkiss.dbeaver.ui.IDataSourceContainerUpdate;
import org.jkiss.dbeaver.ui.UIUtils;
import org.jkiss.dbeaver.ui.controls.ViewerColumnController;
import org.jkiss.dbeaver.ui.dnd.DatabaseObjectTransfer;
import org.jkiss.dbeaver.ui.dnd.TreeNodeTransfer;
import org.jkiss.dbeaver.ui.editors.DatabaseEditorContext;
import org.jkiss.dbeaver.ui.editors.DatabaseEditorContextBase;
import org.jkiss.dbeaver.ui.editors.EditorUtils;
import org.jkiss.dbeaver.ui.editors.MultiPageDatabaseEditor;
import org.jkiss.dbeaver.ui.navigator.actions.NavigatorHandlerObjectOpen;
import org.jkiss.dbeaver.ui.navigator.actions.NavigatorHandlerRefresh;
import org.jkiss.dbeaver.ui.navigator.database.DatabaseNavigatorContent;
import org.jkiss.dbeaver.ui.navigator.database.DatabaseNavigatorView;
import org.jkiss.dbeaver.ui.navigator.database.NavigatorViewBase;
import org.jkiss.dbeaver.ui.navigator.project.ProjectNavigatorView;
import org.jkiss.dbeaver.utils.ContentUtils;
import org.jkiss.dbeaver.utils.GeneralUtils;
import org.jkiss.dbeaver.utils.RuntimeUtils;
import org.jkiss.utils.ArrayUtils;
import org.jkiss.utils.CommonUtils;

import java.io.File;
import java.io.IOException;
import java.io.InputStream;
import java.io.OutputStream;
import java.lang.reflect.InvocationTargetException;
import java.nio.file.Files;
import java.nio.file.Path;
import java.util.List;
import java.util.*;

/**
 * Navigator utils
 */
public class NavigatorUtils {

    private static final Log log = Log.getLog(NavigatorUtils.class);

    public static DBNNode getSelectedNode(ISelectionProvider selectionProvider)
    {
        if (selectionProvider == null) {
            return null;
        }
        return getSelectedNode(selectionProvider.getSelection());
    }

    public static DBNNode getSelectedNode(ISelection selection)
    {
        if (selection.isEmpty()) {
            return null;
        }
        if (selection instanceof IStructuredSelection) {
            Object selectedObject = ((IStructuredSelection)selection).getFirstElement();
            if (selectedObject instanceof DBNNode) {
                return (DBNNode) selectedObject;
            } else if (selectedObject != null) {
                return RuntimeUtils.getObjectAdapter(selectedObject, DBNNode.class);
            }
        }
        return null;
    }

    @NotNull
    public static List<DBNNode> getSelectedNodes(@NotNull ISelection selection) {
        if (selection.isEmpty()) {
            return Collections.emptyList();
        }
        final List<DBNNode> nodes = new ArrayList<>();
        if (selection instanceof IStructuredSelection) {
            for (Object selectedObject : (IStructuredSelection) selection) {
                if (selectedObject instanceof DBNNode) {
                    nodes.add((DBNNode) selectedObject);
                } else {
                    DBNNode node = RuntimeUtils.getObjectAdapter(selectedObject, DBNNode.class);
                    if (node != null) {
                        nodes.add(node);
                    }
                }
            }
        }
        return Collections.unmodifiableList(nodes);
    }

    /**
     * Find selected node for specified UI element
     * @param element ui element
     * @return ndoe or null
     */
    public static DBNNode getSelectedNode(UIElement element)
    {
        ISelectionProvider selectionProvider = UIUtils.getSelectionProvider(element.getServiceLocator());
        if (selectionProvider != null) {
            return NavigatorUtils.getSelectedNode(selectionProvider);
        } else {
            return null;
        }
    }

    public static DBSObject getSelectedObject(ISelection selection)
    {
        if (selection.isEmpty() || !(selection instanceof IStructuredSelection)) {
            return null;
        }
        return DBUtils.getFromObject(((IStructuredSelection)selection).getFirstElement());
    }

    public static List<DBSObject> getSelectedObjects(ISelection selection)
    {
        if (selection.isEmpty()) {
            return Collections.emptyList();
        }
        List<DBSObject> result = new ArrayList<>();
        if (selection instanceof IStructuredSelection) {
            for (Iterator iter = ((IStructuredSelection)selection).iterator(); iter.hasNext(); ) {
                DBSObject selectedObject = DBUtils.getFromObject(iter.next());
                if (selectedObject != null) {
                    result.add(selectedObject);
                }
            }
        }
        return result;
    }

    public static void addContextMenu(final IWorkbenchSite workbenchSite, final Viewer viewer) {
        addContextMenu(workbenchSite, viewer, viewer);
    }

    public static void addContextMenu(
        @Nullable final IWorkbenchSite workbenchSite,
        @NotNull final Viewer viewer,
        @NotNull ISelectionProvider selectionProvider)
    {
        MenuManager menuMgr = createContextMenu(workbenchSite, viewer, selectionProvider, null);
        if (workbenchSite instanceof IWorkbenchPartSite) {
            ((IWorkbenchPartSite)workbenchSite).registerContextMenu(menuMgr, viewer);
        } else if (workbenchSite instanceof IPageSite) {
            ((IPageSite)workbenchSite).registerContextMenu("navigatorMenu", menuMgr, viewer);
        }
    }

    public static MenuManager createContextMenu(
        @Nullable final IWorkbenchSite workbenchSite,
        @NotNull final Viewer viewer,
        @NotNull final IMenuListener menuListener)
    {
        return createContextMenu(workbenchSite, viewer, viewer, menuListener);
    }

    public static MenuManager createContextMenu(
        @Nullable final IWorkbenchSite workbenchSite,
        @NotNull final Viewer viewer,
        @NotNull final ISelectionProvider selectionProvider,
        @Nullable final IMenuListener menuListener)
    {
        final Control control = viewer.getControl();
        final MenuManager menuMgr = new MenuManager();
        Menu menu = menuMgr.createContextMenu(control);
        menu.addMenuListener(new MenuListener()
        {
            @Override
            public void menuHidden(MenuEvent e)
            {
            }

            @Override
            public void menuShown(MenuEvent e)
            {
                Menu m = (Menu)e.widget;
                DBNNode node = getSelectedNode(viewer.getSelection());
                if (node != null && !node.isLocked() && node.allowsOpen()) {
                    String commandID = NavigatorUtils.getNodeActionCommand(DBXTreeNodeHandler.Action.open, node, NavigatorCommands.CMD_OBJECT_OPEN);
                    // Dirty hack
                    // Get contribution item from menu item and check it's ID
                    try {
                        for (MenuItem item : m.getItems()) {
                            Object itemData = item.getData();
                            if (itemData instanceof IContributionItem) {
                                String contribId = ((IContributionItem)itemData).getId();
                                if (contribId != null && contribId.equals(commandID)) {
                                    m.setDefaultItem(item);
                                }
                            }
                        }
                    } catch (Exception ex) {
                        log.debug(ex);
                    }
                }
            }
        });
        menuMgr.addMenuListener(manager -> {
            ViewerColumnController<?, ?> columnController = ViewerColumnController.getFromControl(control);
            if (columnController != null && columnController.isClickOnHeader()) {
                columnController.fillConfigMenu(manager);
                manager.add(new Separator());
                return;
            }

            manager.add(new Separator());

            addStandardMenuItem(workbenchSite, manager, selectionProvider);

            if (menuListener != null) {
                menuListener.menuAboutToShow(manager);
            }
        });

        menuMgr.setRemoveAllWhenShown(true);
        control.setMenu(menu);

        return menuMgr;
    }

    public static void addStandardMenuItem(@Nullable IWorkbenchSite workbenchSite, @NotNull IMenuManager manager, @NotNull ISelectionProvider selectionProvider) {
        final ISelection selection = selectionProvider.getSelection();
        final DBNNode selectedNode = getSelectedNode(selectionProvider);
        if (selectedNode != null && !selectedNode.isLocked() && workbenchSite != null) {
            addSetDefaultObjectAction(workbenchSite, manager, selectedNode);
        }

        manager.add(new GroupMarker(NavigatorCommands.GROUP_NAVIGATOR_ADDITIONS));

        manager.add(new GroupMarker(NavigatorCommands.GROUP_TOOLS));
        manager.add(new GroupMarker(NavigatorCommands.GROUP_TOOLS_END));

        manager.add(new GroupMarker(NavigatorCommands.GROUP_NAVIGATOR_ADDITIONS_END));
        manager.add(new GroupMarker(IActionConstants.MB_ADDITIONS_END));

        if (selectedNode != null && !selectedNode.isLocked() && workbenchSite != null) {
            manager.add(new Separator());
            // Add properties button
            if (selection instanceof IStructuredSelection) {
                Object firstElement = ((IStructuredSelection) selection).getFirstElement();
                if (PreferencesUtil.hasPropertiesContributors(firstElement) && firstElement instanceof DBNResource) {
                    manager.add(ActionUtils.makeCommandContribution(workbenchSite, IWorkbenchCommandConstants.FILE_PROPERTIES));
                }
            }

            if (selectedNode.isPersisted()) {
                // Add refresh button
                manager.add(ActionUtils.makeCommandContribution(workbenchSite, IWorkbenchCommandConstants.FILE_REFRESH));
            }
        }
        manager.add(new Separator(IWorkbenchActionConstants.MB_ADDITIONS));
    }

    private static void addSetDefaultObjectAction(IWorkbenchSite workbenchSite, IMenuManager manager, DBNNode selectedNode) {
        // Add "Set active object" menu
        boolean addSetActive = false;
        if (selectedNode.isPersisted() && selectedNode instanceof DBNDatabaseNode && !(selectedNode instanceof DBNDatabaseFolder) && ((DBNDatabaseNode)selectedNode).getObject() != null) {
            DBSObject selectedObject = ((DBNDatabaseNode) selectedNode).getObject();
            DBPDataSource dataSource = ((DBNDatabaseNode) selectedNode).getDataSource();
            if (dataSource != null) {
                DBCExecutionContext defaultContext = dataSource.getDefaultInstance().getDefaultContext(new VoidProgressMonitor(), false);
                DBCExecutionContextDefaults contextDefaults = defaultContext.getContextDefaults();
                if (contextDefaults != null) {
                    if ((selectedObject instanceof DBSCatalog && contextDefaults.supportsCatalogChange() && contextDefaults.getDefaultCatalog() != selectedObject) ||
                        (selectedObject instanceof DBSSchema && contextDefaults.supportsSchemaChange() && contextDefaults.getDefaultSchema() != selectedObject))
                    {
                        addSetActive = true;
                    }
                }
            }
        }

        if (addSetActive) {
            manager.add(ActionUtils.makeCommandContribution(workbenchSite, NavigatorCommands.CMD_OBJECT_SET_DEFAULT));
        }

        manager.add(new Separator());
    }

    public static void executeNodeAction(DBXTreeNodeHandler.Action action, Object node, IServiceLocator serviceLocator) {
        executeNodeAction(action, node, null, serviceLocator);
    }

    public static void executeNodeAction(DBXTreeNodeHandler.Action action, Object node, Map<String, Object> parameters, IServiceLocator serviceLocator) {
        String defCommandId = null;
        if (action == DBXTreeNodeHandler.Action.open) {
            defCommandId = NavigatorCommands.CMD_OBJECT_OPEN;
        }
        String actionCommand = getNodeActionCommand(action, node, defCommandId);
        if (actionCommand != null) {
            ActionUtils.runCommand(actionCommand, new StructuredSelection(node), parameters, serviceLocator);
        } else {
            // do nothing
            // TODO: implement some other behavior
        }

    }

    public static String getNodeActionCommand(DBXTreeNodeHandler.Action action, Object node, String defCommand) {
        if (node instanceof DBNDatabaseNode) {
            DBXTreeNodeHandler handler = ((DBNDatabaseNode) node).getMeta().getHandler(action);
            if (handler != null && handler.getPerform() == DBXTreeNodeHandler.Perform.command && !CommonUtils.isEmpty(handler.getCommand())) {
                return handler.getCommand();
            }
        }
        return defCommand;
    }

    public static void addDragAndDropSupport(final Viewer viewer) {
        addDragAndDropSupport(viewer, true, true);
    }

    public static void addDragAndDropSupport(final Viewer viewer, boolean enableDrag, boolean enableDrop) {
        if (enableDrag) {
            Transfer[] dragTransferTypes = new Transfer[] {
                TextTransfer.getInstance(),
                TreeNodeTransfer.getInstance(),
                DatabaseObjectTransfer.getInstance(),
                FileTransfer.getInstance()
            };
            
            if (RuntimeUtils.isGtk()) { 
                // TextTransfer should be the last on GTK due to platform' DND implementation inconsistency
                ArrayUtils.reverse(dragTransferTypes);
            }
            
            int operations = DND.DROP_MOVE | DND.DROP_COPY | DND.DROP_LINK;

            final DragSource source = new DragSource(viewer.getControl(), operations);
            source.setTransfer(dragTransferTypes);
            source.addDragListener(new DragSourceListener() {
                private IStructuredSelection selection;

                @Override
                public void dragStart(DragSourceEvent event) {
                    selection = (IStructuredSelection) viewer.getSelection();
                }

                @Override
                public void dragSetData(DragSourceEvent event) {
                    if (!selection.isEmpty()) {
                        List<DBNNode> nodes = new ArrayList<>();
                        List<DBPNamedObject> objects = new ArrayList<>();
                        List<String> names = new ArrayList<>();
                        String lineSeparator = CommonUtils.getLineSeparator();
                        StringBuilder buf = new StringBuilder();

                        for (Object nextSelected : selection) {
                            if (!(nextSelected instanceof DBNNode)) {
                                continue;
                            }
                            DBNNode node = (DBNNode) nextSelected;
                            nodes.add(node);
                            String nodeName;
                            if (nextSelected instanceof DBNDatabaseNode && !(nextSelected instanceof DBNDataSource)) {
                                DBSObject object = ((DBNDatabaseNode) nextSelected).getObject();
                                if (object == null) {
                                    continue;
                                }
                                nodeName = DBUtils.getObjectFullName(object, DBPEvaluationContext.UI);
                                objects.add(object);
                            } else if (nextSelected instanceof DBNDataSource) {
                                DBPDataSourceContainer object = ((DBNDataSource) nextSelected).getDataSourceContainer();
                                nodeName = object.getName();
                                objects.add(object);
                            } else if (FileTransfer.getInstance().isSupportedType(event.dataType) &&
                                nextSelected instanceof DBNStreamData &&
                                ((DBNStreamData) nextSelected).supportsStreamData())
                            {
                                String fileName = node.getNodeName();
                                try {
                                    Path tmpFile = DBWorkbench.getPlatform().getTempFolder(new VoidProgressMonitor(), "dnd-files").resolve(fileName);
                                    if (!Files.exists(tmpFile)) {
                                        try {
                                            Files.createFile(tmpFile);
                                        } catch (IOException e) {
                                            log.error("Can't create new file" + tmpFile.toAbsolutePath(), e);
                                            continue;
                                        }
                                        UIUtils.runInProgressService(monitor -> {
                                            try {
                                                long streamSize = ((DBNStreamData) nextSelected).getStreamSize();
                                                try (InputStream is = ((DBNStreamData) nextSelected).openInputStream()) {
                                                    try (OutputStream out = Files.newOutputStream(tmpFile)) {
                                                        ContentUtils.copyStreams(is, streamSize, out, monitor);
                                                    }
                                                }
                                            } catch (Exception e) {
                                                try {
                                                    Files.delete(tmpFile);
                                                } catch (IOException ex) {
                                                    log.error("Error deleting temp file " + tmpFile.toAbsolutePath(), e);
                                                }
                                                throw new InvocationTargetException(e);
                                            }
                                        });
                                    }
                                    nodeName = tmpFile.toAbsolutePath().toString();
                                } catch (Exception e) {
                                    log.error(e);
                                    continue;
                                }
                            } else {
                                nodeName = node.getNodeTargetName();
                            }
                            if (buf.length() > 0) {
                                buf.append(lineSeparator);
                            }
                            buf.append(nodeName);
                            names.add(nodeName);
                        }
                        if (TreeNodeTransfer.getInstance().isSupportedType(event.dataType)) {
                            event.data = nodes;
                        } else if (DatabaseObjectTransfer.getInstance().isSupportedType(event.dataType)) {
                            event.data = objects;
                        } else if (TextTransfer.getInstance().isSupportedType(event.dataType)) {
                            event.data = buf.toString();
                        } else if (FileTransfer.getInstance().isSupportedType(event.dataType)) {
                            names.removeIf(s -> !Files.exists(Path.of(s)));
                            event.data = names.toArray(new String[0]);
                        }
                    } else {
                        if (TreeNodeTransfer.getInstance().isSupportedType(event.dataType)) {
                            event.data = Collections.emptyList();
                        } else if (DatabaseObjectTransfer.getInstance().isSupportedType(event.dataType)) {
                            event.data = Collections.emptyList();
                        } else if (TextTransfer.getInstance().isSupportedType(event.dataType)) {
                            event.data = "";
                        } else if (FileTransfer.getInstance().isSupportedType(event.dataType)) {
                            event.data = new String[0];
                        }
                    }
                }

                @Override
                public void dragFinished(DragSourceEvent event) {
                    // We don't want to delete any temporary file right after the drag is finished
                    // because we delete the file faster than the OS can copy/move it. In the case
                    // of a partially succeeded move, it produces a corrupted file.
                    //
                    // Any temporary file will be automatically deleted upon application exit.
                }
            });
        }

        if (enableDrop) {
            DropTarget dropTarget = new DropTarget(viewer.getControl(), DND.DROP_MOVE);
            dropTarget.setTransfer(TreeNodeTransfer.getInstance(), FileTransfer.getInstance());
            dropTarget.addDropListener(new DropTargetListener() {
                @Override
                public void dragEnter(DropTargetEvent event) {
                    handleDragEvent(event);
                }

                @Override
                public void dragLeave(DropTargetEvent event) {
                    handleDragEvent(event);
                }

                @Override
                public void dragOperationChanged(DropTargetEvent event) {
                    handleDragEvent(event);
                }

                @Override
                public void dragOver(DropTargetEvent event) {
                    handleDragEvent(event);
                }

                @Override
                public void drop(DropTargetEvent event) {
                    handleDragEvent(event);
                    if (event.detail == DND.DROP_MOVE) {
                        moveNodes(event);
                    }
                }

                @Override
                public void dropAccept(DropTargetEvent event) {
                    handleDragEvent(event);
                }

                private void handleDragEvent(DropTargetEvent event) {
                    event.detail = isDropSupported(event) ? DND.DROP_MOVE : DND.DROP_NONE;
                    event.feedback = DND.FEEDBACK_SELECT;
                }

                private boolean isDropSupported(DropTargetEvent event) {
                    final Object curObject = getDropTarget(event, viewer);
                    if (TreeNodeTransfer.getInstance().isSupportedType(event.currentDataType)) {
                        @SuppressWarnings("unchecked")
                        Collection<DBNNode> nodesToDrop = (Collection<DBNNode>) event.data;
                        if (curObject instanceof DBNNode) {
                            if (!CommonUtils.isEmpty(nodesToDrop)) {
                                for (DBNNode node : nodesToDrop) {
                                    if (!((DBNNode) curObject).supportsDrop(node)) {
                                        return false;
                                    }
                                }
                                return true;
                            } else {
                                return ((DBNNode) curObject).supportsDrop(null);
                            }
                        } else if (curObject == null) {
                            // Drop to empty area
                            if (!CommonUtils.isEmpty(nodesToDrop)) {
                                for (DBNNode node : nodesToDrop) {
                                    if (!(node instanceof DBNDataSource)) {
                                        return false;
                                    }
                                }
                                return true;
                            } else {
                                Widget widget = event.widget;
                                if (widget instanceof DropTarget) {
                                    widget = ((DropTarget) widget).getControl();
                                }
                                return widget == viewer.getControl();
                            }
                        }
                    }
                    // Drop file - over resources
                    if (FileTransfer.getInstance().isSupportedType(event.currentDataType)) {
                        if (curObject instanceof IAdaptable) {
                            IResource curResource = ((IAdaptable) curObject).getAdapter(IResource.class);
                            return curResource != null;
                        }
                    }

                    return false;
                }

                private void moveNodes(DropTargetEvent event) {
                    final Object curObject = getDropTarget(event, viewer);
                    if (TreeNodeTransfer.getInstance().isSupportedType(event.currentDataType)) {
                        if (curObject instanceof DBNNode) {
                            Collection<DBNNode> nodesToDrop = TreeNodeTransfer.getInstance().getObject();
                            try {
                                ((DBNNode) curObject).dropNodes(nodesToDrop);
                            } catch (DBException e) {
                                DBWorkbench.getPlatformUI().showError("Drop error", "Can't drop node", e);
                                return;
                            }
                        } else if (curObject == null) {
                            for (DBNNode node : TreeNodeTransfer.getInstance().getObject()) {
                                if (node instanceof DBNDataSource) {
                                    // Drop datasource on a view
                                    // We need target project
                                    if (viewer.getInput() instanceof DatabaseNavigatorContent) {
                                        DBNNode rootNode = ((DatabaseNavigatorContent) viewer.getInput()).getRootNode();
                                        if (rootNode != null && rootNode.getOwnerProject() != null) {
                                            ((DBNDataSource) node).moveToFolder(rootNode.getOwnerProject(), null);
                                        }
                                    }
                                } else if (node instanceof DBNLocalFolder) {
                                    ((DBNLocalFolder) node).getFolder().setParent(null);
                                } else {
                                    continue;
                                }
                                DBNModel.updateConfigAndRefreshDatabases(node);
                            }
                        }
                    }
                    if (FileTransfer.getInstance().isSupportedType(event.currentDataType)) {
                        if (curObject instanceof IAdaptable) {
                            IResource curResource = ((IAdaptable) curObject).getAdapter(IResource.class);
                            if (curResource != null) {
                                if (curResource instanceof IFile) {
                                    curResource = curResource.getParent();
                                }
                                if (curResource instanceof IFolder) {
                                    IFolder toFolder = (IFolder) curResource;
                                    new AbstractJob("Copy files to workspace") {
                                        {
                                            setUser(true);
                                        }
                                        @Override
                                        protected IStatus run(DBRProgressMonitor monitor) {
                                            String[] fileNames = (String[]) event.data;
                                            monitor.beginTask("Copy files", fileNames.length);
                                            try {
                                                dropFilesIntoFolder(monitor, toFolder, fileNames);
                                            } catch (Exception e) {
                                                return GeneralUtils.makeExceptionStatus(e);
                                            } finally {
                                                monitor.done();
                                            }
                                            return Status.OK_STATUS;
                                        }
                                    }.schedule();
                                } else {
                                    DBWorkbench.getPlatformUI().showError("Drop error", "Can't drop file into '" + curResource.getName() + "'. Files can be dropped only into folders.");
                                }
                            }
                        }
                    }
                }
            });
        }
    }

    @Nullable
    private static Object getDropTarget(@NotNull DropTargetEvent event, @NotNull Viewer viewer) {
        if (event.item instanceof Item) {
            return event.item.getData();
        } else {
<<<<<<< HEAD
            return ((DatabaseNavigatorContent) viewer.getInput()).getRootNode();
        }
=======
            Object input = viewer.getInput();
            if (input instanceof DatabaseNavigatorContent) {
                return ((DatabaseNavigatorContent) input).getRootNode();
            } else if (input instanceof List) {
                if (!((List<?>) input).isEmpty())
                    return ((List<?>) input).get(0);
            }
        }
        return null;
>>>>>>> a8afcb8f
    }

    private static void dropFilesIntoFolder(DBRProgressMonitor monitor, IFolder toFolder, String[] data) throws Exception {
        for (String extFileName : data) {
            File extFile = new File(extFileName);
            if (extFile.exists()) {
                monitor.subTask("Copy file " + extFile.getName());
                try {
                    IFile targetFile = toFolder.getFile(extFile.getName());
                    if (targetFile.exists()) {
                        if (!UIUtils.confirmAction("File exists", "File '" + targetFile.getName() + "' exists. Do you want to overwrite it?")) {
                            continue;
                        }
                    }
                    try (InputStream is = Files.newInputStream(extFile.toPath())) {
                        if (targetFile.exists()) {
                            targetFile.setContents(is, true, false, monitor.getNestedMonitor());
                        } else {
                            targetFile.create(is, true, monitor.getNestedMonitor());
                        }
                    }
                } finally {
                    monitor.worked(1);
                }
            }
        }
    }

    public static NavigatorViewBase getActiveNavigatorView(ExecutionEvent event) {
        IWorkbenchPart activePart = HandlerUtil.getActivePart(event);
        if (activePart instanceof NavigatorViewBase) {
            return (NavigatorViewBase) activePart;
        }
        final IWorkbenchPage activePage = HandlerUtil.getActiveWorkbenchWindow(event).getActivePage();
        activePart = activePage.findView(DatabaseNavigatorView.VIEW_ID);
        if (activePart instanceof NavigatorViewBase && activePage.isPartVisible(activePart)) {
            return (NavigatorViewBase) activePart;
        }
        activePart = activePage.findView(ProjectNavigatorView.VIEW_ID);
        if (activePart instanceof NavigatorViewBase && activePage.isPartVisible(activePart)) {
            return (NavigatorViewBase) activePart;
        }
        return null;
    }

    public static void filterSelection(final ISelection selection, boolean exclude)
    {
        if (selection instanceof IStructuredSelection) {
            Map<DBNDatabaseFolder, DBSObjectFilter> folders = new HashMap<>();
            for (Object item : ((IStructuredSelection)selection).toArray()) {
                if (item instanceof DBNNode) {
                    final DBNNode node = (DBNNode) item;
                    DBNDatabaseFolder folder = (DBNDatabaseFolder) node.getParentNode();
                    DBSObjectFilter nodeFilter = folders.get(folder);
                    if (nodeFilter == null) {
                        nodeFilter = folder.getNodeFilter(folder.getItemsMeta(), true);
                        if (nodeFilter == null) {
                            nodeFilter = new DBSObjectFilter();
                        }
                        folders.put(folder, nodeFilter);
                    }
                    if (exclude) {
                        nodeFilter.addExclude(node.getNodeName());
                    } else {
                        nodeFilter.addInclude(node.getNodeName());
                    }
                    nodeFilter.setEnabled(true);
                }
            }
            // Save folders
            for (Map.Entry<DBNDatabaseFolder, DBSObjectFilter> entry : folders.entrySet()) {
                entry.getKey().setNodeFilter(entry.getKey().getItemsMeta(), entry.getValue());
            }
            // Refresh all folders
            NavigatorHandlerRefresh.refreshNavigator(folders.keySet());
        }
    }

    public static boolean syncEditorWithNavigator(INavigatorModelView navigatorView, IEditorPart activeEditor) {
        if (!(activeEditor instanceof IDataSourceContainerUpdate)) {
            return false;
        }
        IDataSourceContainerUpdate dsProvider = (IDataSourceContainerUpdate) activeEditor;
        Viewer navigatorViewer = navigatorView.getNavigatorViewer();
        if (navigatorViewer == null) {
            return false;
        }
        DBNNode selectedNode = getSelectedNode(navigatorViewer.getSelection());
        DBPProject nodeProject = selectedNode.getOwnerProject();
        if (!(selectedNode instanceof DBNDatabaseNode)
            || (nodeProject != null && !nodeProject.hasRealmPermission(RMConstants.PERMISSION_PROJECT_RESOURCE_EDIT))
        ) {
            return false;
        }
        DBNDatabaseNode databaseNode = (DBNDatabaseNode) selectedNode;
        DBSObject dbsObject = databaseNode.getObject();
        if (!(dbsObject instanceof DBSStructContainer)) {
            dbsObject = DBUtils.getParentOfType(DBSStructContainer.class, dbsObject);
        }
        DBPDataSourceContainer ds = databaseNode.getDataSourceContainer();
        if (dsProvider.getDataSourceContainer() != ds) {
            dsProvider.setDataSourceContainer(ds);
            DatabaseEditorContext editorContext = new DatabaseEditorContextBase(ds, dbsObject);
            EditorUtils.setInputDataSource(activeEditor.getEditorInput(), editorContext);
        }

        if (activeEditor instanceof DBPContextProvider && dbsObject != null) {
            DBCExecutionContext navExecutionContext = null;
            try {
                navExecutionContext = DBUtils.getOrOpenDefaultContext(dbsObject, false);
            } catch (DBCException ignored) {
            }
            DBCExecutionContext editorExecutionContext = ((DBPContextProvider) activeEditor).getExecutionContext();
            if (navExecutionContext != null && editorExecutionContext != null) {
                DBCExecutionContextDefaults editorContextDefaults = editorExecutionContext.getContextDefaults();
                if (editorContextDefaults != null) {
                    final DBSObject dbObject = dbsObject;
                    RuntimeUtils.runTask(monitor -> {
                            try {
                                monitor.beginTask("Change default object", 1);
                                if (dbObject instanceof DBSCatalog && dbObject != editorContextDefaults.getDefaultCatalog()) {
                                    monitor.subTask("Change default catalog");
                                    editorContextDefaults.setDefaultCatalog(monitor, (DBSCatalog) dbObject, null);
                                } else if (dbObject instanceof DBSSchema && dbObject != editorContextDefaults.getDefaultSchema()) {
                                    monitor.subTask("Change default schema");
                                    editorContextDefaults.setDefaultSchema(monitor, (DBSSchema) dbObject);
                                }
                                monitor.worked(1);
                                monitor.done();
                            } catch (DBCException e) {
                                throw new InvocationTargetException(e);
                            }
                        }, "Set active object",
                        dbObject.getDataSource().getContainer().getPreferenceStore().getInt(ModelPreferences.CONNECTION_OPEN_TIMEOUT));
                }
            }
        }

        return true;
    }

    public static void openNavigatorNode(Object node, IWorkbenchWindow window) {
        openNavigatorNode(node, window, null);
    }

    public static void openNavigatorNode(Object node, IWorkbenchWindow window, Map<?, ?> parameters) {
        IResource resource = node instanceof IAdaptable ? ((IAdaptable) node).getAdapter(IResource.class) : null;
        if (resource instanceof IFile) {
            UIServiceSQL serviceSQL = DBWorkbench.getService(UIServiceSQL.class);
            if (serviceSQL != null) {
                serviceSQL.openResource(resource);
            }
        } else if (node instanceof DBNNode && ((DBNNode) node).allowsOpen()) {
            Object activePage = parameters == null ? null : parameters.get(MultiPageDatabaseEditor.PARAMETER_ACTIVE_PAGE);
            NavigatorHandlerObjectOpen.openEntityEditor(
                (DBNNode) node,
                CommonUtils.toString(activePage, null),
                window);
        }
    }

    @Nullable
    public static IStructuredSelection getSelectionFromPart(IWorkbenchPart part)
    {
        if (part == null) {
            return null;
        }
        ISelectionProvider selectionProvider = part.getSite().getSelectionProvider();
        if (selectionProvider == null) {
            return null;
        }
        ISelection selection = selectionProvider.getSelection();
        if (selection.isEmpty() || !(selection instanceof IStructuredSelection)) {
            return null;
        }
        return (IStructuredSelection)selection;
    }

    public static DBPProject getSelectedProject() {
        IWorkbenchPart activePart = UIUtils.getActiveWorkbenchWindow().getActivePage().getActivePart();
        ISelection selection;
        if (activePart == null) {
            selection = null;
        } else {
            ISelectionProvider selectionProvider = activePart.getSite().getSelectionProvider();
            selection = selectionProvider == null ? null : selectionProvider.getSelection();
        }
        return NavigatorUtils.getSelectedProject(selection, activePart);

    }

    public static DBPProject getSelectedProject(ISelection currentSelection, IWorkbenchPart activePart) {
        DBPProject activeProject = null;
        if (currentSelection instanceof IStructuredSelection && !currentSelection.isEmpty()) {
            Object selItem = ((IStructuredSelection) currentSelection).getFirstElement();
            if (selItem instanceof DBNNode) {
                activeProject = ((DBNNode) selItem).getOwnerProject();
            }
        }
        if (activeProject == null) {
            if (activePart instanceof DBPContextProvider) {
                DBCExecutionContext executionContext = ((DBPContextProvider) activePart).getExecutionContext();
                if (executionContext != null) {
                    activeProject = executionContext.getDataSource().getContainer().getRegistry().getProject();
                } else if (activePart instanceof DBPDataSourceContainerProvider) {
                    DBPDataSourceContainer container = ((DBPDataSourceContainerProvider) activePart).getDataSourceContainer();
                    if (container != null) {
                        activeProject = container.getProject();
                    }
                }
            }
        }
        if (activeProject == null) {
            activeProject = DBWorkbench.getPlatform().getWorkspace().getActiveProject();
        }
        return activeProject;
    }
}<|MERGE_RESOLUTION|>--- conflicted
+++ resolved
@@ -658,10 +658,6 @@
         if (event.item instanceof Item) {
             return event.item.getData();
         } else {
-<<<<<<< HEAD
-            return ((DatabaseNavigatorContent) viewer.getInput()).getRootNode();
-        }
-=======
             Object input = viewer.getInput();
             if (input instanceof DatabaseNavigatorContent) {
                 return ((DatabaseNavigatorContent) input).getRootNode();
@@ -671,7 +667,6 @@
             }
         }
         return null;
->>>>>>> a8afcb8f
     }
 
     private static void dropFilesIntoFolder(DBRProgressMonitor monitor, IFolder toFolder, String[] data) throws Exception {
