--- conflicted
+++ resolved
@@ -187,10 +187,7 @@
                 GridData.VERTICAL_ALIGN_BEGINNING, false, false, 2, 1
             ));
         }
-<<<<<<< HEAD
-
-        setValue();
-=======
+
         if (isStandalone) {
             useEmbeddedBrowserAuth = UIUtils.createCheckbox(groupObjects,
                 CoreMessages.pref_page_ui_general_check_browser_auth,
@@ -219,8 +216,7 @@
                 });
             }
         }
-        performDefaults();
->>>>>>> 74c6cc72
+        setValue();
 
         return composite;
     }
