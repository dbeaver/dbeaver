--- conflicted
+++ resolved
@@ -1,178 +1,154 @@
-/*
- * DBeaver - Universal Database Manager
- * Copyright (C) 2010-2017 Serge Rider (serge@jkiss.org)
- *
- * Licensed under the Apache License, Version 2.0 (the "License");
- * you may not use this file except in compliance with the License.
- * You may obtain a copy of the License at
- *
- *     http://www.apache.org/licenses/LICENSE-2.0
- *
- * Unless required by applicable law or agreed to in writing, software
- * distributed under the License is distributed on an "AS IS" BASIS,
- * WITHOUT WARRANTIES OR CONDITIONS OF ANY KIND, either express or implied.
- * See the License for the specific language governing permissions and
- * limitations under the License.
- */
-package org.jkiss.dbeaver.ui.controls;
-
-import java.util.Calendar;
-import java.util.Date;
-
-import org.eclipse.swt.SWT;
-import org.eclipse.swt.events.SelectionAdapter;
-import org.eclipse.swt.events.TraverseListener;
-import org.eclipse.swt.layout.GridData;
-import org.eclipse.swt.layout.GridLayout;
-import org.eclipse.swt.widgets.Composite;
-import org.eclipse.swt.widgets.DateTime;
-import org.jkiss.code.Nullable;
-import org.jkiss.dbeaver.DBException;
-import org.jkiss.dbeaver.Log;
-import org.jkiss.dbeaver.model.data.DBDDataFormatter;
-
-/**
- * CustomTimeEditor
- */
-public class DateTimeEditor {
-
-<<<<<<< HEAD
-	private Composite basePart;
-=======
->>>>>>> 37e23012
-	private DateTime dateEditor;
-	private DateTime timeEditor;
-	private String formaterId;
-
-	private static final Log log = Log.getLog(ViewerColumnController.class);
-
-	public DateTimeEditor(Composite parent, int style, String formaterId) {
-<<<<<<< HEAD
-=======
-
-		Composite basePart = new Composite(parent, SWT.BORDER);
-
-		GridLayout layout = new GridLayout(1, false);
-		layout.marginHeight = 1;
-		layout.marginWidth = 1;
-		layout.horizontalSpacing = 1;
-		layout.verticalSpacing = 1;
-		basePart.setLayout(layout);
-		GridData dateData = new GridData(SWT.FILL, SWT.FILL, true, false, 1, 1);
-		GridData timeData = new GridData(SWT.FILL, SWT.FILL, true, false, 1, 1);
-
->>>>>>> 37e23012
-		if (formaterId == null || formaterId.isEmpty()) {
-			formaterId = DBDDataFormatter.TYPE_NAME_TIMESTAMP;
-		}
-		this.formaterId = formaterId;
-		basePart = new Composite(parent, SWT.BORDER);
-
-		GridLayout layout = new GridLayout(1, true);
-		layout.marginHeight = 1;
-		layout.marginWidth = 1;
-		layout.horizontalSpacing = 1;
-		layout.verticalSpacing = 1;
-		basePart.setLayout(layout);
-
-		GridData dateData = new GridData(SWT.FILL, SWT.FILL, true, false, 1, 1);
-		GridData timeData = new GridData(SWT.FILL, SWT.FILL, true, false, 1, 1);
-
-		if (formaterId.equals(DBDDataFormatter.TYPE_NAME_TIMESTAMP)) {
-			this.dateEditor = new DateTime(basePart, SWT.DATE | SWT.DROP_DOWN | style);
-			this.dateEditor.setLayoutData(dateData);
-
-			this.timeEditor = new DateTime(basePart, SWT.TIME | SWT.DROP_DOWN | style);
-			this.timeEditor.setLayoutData(timeData);
-		} else if (formaterId.equals(DBDDataFormatter.TYPE_NAME_DATE)) {
-			this.dateEditor = new DateTime(basePart, SWT.DATE | SWT.DROP_DOWN | style);
-			this.dateEditor.setLayoutData(dateData);
-<<<<<<< HEAD
-
-=======
->>>>>>> 37e23012
-		} else if (formaterId.equals(DBDDataFormatter.TYPE_NAME_TIME)) {
-			this.timeEditor = new DateTime(basePart, SWT.TIME | SWT.DROP_DOWN | style);
-			this.timeEditor.setLayoutData(timeData);
-		}
-
-	}
-
-	public void addSelectionAdapter(SelectionAdapter listener) {
-		if (dateEditor != null && !dateEditor.isDisposed()) {
-			dateEditor.addSelectionListener(listener);
-		}
-		if (timeEditor != null && !timeEditor.isDisposed()) {
-			timeEditor.addSelectionListener(listener);
-		}
-	}
-
-	public void addTraversedListener(TraverseListener listener) {
-		if (dateEditor != null && !dateEditor.isDisposed()) {
-			dateEditor.addTraverseListener(listener);
-		}
-		if (timeEditor != null && !timeEditor.isDisposed()) {
-			timeEditor.addTraverseListener(listener);
-		}
-	}
-
-	public void setValue(@Nullable Date value) {
-		Calendar calendar = Calendar.getInstance();
-		if (value != null) {
-			calendar.setTime(value);
-
-		}
-
-		if (dateEditor != null && !dateEditor.isDisposed()) {
-			dateEditor.setDate(calendar.get(Calendar.YEAR), calendar.get(Calendar.MONTH),
-					calendar.get(Calendar.DAY_OF_MONTH));
-
-		}
-		if (timeEditor != null && !timeEditor.isDisposed()) {
-			timeEditor.setTime(calendar.get(Calendar.HOUR), calendar.get(Calendar.MINUTE),
-					calendar.get(Calendar.SECOND));
-
-		}
-	}
-
-	public Date getValue() throws DBException {
-		Calendar calendar = Calendar.getInstance();
-
-		if (formaterId.equals(DBDDataFormatter.TYPE_NAME_TIMESTAMP)) {
-			calendar.set(dateEditor.getYear(), dateEditor.getMonth(), dateEditor.getDay(), timeEditor.getHours(),
-					timeEditor.getMinutes(), timeEditor.getSeconds());
-		} else if (formaterId.equals(DBDDataFormatter.TYPE_NAME_DATE)) {
-			calendar.set(dateEditor.getYear(), dateEditor.getMonth(), dateEditor.getDay());
-
-		} else if (formaterId.equals(DBDDataFormatter.TYPE_NAME_TIME)) {
-			calendar.set(calendar.get(Calendar.YEAR), calendar.get(Calendar.MONTH), calendar.get(Calendar.DAY_OF_MONTH),
-					timeEditor.getHours(), timeEditor.getMinutes(), timeEditor.getSeconds());
-		}
-
-		return calendar.getTime();
-	}
-
-	public void setEditable(boolean editable) {
-
-		if (this.dateEditor != null && !this.dateEditor.isDisposed()) {
-			this.dateEditor.setEnabled(editable);
-		}
-
-		if (this.timeEditor != null && !this.timeEditor.isDisposed()) {
-			this.timeEditor.setEnabled(editable);
-		}
-
-	}
-
-	public Composite getControl() {
-<<<<<<< HEAD
-		return null; // return null for restrict adding listeners in the multiContolEditor
-=======
-		return null;
->>>>>>> 37e23012
-	}
-
-	public void selectAll() {
-	}
-
-}
+/*
+ * DBeaver - Universal Database Manager
+ * Copyright (C) 2010-2017 Serge Rider (serge@jkiss.org)
+ *
+ * Licensed under the Apache License, Version 2.0 (the "License");
+ * you may not use this file except in compliance with the License.
+ * You may obtain a copy of the License at
+ *
+ *     http://www.apache.org/licenses/LICENSE-2.0
+ *
+ * Unless required by applicable law or agreed to in writing, software
+ * distributed under the License is distributed on an "AS IS" BASIS,
+ * WITHOUT WARRANTIES OR CONDITIONS OF ANY KIND, either express or implied.
+ * See the License for the specific language governing permissions and
+ * limitations under the License.
+ */
+package org.jkiss.dbeaver.ui.controls;
+
+import java.util.Calendar;
+import java.util.Date;
+
+import org.eclipse.swt.SWT;
+import org.eclipse.swt.events.SelectionAdapter;
+import org.eclipse.swt.events.TraverseListener;
+import org.eclipse.swt.layout.GridData;
+import org.eclipse.swt.layout.GridLayout;
+import org.eclipse.swt.widgets.Composite;
+import org.eclipse.swt.widgets.DateTime;
+import org.jkiss.code.Nullable;
+import org.jkiss.dbeaver.DBException;
+import org.jkiss.dbeaver.Log;
+import org.jkiss.dbeaver.model.data.DBDDataFormatter;
+
+/**
+ * CustomTimeEditor
+ */
+public class DateTimeEditor {
+
+	private Composite basePart;
+
+	private DateTime dateEditor;
+	private DateTime timeEditor;
+	private String formaterId;
+
+	private static final Log log = Log.getLog(ViewerColumnController.class);
+
+	public DateTimeEditor(Composite parent, int style, String formaterId) {
+
+		if (formaterId == null || formaterId.isEmpty()) {
+			formaterId = DBDDataFormatter.TYPE_NAME_TIMESTAMP;
+		}
+		this.formaterId = formaterId;
+		basePart = new Composite(parent, SWT.BORDER);
+
+		GridLayout layout = new GridLayout(1, true);
+		layout.marginHeight = 1;
+		layout.marginWidth = 1;
+		layout.horizontalSpacing = 1;
+		layout.verticalSpacing = 1;
+		basePart.setLayout(layout);
+
+		GridData dateData = new GridData(SWT.FILL, SWT.FILL, true, false, 1, 1);
+		GridData timeData = new GridData(SWT.FILL, SWT.FILL, true, false, 1, 1);
+
+		if (formaterId.equals(DBDDataFormatter.TYPE_NAME_TIMESTAMP)) {
+			this.dateEditor = new DateTime(basePart, SWT.DATE | SWT.DROP_DOWN | style);
+			this.dateEditor.setLayoutData(dateData);
+
+			this.timeEditor = new DateTime(basePart, SWT.TIME | SWT.DROP_DOWN | style);
+			this.timeEditor.setLayoutData(timeData);
+		} else if (formaterId.equals(DBDDataFormatter.TYPE_NAME_DATE)) {
+			this.dateEditor = new DateTime(basePart, SWT.DATE | SWT.DROP_DOWN | style);
+			this.dateEditor.setLayoutData(dateData);
+		} else if (formaterId.equals(DBDDataFormatter.TYPE_NAME_TIME)) {
+			this.timeEditor = new DateTime(basePart, SWT.TIME | SWT.DROP_DOWN | style);
+			this.timeEditor.setLayoutData(timeData);
+		}
+
+	}
+
+	public void addSelectionAdapter(SelectionAdapter listener) {
+		if (dateEditor != null && !dateEditor.isDisposed()) {
+			dateEditor.addSelectionListener(listener);
+		}
+		if (timeEditor != null && !timeEditor.isDisposed()) {
+			timeEditor.addSelectionListener(listener);
+		}
+	}
+
+	public void addTraversedListener(TraverseListener listener) {
+		if (dateEditor != null && !dateEditor.isDisposed()) {
+			dateEditor.addTraverseListener(listener);
+		}
+		if (timeEditor != null && !timeEditor.isDisposed()) {
+			timeEditor.addTraverseListener(listener);
+		}
+	}
+
+	public void setValue(@Nullable Date value) {
+		Calendar calendar = Calendar.getInstance();
+		if (value != null) {
+			calendar.setTime(value);
+
+		}
+
+		if (dateEditor != null && !dateEditor.isDisposed()) {
+			dateEditor.setDate(calendar.get(Calendar.YEAR), calendar.get(Calendar.MONTH),
+					calendar.get(Calendar.DAY_OF_MONTH));
+
+		}
+		if (timeEditor != null && !timeEditor.isDisposed()) {
+			timeEditor.setTime(calendar.get(Calendar.HOUR), calendar.get(Calendar.MINUTE),
+					calendar.get(Calendar.SECOND));
+
+		}
+	}
+
+	public Date getValue() throws DBException {
+		Calendar calendar = Calendar.getInstance();
+
+		if (formaterId.equals(DBDDataFormatter.TYPE_NAME_TIMESTAMP)) {
+			calendar.set(dateEditor.getYear(), dateEditor.getMonth(), dateEditor.getDay(), timeEditor.getHours(),
+					timeEditor.getMinutes(), timeEditor.getSeconds());
+		} else if (formaterId.equals(DBDDataFormatter.TYPE_NAME_DATE)) {
+			calendar.set(dateEditor.getYear(), dateEditor.getMonth(), dateEditor.getDay());
+
+		} else if (formaterId.equals(DBDDataFormatter.TYPE_NAME_TIME)) {
+			calendar.set(calendar.get(Calendar.YEAR), calendar.get(Calendar.MONTH), calendar.get(Calendar.DAY_OF_MONTH),
+					timeEditor.getHours(), timeEditor.getMinutes(), timeEditor.getSeconds());
+		}
+
+		return calendar.getTime();
+	}
+
+	public void setEditable(boolean editable) {
+
+		if (this.dateEditor != null && !this.dateEditor.isDisposed()) {
+			this.dateEditor.setEnabled(editable);
+		}
+
+		if (this.timeEditor != null && !this.timeEditor.isDisposed()) {
+			this.timeEditor.setEnabled(editable);
+		}
+
+	}
+
+	public Composite getControl() {
+		return null; // return null for restrict adding listeners in the multiContolEditor
+	}
+
+	public void selectAll() {
+	}
+
+}