/*
 * DBeaver - Universal Database Manager
 * Copyright (C) 2010-2024 DBeaver Corp and others
 *
 * Licensed under the Apache License, Version 2.0 (the "License");
 * you may not use this file except in compliance with the License.
 * You may obtain a copy of the License at
 *
 *     http://www.apache.org/licenses/LICENSE-2.0
 *
 * Unless required by applicable law or agreed to in writing, software
 * distributed under the License is distributed on an "AS IS" BASIS,
 * WITHOUT WARRANTIES OR CONDITIONS OF ANY KIND, either express or implied.
 * See the License for the specific language governing permissions and
 * limitations under the License.
 */
package org.jkiss.dbeaver.ui.dialogs.connection;

import org.eclipse.jface.action.Action;
import org.eclipse.jface.action.MenuManager;
import org.eclipse.jface.dialogs.Dialog;
import org.eclipse.jface.dialogs.IDialogConstants;
import org.eclipse.jface.dialogs.IDialogPage;
import org.eclipse.jface.util.IPropertyChangeListener;
import org.eclipse.jface.util.PropertyChangeEvent;
import org.eclipse.jface.wizard.IWizardPage;
import org.eclipse.osgi.util.NLS;
import org.eclipse.swt.SWT;
import org.eclipse.swt.custom.*;
import org.eclipse.swt.events.KeyListener;
import org.eclipse.swt.events.SelectionAdapter;
import org.eclipse.swt.events.SelectionEvent;
import org.eclipse.swt.events.SelectionListener;
import org.eclipse.swt.graphics.Image;
import org.eclipse.swt.graphics.Point;
import org.eclipse.swt.graphics.Rectangle;
import org.eclipse.swt.layout.GridData;
import org.eclipse.swt.widgets.*;
import org.jkiss.code.NotNull;
import org.jkiss.code.Nullable;
import org.jkiss.dbeaver.DBeaverPreferences;
import org.jkiss.dbeaver.Log;
import org.jkiss.dbeaver.core.CoreMessages;
import org.jkiss.dbeaver.model.DBConstants;
import org.jkiss.dbeaver.model.DBIcon;
import org.jkiss.dbeaver.model.DBPDataSourceContainer;
import org.jkiss.dbeaver.model.app.DBPDataSourceRegistry;
import org.jkiss.dbeaver.model.app.DBPProject;
import org.jkiss.dbeaver.model.connection.DBPConnectionConfiguration;
import org.jkiss.dbeaver.model.connection.DBPDriver;
import org.jkiss.dbeaver.model.connection.DBPDriverSubstitutionDescriptor;
import org.jkiss.dbeaver.model.exec.DBCSession;
import org.jkiss.dbeaver.model.net.DBWHandlerConfiguration;
import org.jkiss.dbeaver.model.runtime.DBRRunnableContext;
import org.jkiss.dbeaver.registry.DataSourceDescriptor;
import org.jkiss.dbeaver.registry.DataSourceProviderRegistry;
import org.jkiss.dbeaver.registry.DataSourceViewDescriptor;
import org.jkiss.dbeaver.registry.DataSourceViewRegistry;
import org.jkiss.dbeaver.registry.driver.DriverDescriptor;
import org.jkiss.dbeaver.registry.network.NetworkHandlerDescriptor;
import org.jkiss.dbeaver.registry.network.NetworkHandlerRegistry;
import org.jkiss.dbeaver.runtime.DBWorkbench;
import org.jkiss.dbeaver.ui.*;
import org.jkiss.dbeaver.ui.dialogs.ActiveWizardPage;
import org.jkiss.dbeaver.ui.dialogs.ConfirmationDialog;
import org.jkiss.dbeaver.ui.dialogs.driver.DriverEditDialog;
import org.jkiss.dbeaver.utils.GeneralUtils;
import org.jkiss.utils.ArrayUtils;
import org.jkiss.utils.CommonUtils;

import java.util.List;
import java.util.*;

/**
 * Settings connection page. Hosts particular drivers' connection pages
 */
class ConnectionPageSettings extends ActiveWizardPage<ConnectionWizard> implements IDataSourceConnectionEditorSite, IDialogPageProvider, ICompositeDialogPageContainer, IDataSourceConnectionTester {
    private static final Log log = Log.getLog(DriverDescriptor.class);

    public static final String PAGE_NAME = ConnectionPageSettings.class.getSimpleName();

    // Sort network handler pages to be last, with pinned pages first among them
    private static final Comparator<IDialogPage> PAGE_COMPARATOR = Comparator
        .comparing((IDialogPage page) -> page instanceof ConnectionPageNetworkHandler)
        .thenComparing(page -> !isPagePinned(page));

    @NotNull
    private final ConnectionWizard wizard;
    @NotNull
    private final DataSourceViewDescriptor viewDescriptor;
    private final DataSourceViewDescriptor substitutedViewDescriptor;
    private final DBPDriverSubstitutionDescriptor driverSubstitution;
    @Nullable
    private IDataSourceConnectionEditor connectionEditor;
    private IDataSourceConnectionEditor originalConnectionEditor;
    @Nullable
    private final DataSourceDescriptor dataSource;
    private final Set<DataSourceDescriptor> activated = new HashSet<>();
    private IDialogPage[] subPages, extraPages;
    private CTabFolder tabFolder;

    /**
     * Constructor for ConnectionPageSettings
     */
    ConnectionPageSettings(
        @NotNull ConnectionWizard wizard,
        @NotNull DataSourceViewDescriptor viewDescriptor,
        @Nullable DataSourceDescriptor dataSource,
        @Nullable DBPDriverSubstitutionDescriptor driverSubstitution
    ) {
        super(PAGE_NAME + "." + viewDescriptor.getId());

        this.wizard = wizard;
        this.viewDescriptor = viewDescriptor;
        this.dataSource = dataSource;
        this.driverSubstitution = driverSubstitution;

        if (driverSubstitution != null) {
            this.substitutedViewDescriptor = DataSourceViewRegistry.getInstance().findView(
                DataSourceProviderRegistry.getInstance().getDataSourceProvider(driverSubstitution.getProviderId()),
                IActionConstants.EDIT_CONNECTION_POINT
            );
        } else {
            this.substitutedViewDescriptor = null;
        }

        setTitle(wizard.isNew() ? viewDescriptor.getLabel() : CoreMessages.dialog_setting_connection_wizard_title);
        setDescription(CoreMessages.dialog_connection_description);
    }

    @NotNull
    private IDataSourceConnectionEditor getConnectionEditor() {
        if (connectionEditor == null) {
            if (substitutedViewDescriptor == null) {
                connectionEditor = getOriginalConnectionEditor();
            } else {
                connectionEditor = substitutedViewDescriptor.createView(IDataSourceConnectionEditor.class);
                connectionEditor.setSite(this);
            }
        }

        return connectionEditor;
    }

    @NotNull
    private IDataSourceConnectionEditor getOriginalConnectionEditor() {
        if (originalConnectionEditor == null) {
            originalConnectionEditor = viewDescriptor.createView(IDataSourceConnectionEditor.class);
            originalConnectionEditor.setSite(this);
        }

        return originalConnectionEditor;
    }

    @Override
    public void activatePage() {
        if (connectionEditor == null) {
            createProviderPage(getControl().getParent());
            //UIUtils.resizeShell(getWizard().getContainer().getShell());
        }

        Control control = getControl();
        control.setRedraw(false);
        try {
            setDescription(NLS.bind(CoreMessages.dialog_connection_message, getDriver().getFullName()));
            DataSourceDescriptor connectionInfo = getActiveDataSource();
            if (!activated.contains(connectionInfo)) {
                if (this.connectionEditor != null) {
                    this.connectionEditor.loadSettings();
                }
                if (subPages != null) {
                    for (IDialogPage page : subPages) {
                        Control pageControl = page.getControl();
    //                    if (pageControl == null) {
    //                        page.createControl(getControl().getParent());
    //                    }
                        if (pageControl != null && page instanceof IDataSourceConnectionEditor) {
                            ((IDataSourceConnectionEditor) page).loadSettings();
                        }
                    }
                }
                activated.add(connectionInfo);
            } else if (connectionEditor != null) {
                connectionEditor.loadSettings();
            }
            activateCurrentItem();
        } finally {
            control.setRedraw(true);
        }
        //getContainer().updateTitleBar();
    }

    @Override
    public void deactivatePage() {
        DataSourceDescriptor connectionInfo = getActiveDataSource();
        if (this.activated.contains(connectionInfo) && this.connectionEditor != null) {
            this.connectionEditor.saveSettings(connectionInfo);
        }
        super.deactivatePage();
    }

    @Override
    public Image getImage() {
        if (this.connectionEditor != null) {
            Image image = this.connectionEditor.getImage();
            if (image != null) {
                return image;
            }
        }
        return super.getImage();
    }

    void saveSettings(DataSourceDescriptor dataSource) {
        if (subPages != null) {
            for (IDialogPage page : subPages) {
                if (ArrayUtils.contains(extraPages, page)) {
                    // Ignore extra pages
                    continue;
                }

                if (page.getControl() != null && page instanceof IDataSourceConnectionEditor) {
                    ((IDataSourceConnectionEditor) page).saveSettings(dataSource);
                } else if (page instanceof ConnectionWizardPage) {
                    ((ConnectionWizardPage) page).saveSettings(dataSource);
                }
            }
        }
        // Save connection settings AFTER extra pages.
        // Because it may contain some driver properties save which will be overwrited by driver props page otherwise
        if (connectionEditor != null) {
            connectionEditor.saveSettings(dataSource);
        }
    }

    @Override
    public void createControl(Composite parent) {
        if (wizard.isNew()) {
            setControl(new Composite(parent, SWT.BORDER));
        } else {
            createProviderPage(parent);
        }
    }

    private void createProviderPage(Composite parent) {
        if (this.connectionEditor != null && this.connectionEditor.getControl() != null) {
            return;
        }
        if (getControl() != null) {
            getControl().dispose();
        }

        try {
            // init main page
            getConnectionEditor();

            // init sub pages (if any)
            IDialogPage[] allSubPages = getDialogPages(false, true);

            {
                // Create tab folder
                List<IDialogPage> allPages = new ArrayList<>();
                allPages.add(connectionEditor);
                if (!ArrayUtils.isEmpty(allSubPages)) {
                    // Add sub pages
                    Collections.addAll(allPages, allSubPages);
                }
                allPages.sort(PAGE_COMPARATOR);

                tabFolder = new CTabFolder(parent, SWT.TOP);
                tabFolder.setLayoutData(new GridData(GridData.FILL_BOTH));
                tabFolder.setUnselectedCloseVisible(false);

                final ToolBar tabFolderChevron = createChevron(allPages);
                tabFolder.setTopRight(tabFolderChevron, SWT.RIGHT);

                tabFolder.addCTabFolder2Listener(new CTabFolder2Adapter() {
                    @Override
                    public void close(CTabFolderEvent event) {
                        if (confirmTabClose((CTabItem) event.item)) {
                            final ConnectionPageNetworkHandler page = (ConnectionPageNetworkHandler) event.item.getData();
                            final NetworkHandlerDescriptor descriptor = page.getHandlerDescriptor();
                            final DBPConnectionConfiguration configuration = getActiveDataSource().getConnectionConfiguration();
                            final DBWHandlerConfiguration handler = configuration.getHandler(descriptor.getId());

                            if (handler != null) {
                                handler.setEnabled(false);
                            }
                        } else {
                            event.doit = false;
                        }
                    }

                    //@Override
                    public void itemsCount(CTabFolderEvent event) {
                        tabFolderChevron.setVisible(canShowChevron(allPages));
                    }
                });
                tabFolder.addKeyListener(KeyListener.keyPressedAdapter(event -> {
                    if (event.keyCode == SWT.DEL && event.stateMask == 0) {
                        final CTabFolder folder = (CTabFolder) event.widget;
                        final CTabItem selection = folder.getSelection();

                        if (selection != null && selection.getShowClose() && confirmTabClose(selection)) {
                            selection.dispose();
                        }
                    }
                }));

                setControl(tabFolder);

                for (IDialogPage page : allPages) {
                    if (ArrayUtils.contains(extraPages, page) || canShowInChevron(page)) {
                        // Ignore extra pages
                        continue;
                    }
                    createPageTab(page, tabFolder.getItemCount());
                }
                tabFolder.setSelection(0);
                tabFolder.addSelectionListener(new SelectionAdapter() {
                    @Override
                    public void widgetSelected(SelectionEvent e) {
                        activateCurrentItem();
                    }
                });
            }

            activateCurrentItem();
            Dialog.applyDialogFont(tabFolder);
            UIUtils.setHelp(getControl(), IHelpContextIds.CTX_CON_WIZARD_SETTINGS);
        } catch (Exception ex) {
            log.warn(ex);
            setErrorMessage("Can't create settings dialog: " + ex.getMessage());
        }
        parent.layout();
    }

    @NotNull
    private ToolBar createChevron(@NotNull List<IDialogPage> pages) {
        final MenuManager manager = new MenuManager();
        manager.setRemoveAllWhenShown(true);
        manager.addMenuListener(m -> {
            for (int i = 0; i < pages.size(); i++) {
                final IDialogPage page = pages.get(i);

                if (canShowInChevron(page)) {
                    manager.add(new AddNetworkHandlerAction(getActiveDataSource(), (ConnectionPageNetworkHandler) page, i));
                }
            }
        });

        final ToolBar toolBar = new ToolBar(tabFolder, SWT.FLAT | SWT.RIGHT);

        final ToolItem toolItem = UIUtils
            .createToolItem(toolBar, CoreMessages.dialog_connection_network_add_tunnel_label, null, UIIcon.ADD, null);
        toolItem.addSelectionListener(SelectionListener.widgetSelectedAdapter(e -> {
            final Rectangle bounds = toolItem.getBounds();
            final Point location = toolBar.getDisplay().map(toolBar, null, 0, bounds.height);
            final Menu menu = manager.createContextMenu(tabFolder);
            menu.setLocation(location.x, location.y);
            menu.setVisible(true);
        }));
        toolItem.addDisposeListener(e -> manager.dispose());

        return toolBar;
    }

    private boolean confirmTabClose(@NotNull CTabItem item) {
        if (item.getData() instanceof ConnectionPageNetworkHandler) {
            final ConnectionPageNetworkHandler page = (ConnectionPageNetworkHandler) item.getData();
            final NetworkHandlerDescriptor descriptor = page.getHandlerDescriptor();

            final int decision = ConfirmationDialog.confirmAction(
                getShell(),
                ConfirmationDialog.INFORMATION,
                DBeaverPreferences.CONFIRM_DISABLE_NETWORK_HANDLER,
                ConfirmationDialog.CONFIRM,
                descriptor.getCodeName()
            );

            return decision == IDialogConstants.OK_ID;
        }

        return false;
    }

    private boolean canShowChevron(@NotNull List<IDialogPage> pages) {
        for (IDialogPage page : pages) {
            if (canShowInChevron(page)) {
                return true;
            }
        }

        return false;
    }

    private boolean canShowInChevron(@NotNull IDialogPage page) {
        if (isPagePinned(page) || !(page instanceof ConnectionPageNetworkHandler)) {
            return false;
        }

        final NetworkHandlerDescriptor descriptor = ((ConnectionPageNetworkHandler) page).getHandlerDescriptor();
        final DBPConnectionConfiguration configuration = getActiveDataSource().getConnectionConfiguration();
        final DBWHandlerConfiguration handler = configuration.getHandler(descriptor.getId());

        return handler == null || !handler.isEnabled();
    }

    private static boolean isPagePinned(@NotNull IDialogPage page) {
        if (page instanceof ConnectionPageNetworkHandler) {
            return ((ConnectionPageNetworkHandler) page).getHandlerDescriptor().isPinned();
        } else {
            return true;
        }
    }

    @NotNull
    private CTabItem createPageTab(@NotNull IDialogPage page, int index) {
        final CTabItem item = new CTabItem(tabFolder, isPagePinned(page) ? SWT.NONE : SWT.CLOSE, index);
        item.setData(page);
        item.setText(CommonUtils.isEmpty(page.getTitle()) ? CoreMessages.dialog_setting_connection_general : page.getTitle());
        item.setToolTipText(page.getDescription());

        if (page.getControl() == null) {
<<<<<<< HEAD
            final ScrolledComposite sc = new ScrolledComposite(tabFolder, SWT.BORDER | SWT.H_SCROLL);
            sc.setExpandHorizontal(true);
            sc.setExpandVertical(true);
            item.setControl(sc);
=======
            // TODO: We should respect pages that might not want to be scrollable (e.g. if they have their own scrollable controls)
            item.setControl(UIUtils.createScrolledComposite(tabFolder));
>>>>>>> 8d931597
        } else {
            item.setControl(page.getControl().getParent());
        }

        return item;
    }

    private void activateCurrentItem() {
        if (tabFolder != null) {
            CTabItem selection = tabFolder.getSelection();
            if (selection != null) {
                IDialogPage page = (IDialogPage) selection.getData();
                if (page.getControl() == null) {
                    // Create page
                    ScrolledComposite panel = (ScrolledComposite) selection.getControl();
                    panel.setRedraw(false);
                    try {
<<<<<<< HEAD
                        if (panel instanceof ScrolledComposite sc) {
                            page.createControl(sc);
                            Dialog.applyDialogFont(sc);
                            sc.setContent(page.getControl());
                            sc.setMinSize(page.getControl().computeSize(SWT.DEFAULT, SWT.DEFAULT));
                            sc.layout();
                        } else {
                            page.createControl(panel);
                            Dialog.applyDialogFont(panel);
                            panel.layout(true, true);
                        }
=======
                        page.createControl(panel);
                        Dialog.applyDialogFont(panel);
                        UIUtils.configureScrolledComposite(panel, page.getControl());
                        panel.layout(true, true);
>>>>>>> 8d931597
                    } catch (Throwable e) {
                        DBWorkbench.getPlatformUI().showError("Error creating configuration page", null, e);
                    } finally {
                        panel.setRedraw(true);
                    }
                }
                page.setVisible(true);
                updatePageCompletion();
            }
        }
    }

    @Override
    public boolean canFlipToNextPage() {
        return false;
    }

    @Override
    protected void updatePageCompletion() {
        for (CTabItem item : tabFolder.getItems()) {
            final IDialogPage page = (IDialogPage) item.getData();
            final boolean complete;

            if (item.getData() instanceof IWizardPage p) {
                complete = p.isPageComplete();
            } else if (item.getData() instanceof IDataSourceConnectionEditor p) {
                complete = p.isComplete();
            } else {
                continue;
            }

            if (complete || tabFolder.getSelection() == item) {
                item.setImage(null);
                item.setToolTipText(page.getDescription());
            } else {
                item.setImage(DBeaverIcons.getImage(DBIcon.SMALL_ERROR));
                item.setToolTipText(Objects.requireNonNullElse(page.getErrorMessage(), "Page is incomplete"));
            }
        }

        super.updatePageCompletion();
    }

    @Override
    public boolean isPageComplete() {
        if (subPages != null) {
            for (IDialogPage page : subPages) {
                if (page instanceof IWizardPage wizardPage && !wizardPage.isPageComplete()) {
                    return false;
                }
                if (page instanceof IDataSourceConnectionEditor editor && !editor.isComplete()) {
                    return false;
                }
            }
        }
        return wizard.getPageSettings() != this ||
            this.connectionEditor != null && this.connectionEditor.isComplete();
    }

    @Override
    public String getErrorMessage() {
        final IDialogPage subPage = getCurrentSubPage();
        if (subPage != null && subPage.getErrorMessage() != null) {
            return subPage.getErrorMessage();
        }
        if (connectionEditor != null && connectionEditor.getErrorMessage() != null) {
            return connectionEditor.getErrorMessage();
        }
        return super.getErrorMessage();
    }

    @Override
    public DBRRunnableContext getRunnableContext() {
        return wizard.getRunnableContext();
    }

    @Override
    public DBPDataSourceRegistry getDataSourceRegistry() {
        return wizard.getDataSourceRegistry();
    }

    @Override
    public boolean isNew() {
        return wizard.isNew();
    }

    @Override
    public DBPDriver getDriver() {
        return wizard.getSelectedDriver();
    }

    @NotNull
    @Override
    public DataSourceDescriptor getActiveDataSource() {
        if (dataSource != null) {
            return dataSource;
        }
        return wizard.getActiveDataSource();
    }

    @Override
    public void updateButtons() {
        updatePageCompletion();
        // getWizard().getContainer().updateButtons();
    }

    @Override
    public boolean openDriverEditor() {
        DriverEditDialog dialog = new DriverEditDialog(wizard.getShell(), (DriverDescriptor) this.getDriver());
        return dialog.open() == IDialogConstants.OK_ID;
    }

    @Override
    public boolean openSettingsPage(String pageId) {
        return wizard.openSettingsPage(pageId);
    }

    @Override
    public void testConnection() {
        getWizard().testConnection();
    }

    @Override
    public DBPProject getProject() {
        DBPDataSourceRegistry registry = wizard.getDataSourceRegistry();
        return registry == null ? null : registry.getProject();
    }

    @Override
    public void firePropertyChange(Object source, String property, Object oldValue, Object newValue) {
        PropertyChangeEvent pcEvent = new PropertyChangeEvent(source, property, oldValue, newValue);
        for (CTabItem item : tabFolder.getItems()) {
            IDialogPage page = (IDialogPage) item.getData();
            if (page instanceof IPropertyChangeListener && page.getControl() != null) {
                ((IPropertyChangeListener) page).propertyChange(pcEvent);
            }
        }
        for (IWizardPage page : getWizard().getPages()) {
            if (page instanceof IPropertyChangeListener && page.getControl() != null) {
                ((IPropertyChangeListener) page).propertyChange(pcEvent);
            }
        }
    }

    @Override
    public void dispose() {
        if (connectionEditor != null) {
            connectionEditor.dispose();
            connectionEditor = null;
        }
        super.dispose();
    }

    @Nullable
    @Override
    public IDialogPage[] getDialogPages(boolean extrasOnly, boolean forceCreate) {
        if (extrasOnly) {
            return extraPages;
        }
        if (subPages != null) {
            return subPages;
        }
        if (!forceCreate) {
            return new IDialogPage[0];
        }

        final IDataSourceConnectionEditor originalConnectionEditor = getOriginalConnectionEditor();

        if (originalConnectionEditor instanceof IDialogPageProvider) {
            subPages = ((IDialogPageProvider) originalConnectionEditor).getDialogPages(extrasOnly, true);

            if ((!getDriver().isEmbedded() || CommonUtils.toBoolean(getDriver().getDriverParameter(DBConstants.DRIVER_PARAM_ENABLE_NETWORK_PARAMETERS)))
                && !CommonUtils.toBoolean(getDriver().getDriverParameter(DBConstants.DRIVER_PARAM_DISABLE_NETWORK_PARAMETERS))
            ) {
                // Add network tabs (for non-embedded drivers)
                for (NetworkHandlerDescriptor descriptor : NetworkHandlerRegistry.getInstance().getDescriptors(getActiveDataSource())) {
                    if (driverSubstitution != null && !driverSubstitution.getInstance().isNetworkHandlerSupported(descriptor)) {
                        continue;
                    }
                    subPages = ArrayUtils.add(IDialogPage.class, subPages, new ConnectionPageNetworkHandler(this, descriptor));
                }
            }

            if (extraPages != null) {
                subPages = ArrayUtils.concatArrays(subPages, extraPages);
            }

            try {
                // Externally provided sub-pages
                IDialogPageProvider externalPagesProvider = GeneralUtils.adapt(
                    getActiveDataSource(),
                    IDialogPageProvider.class);
                if (externalPagesProvider != null) {
                    IDialogPage[] dialogPages = externalPagesProvider.getDialogPages(false, true);
                    if (dialogPages != null) {
                        for (IDialogPage page : dialogPages) {
                            if (page != null) {
                                subPages = ArrayUtils.add(IDialogPage.class, subPages, page);
                            }
                        }
                    }
                }
            } catch (Exception e) {
                log.error(e);
            }


            if (!ArrayUtils.isEmpty(subPages)) {
                for (IDialogPage page : subPages) {
                    if (page instanceof IDataSourceConnectionEditor p) {
                        p.setSite(this);
                    }
                    if (page instanceof IWizardPage p) {
                        p.setWizard(getWizard());
                    }
                }
            }

            return subPages;
        } else {
            return extraPages;
        }
    }

    public void addSubPage(IDialogPage page) {
        if (extraPages == null) {
            extraPages = new IDialogPage[]{page};
        } else {
            extraPages = ArrayUtils.concatArrays(extraPages, new IDialogPage[]{page});
        }
        if (page instanceof IWizardPage) {
            ((IWizardPage) page).setWizard(getWizard());
        }
    }

    @Override
    public void testConnection(DBCSession session) {
        if (connectionEditor instanceof IDataSourceConnectionTester) {
            ((IDataSourceConnectionTester) connectionEditor).testConnection(session);
        }
    }

    @Override
    public String toString() {
        return getName();
    }

    @Override
    public void showSubPage(IDialogPage subPage) {
        CTabItem selection = tabFolder.getSelection();
        for (CTabItem pageTab : tabFolder.getItems()) {
            if (pageTab.getData() == subPage) {
                tabFolder.setSelection(pageTab);
                activateCurrentItem();
                if (selection != null && selection.getData() != subPage && selection.getData() instanceof ActiveWizardPage) {
                    ((ActiveWizardPage<?>) selection.getData()).deactivatePage();
                }
                if (subPage instanceof ActiveWizardPage) {
                    ((ActiveWizardPage<?>) subPage).activatePage();
                }
                break;
            }
        }
    }

    @Override
    @Nullable
    public IDialogPage getCurrentSubPage() {
        final CTabItem selection = tabFolder.getSelection();
        return selection != null ? (IDialogPage) selection.getData() : null;
    }

    private class AddNetworkHandlerAction extends Action {
        private final DBPDataSourceContainer container;
        private final ConnectionPageNetworkHandler page;
        private final int index;

        public AddNetworkHandlerAction(@NotNull DBPDataSourceContainer container, @NotNull ConnectionPageNetworkHandler page, int index) {
            super(page.getHandlerDescriptor().getCodeName(), AS_PUSH_BUTTON);

            this.container = container;
            this.page = page;
            this.index = index;
        }

        @Override
        public void run() {
            final NetworkHandlerDescriptor descriptor = page.getHandlerDescriptor();
            final DBPConnectionConfiguration configuration = container.getConnectionConfiguration();
            DBWHandlerConfiguration handler = configuration.getHandler(descriptor.getId());

            if (handler == null) {
                handler = new DBWHandlerConfiguration(descriptor, container);
                configuration.updateHandler(handler);
            }

            handler.setEnabled(true);
            tabFolder.setSelection(createPageTab(page, Math.min(tabFolder.getItemCount(), index)));
            activateCurrentItem();
        }
    }
}<|MERGE_RESOLUTION|>--- conflicted
+++ resolved
@@ -421,15 +421,10 @@
         item.setToolTipText(page.getDescription());
 
         if (page.getControl() == null) {
-<<<<<<< HEAD
-            final ScrolledComposite sc = new ScrolledComposite(tabFolder, SWT.BORDER | SWT.H_SCROLL);
+           final ScrolledComposite sc = new ScrolledComposite(tabFolder, SWT.BORDER | SWT.H_SCROLL);
             sc.setExpandHorizontal(true);
             sc.setExpandVertical(true);
             item.setControl(sc);
-=======
-            // TODO: We should respect pages that might not want to be scrollable (e.g. if they have their own scrollable controls)
-            item.setControl(UIUtils.createScrolledComposite(tabFolder));
->>>>>>> 8d931597
         } else {
             item.setControl(page.getControl().getParent());
         }
@@ -447,7 +442,6 @@
                     ScrolledComposite panel = (ScrolledComposite) selection.getControl();
                     panel.setRedraw(false);
                     try {
-<<<<<<< HEAD
                         if (panel instanceof ScrolledComposite sc) {
                             page.createControl(sc);
                             Dialog.applyDialogFont(sc);
@@ -459,12 +453,10 @@
                             Dialog.applyDialogFont(panel);
                             panel.layout(true, true);
                         }
-=======
                         page.createControl(panel);
                         Dialog.applyDialogFont(panel);
                         UIUtils.configureScrolledComposite(panel, page.getControl());
                         panel.layout(true, true);
->>>>>>> 8d931597
                     } catch (Throwable e) {
                         DBWorkbench.getPlatformUI().showError("Error creating configuration page", null, e);
                     } finally {
