--- conflicted
+++ resolved
@@ -72,14 +72,12 @@
             'org.jkiss.dbeaver.ui.navigator.node.transient.foreground=71,180,65'
             'org.jkiss.dbeaver.ui.navigator.node.new.background=41,66,0'
             'org.jkiss.dbeaver.ui.navigator.node.modified.background=82,52,0'
-<<<<<<< HEAD
+
+            'org.jkiss.dbeaver.ui.navigator.node.foreground=140,140,140'
+            'org.jkiss.dbeaver.ui.navigator.node.statistics.background=105,105,105'
 
             'org.jkiss.dbeaver.sql.plan.view.color.tablescan.background=100,0,0'
             'org.jkiss.dbeaver.sql.plan.view.color.tablescan.foreground=192,192,192'
             'org.jkiss.dbeaver.sql.plan.view.color.indexscan.background=0,100,0'
             'org.jkiss.dbeaver.sql.plan.view.color.indexscan.foreground=192,192,192'
-=======
-            'org.jkiss.dbeaver.ui.navigator.node.foreground=140,140,140'
-            'org.jkiss.dbeaver.ui.navigator.node.statistics.background=105,105,105'
->>>>>>> c8f0ac16
 }