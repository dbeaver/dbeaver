--- conflicted
+++ resolved
@@ -24,31 +24,29 @@
 
 public class STMTreeTermNode extends TerminalNodeImpl implements STMTreeNode {
     
-<<<<<<< HEAD
-    private String nodeName = null; 
-=======
     private String nodeName = null;
->>>>>>> cc42f790
+    private final int atnState;
     private final int atnState;
     
     public STMTreeTermNode(@NotNull Token symbol) {
         super(symbol);
         this.atnState = -1;
     }
-<<<<<<< HEAD
-
-=======
     
->>>>>>> cc42f790
     public STMTreeTermNode(@NotNull Token symbol, int atnState) {
         super(symbol);
         this.atnState = atnState;
     }
-<<<<<<< HEAD
+    
+    public int getAtnState() {
+        return this.atnState;
+    }
 
-=======
-    
->>>>>>> cc42f790
+    public STMTreeTermNode(@NotNull Token symbol, int atnState) {
+        super(symbol);
+        this.atnState = atnState;
+    }
+
     public int getAtnState() {
         return this.atnState;
     }
