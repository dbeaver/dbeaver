/*
 * DBeaver - Universal Database Manager
 * Copyright (C) 2010-2023 DBeaver Corp and others
 *
 * Licensed under the Apache License, Version 2.0 (the "License");
 * you may not use this file except in compliance with the License.
 * You may obtain a copy of the License at
 *
 *     http://www.apache.org/licenses/LICENSE-2.0
 *
 * Unless required by applicable law or agreed to in writing, software
 * distributed under the License is distributed on an "AS IS" BASIS,
 * WITHOUT WARRANTIES OR CONDITIONS OF ANY KIND, either express or implied.
 * See the License for the specific language governing permissions and
 * limitations under the License.
 */
parser grammar SQLStandardParser;

options {
    tokenVocab=SQLStandardLexer;
    superClass=org.jkiss.dbeaver.model.stm.STMParserOverrides;
    contextSuperClass=org.jkiss.dbeaver.model.stm.STMTreeRuleNode;
}

@header {
    /*
     * DBeaver - Universal Database Manager
     * Copyright (C) 2010-2023 DBeaver Corp and others
     *
     * Licensed under the Apache License, Version 2.0 (the "License");
     * you may not use this file except in compliance with the License.
     * You may obtain a copy of the License at
     *
     *     http://www.apache.org/licenses/LICENSE-2.0
     *
     * Unless required by applicable law or agreed to in writing, software
     * distributed under the License is distributed on an "AS IS" BASIS,
     * WITHOUT WARRANTIES OR CONDITIONS OF ANY KIND, either express or implied.
     * See the License for the specific language governing permissions and
     * limitations under the License.
     */
    package org.jkiss.dbeaver.model.lsm.sql.impl.syntax;
}

@members {
private boolean isSupportSquareBracketQuotation;
public boolean isSupportSquareBracketQuotation() { return isSupportSquareBracketQuotation; }
public void setIsSupportSquareBracketQuotation(boolean value) { isSupportSquareBracketQuotation = value; }
}

// root rule for script
sqlQueries: (sqlQuery Semicolon?)* EOF; // EOF - don't stop early. must match all input
sqlQuery: directSqlDataStatement|sqlSchemaStatement|sqlTransactionStatement|sqlSessionStatement|sqlDataStatement;

directSqlDataStatement: (deleteStatement|selectStatement|insertStatement|updateStatement);
selectStatement: queryExpression (orderByClause)?;

// data type literals
literal: (signedNumericLiteral|generalLiteral);
unsignedNumericLiteral: (UnsignedInteger|DecimalLiteral|ApproximateNumericLiteral);
signedNumericLiteral: (Sign)? unsignedNumericLiteral;
characterStringLiteral: (Introducer characterSetSpecification)? StringLiteralContent;
generalLiteral: (characterStringLiteral|NationalCharacterStringLiteral|BitStringLiteral|HexStringLiteral|datetimeLiteral|intervalLiteral);
datetimeLiteral: (dateLiteral|timeLiteral|timestampLiteral);
dateLiteral: DATE StringLiteralContent;
timeLiteral: TIME StringLiteralContent;
timestampLiteral: TIMESTAMP StringLiteralContent;
intervalLiteral: INTERVAL (Sign)? StringLiteralContent intervalQualifier;

// identifiers
characterSetSpecification: characterSetName;
characterSetName: (schemaName Period)? Identifier;
schemaName: (catalogName Period)? unqualifiedSchemaName;
unqualifiedSchemaName: identifier;
qualifiedName: (schemaName Period)? identifier;
catalogName: identifier;
identifier: (Introducer characterSetSpecification)? actualIdentifier;
actualIdentifier: (Identifier|DelimitedIdentifier|squareBracketIdentifier|nonReserved);
squareBracketIdentifier: {isSupportSquareBracketQuotation()}? LeftBracket (~RightBracket|(RightBracket RightBracket))* RightBracket;

// data types
dataType: (datetimeType|intervalType|anyWordsWithProperty (CHARACTER SET characterSetSpecification)?);
datetimeType: (DATE|TIME (LeftParen UnsignedInteger RightParen)? (WITH TIME ZONE)?|TIMESTAMP (LeftParen UnsignedInteger RightParen)? (WITH TIME ZONE)?);
intervalType: INTERVAL intervalQualifier;
intervalQualifier: (startField TO endField|singleDatetimeField);
startField: nonSecondDatetimeField (LeftParen intervalLeadingFieldPrecision RightParen)?;
nonSecondDatetimeField: (YEAR|MONTH|DAY|HOUR|MINUTE);
intervalLeadingFieldPrecision: UnsignedInteger;
endField: (nonSecondDatetimeField|SECOND (LeftParen intervalFractionalSecondsPrecision RightParen)?);
intervalFractionalSecondsPrecision: UnsignedInteger;
singleDatetimeField: (nonSecondDatetimeField (LeftParen intervalLeadingFieldPrecision RightParen)?|SECOND (LeftParen intervalLeadingFieldPrecision (Comma intervalFractionalSecondsPrecision)? RightParen)?);

// column definition
columnDefinition: columnName dataType (defaultClause)? ((columnConstraintDefinition)+)? (anyWordWithAnyValue)?;
columnName: identifier;

// default
defaultClause: DEFAULT anyWordsWithProperty;

// column constraints
columnConstraintDefinition: (constraintNameDefinition)? columnConstraint (constraintAttributes)?;
constraintNameDefinition: CONSTRAINT constraintName;
constraintName: qualifiedName;
columnConstraint: (NOT NULL|UNIQUE|PRIMARY KEY|referencesSpecification|checkConstraintDefinition);
checkConstraintDefinition: CHECK LeftParen searchCondition RightParen;

// references
referencesSpecification: REFERENCES referencedTableAndColumns (MATCH matchType)? (referentialTriggeredAction)?;
referencedTableAndColumns: tableName (LeftParen referenceColumnList RightParen)?;
tableName: qualifiedName;
referenceColumnList: columnNameList;
columnNameList: columnName ((Comma columnName)+)?;
matchType: (FULL|PARTIAL);
referentialTriggeredAction: (updateRule (deleteRule)?|deleteRule (updateRule)?);
updateRule: ON UPDATE referentialAction;
referentialAction: (CASCADE|SET NULL|SET DEFAULT|NO ACTION);
deleteRule: ON DELETE referentialAction;

// search conditions
searchCondition: (booleanTerm|(.*?)) (OR booleanTerm)*; // (.*?) - for error recovery
booleanTerm: booleanFactor (AND booleanFactor)*;
booleanFactor: (NOT)? booleanTest;
booleanTest: booleanPrimary (IS (NOT)? truthValue)?;
booleanPrimary: (predicate|LeftParen searchCondition RightParen);
predicate: (comparisonPredicate|betweenPredicate|inPredicate|likePredicate|nullPredicate|quantifiedComparisonPredicate|existsPredicate|matchPredicate|overlapsPredicate);
comparisonPredicate: rowValueConstructor compOp rowValueConstructor;
rowValueConstructor: (rowValueConstructorElement|LeftParen rowValueConstructorList RightParen|rowSubquery);
rowValueConstructorElement: (valueExpression|nullSpecification|defaultSpecification);
valueExpression: (numericValueExpression|stringValueExpression|datetimeValueExpression|intervalValueExpression);
stringValueExpression: (characterValueExpression|bitValueExpression);
numericValueExpression: term ((PlusSign term)|(MinusSign term))*;
term: factor ((Asterisk factor)|(Solidus factor))*;
factor: (Sign)? numericPrimary;
numericPrimary: (valueExpressionPrimary|numericValueFunction);
valueExpressionPrimary: (unsignedValueSpecification|columnReference|setFunctionSpecification|scalarSubquery|caseExpression|LeftParen valueExpression RightParen|castSpecification);
unsignedValueSpecification: (unsignedLiteral|generalValueSpecification);
unsignedLiteral: (unsignedNumericLiteral|generalLiteral);
generalValueSpecification: (parameterSpecification|dynamicParameterSpecification|USER|CURRENT_USER|SESSION_USER|SYSTEM_USER|VALUE);
parameterSpecification: parameterName (indicatorParameter)?;
parameterName: Colon identifier;
indicatorParameter: (INDICATOR)? parameterName;
dynamicParameterSpecification: QuestionMark;
columnReference: (qualifier Period)? columnName;
qualifier: (tableName|correlationName);
correlationName: identifier;
setFunctionSpecification: (COUNT LeftParen Asterisk RightParen|anyWordsWithProperty);

// select, subquery
scalarSubquery: subquery;
subquery: LeftParen queryExpression RightParen;
unionTerm: UNION (ALL)? (correspondingSpec)? queryTerm;
exceptTerm: EXCEPT (ALL)? (correspondingSpec)? queryTerm;
nonJoinQueryExpression: nonJoinQueryTerm|queryExpression;
nonJoinQueryTerm: queryPrimary intersectTerm*;
intersectTerm: (INTERSECT (ALL)? (correspondingSpec)? queryPrimary);
nonJoinQueryPrimary: (simpleTable|LeftParen nonJoinQueryExpression RightParen);
simpleTable: (querySpecification|tableValueConstructor|explicitTable);
querySpecification: SELECT (setQuantifier)? selectList tableExpression?;
setQuantifier: (DISTINCT|ALL);
selectList: (Asterisk|selectSublist) (Comma selectSublist)*; // (Comma selectSublist)* contains any quantifier for error recovery;
selectSublist: (qualifier Period Asterisk | derivedColumn)*; // * for whole rule to handle select fields autocompletion when from immediately after select
derivedColumn: valueExpression (asClause)?;
asClause: (AS)? columnName;
tableExpression: (.*?) fromClause (whereClause)? (groupByClause)? (havingClause)?; // (.*?) - for error recovery
queryPrimary: (nonJoinQueryPrimary|joinedTable);
queryTerm: (nonJoinQueryTerm|joinedTable);
queryExpression: (joinedTable|nonJoinQueryTerm) (unionTerm|exceptTerm)*;

// from
fromClause: FROM tableReference ((Comma tableReference)+)?;
nonjoinedTableReference: (tableName (PARTITION anyProperty)? (correlationSpecification)?)|(derivedTable correlationSpecification);
tableReference: (nonjoinedTableReference|joinedTable|tableReferenceHints)*; // * to handle incomplete queries
tableReferenceHints: (tableHintKeywords|anyWord)+ anyProperty; // dialect-specific options, should be described and moved to dialects in future
joinedTable: (nonjoinedTableReference|(LeftParen joinedTable RightParen)) (naturalJoinTerm|crossJoinTerm)+;
correlationSpecification: (AS)? correlationName (LeftParen derivedColumnList RightParen)?;
derivedColumnList: columnNameList;
derivedTable: tableSubquery;
tableSubquery: subquery;

//joins
crossJoinTerm: CROSS JOIN tableReference;
naturalJoinTerm: (NATURAL)? (joinType)? JOIN tableReference (joinSpecification)? (.*?); // (.*?) - for error recovery
joinType: (INNER|outerJoinType (OUTER)?|UNION);
outerJoinType: (LEFT|RIGHT|FULL);
joinSpecification: (joinCondition|namedColumnsJoin);
joinCondition: ON searchCondition;
namedColumnsJoin: USING LeftParen joinColumnList RightParen;
joinColumnList: columnNameList;

// conditions
whereClause: WHERE searchCondition;
groupByClause: GROUP BY groupingColumnReferenceList;
groupingColumnReferenceList: groupingColumnReference ((Comma groupingColumnReference)+)?;
groupingColumnReference: columnReference;
havingClause: HAVING searchCondition;
tableValueConstructor: VALUES tableValueConstructorList;
tableValueConstructorList: rowValueConstructor ((Comma rowValueConstructor)+)?;
explicitTable: TABLE tableName;
correspondingSpec: CORRESPONDING (BY LeftParen correspondingColumnList RightParen)?;
correspondingColumnList: columnNameList;
caseExpression: (caseAbbreviation|caseSpecification);
caseAbbreviation: (NULLIF LeftParen valueExpression Comma valueExpression RightParen|COALESCE LeftParen valueExpression (Comma valueExpression)+ RightParen);
caseSpecification: (simpleCase|searchedCase);
simpleCase: CASE caseOperand (simpleWhenClause)+ (elseClause)? END;
caseOperand: valueExpression;
simpleWhenClause: WHEN whenOperand THEN result;
whenOperand: valueExpression;
result: (resultExpression|NULL);
resultExpression: valueExpression;
elseClause: ELSE result;
searchedCase: CASE (searchedWhenClause)+ (elseClause)? END;
searchedWhenClause: WHEN searchCondition THEN result;
castSpecification: CAST LeftParen castOperand AS dataType RightParen;
castOperand: (valueExpression|NULL);
numericValueFunction: (extractExpression|anyWordsWithProperty);
characterValueExpression: (concatenation|(valueExpressionPrimary|stringValueFunction));
concatenation: (valueExpressionPrimary|stringValueFunction) (ConcatenationOperator (valueExpressionPrimary|stringValueFunction))+;

// functions and operators
stringValueFunction: anyWordsWithProperty;
bitValueExpression: (bitConcatenation|bitFactor);
bitConcatenation: bitFactor (ConcatenationOperator bitFactor)+;
bitFactor: bitPrimary;
bitPrimary: (valueExpressionPrimary|stringValueFunction);
extractExpression: EXTRACT LeftParen extractField FROM extractSource RightParen;
extractField: (datetimeField|timeZoneField);
datetimeField: (nonSecondDatetimeField|SECOND);
timeZoneField: (TIMEZONE_HOUR|TIMEZONE_MINUTE);
extractSource: (datetimeValueExpression|intervalValueExpression);
datetimeValueExpression: (datetimeTerm|(intervalValueExpression PlusSign datetimeTerm)) ((PlusSign intervalTerm)|(MinusSign intervalTerm))*;
intervalTerm: ((intervalFactor)|(term Asterisk intervalFactor)) ((Asterisk factor)|(Solidus factor))*;
intervalFactor: (Sign)? intervalPrimary;
intervalPrimary: valueExpressionPrimary (intervalQualifier)?;
intervalValueExpression: ((intervalTerm)|(LeftParen datetimeValueExpression MinusSign datetimeTerm RightParen intervalQualifier)) ((PlusSign intervalTerm)|(MinusSign intervalTerm))*;
datetimeTerm: anyWordsWithProperty;
nullSpecification: NULL;
defaultSpecification: DEFAULT;
rowValueConstructorList: rowValueConstructorElement ((Comma rowValueConstructorElement)+)?;
rowSubquery: subquery;
compOp: (EqualsOperator|NotEqualsOperator|LessThanOperator|GreaterThanOperator|LessThanOrEqualsOperator|GreaterThanOrEqualsOperator);
betweenPredicate: rowValueConstructor (NOT)? BETWEEN rowValueConstructor AND rowValueConstructor;
inPredicate: rowValueConstructor (NOT)? IN inPredicateValue;
inPredicateValue: (tableSubquery|LeftParen inValueList RightParen);
inValueList: valueExpression (Comma valueExpression)+;
likePredicate: matchValue (NOT)? LIKE pattern (ESCAPE escapeCharacter)?;
matchValue: characterValueExpression;
pattern: characterValueExpression;
escapeCharacter: characterValueExpression;
nullPredicate: rowValueConstructor IS (NOT)? NULL;
quantifiedComparisonPredicate: rowValueConstructor compOp quantifier tableSubquery;
quantifier: (all|some);
all: ALL;
some: (SOME|ANY);
existsPredicate: EXISTS tableSubquery;
matchPredicate: rowValueConstructor MATCH (UNIQUE)? (matchType)? tableSubquery;
overlapsPredicate: rowValueConstructor1 OVERLAPS rowValueConstructor2;
rowValueConstructor1: rowValueConstructor;
rowValueConstructor2: rowValueConstructor;
truthValue: (TRUE|FALSE|UNKNOWN);

// constraints
constraintAttributes: (constraintCheckTime ((NOT)? DEFERRABLE)?|(NOT)? DEFERRABLE (constraintCheckTime)?);
constraintCheckTime: (INITIALLY DEFERRED|INITIALLY IMMEDIATE);
tableConstraintDefinition: (constraintNameDefinition)? tableConstraint (constraintCheckTime)?;
tableConstraint: (uniqueConstraintDefinition|referentialConstraintDefinition|checkConstraintDefinition);
uniqueConstraintDefinition: (UNIQUE|PRIMARY KEY) LeftParen uniqueColumnList RightParen;
uniqueColumnList: columnNameList;
referentialConstraintDefinition: FOREIGN KEY LeftParen referencingColumns RightParen referencesSpecification;
referencingColumns: referenceColumnList;

// order by
orderByClause: ORDER BY sortSpecificationList;
sortSpecificationList: sortSpecification ((Comma sortSpecification)+)?;
sortSpecification: sortKey (orderingSpecification)?;
sortKey: (columnReference|UnsignedInteger);
orderingSpecification: (ASC|DESC);

// schema definition
sqlSchemaStatement: (sqlSchemaDefinitionStatement|sqlSchemaManipulationStatement);
sqlSchemaDefinitionStatement: (schemaDefinition|tableDefinition|viewDefinition);
schemaDefinition: CREATE SCHEMA schemaNameClause (schemaCharacterSetSpecification)? ((schemaElement)+)?;
schemaNameClause: (schemaName|AUTHORIZATION schemaAuthorizationIdentifier|schemaName AUTHORIZATION schemaAuthorizationIdentifier);
schemaAuthorizationIdentifier: authorizationIdentifier;
authorizationIdentifier: identifier;
schemaCharacterSetSpecification: DEFAULT CHARACTER SET characterSetSpecification;
schemaElement: (tableDefinition|viewDefinition);

// table definition
tableDefinition: CREATE ((GLOBAL|LOCAL) TEMPORARY)? TABLE tableName tableElementList (ON COMMIT (DELETE|PRESERVE) ROWS)?;
viewDefinition: CREATE VIEW tableName (LeftParen viewColumnList RightParen)? AS queryExpression (WITH (levelsClause)? CHECK OPTION)?;
viewColumnList: columnNameList;
levelsClause: (CASCADED|LOCAL);
tableElementList: LeftParen tableElement ((Comma tableElement)+)? RightParen;
tableElement: (columnDefinition|tableConstraintDefinition);

// schema ddl
sqlSchemaManipulationStatement: (dropSchemaStatement|alterTableStatement|dropTableStatement|dropViewStatement|dropCharacterSetStatement);
dropSchemaStatement: DROP SCHEMA schemaName dropBehaviour;
dropBehaviour: (CASCADE|RESTRICT);
alterTableStatement: ALTER TABLE tableName alterTableAction;
alterTableAction: (addColumnDefinition|alterColumnDefinition|dropColumnDefinition|addTableConstraintDefinition|dropTableConstraintDefinition);
addColumnDefinition: ADD (COLUMN)? columnDefinition;
alterColumnDefinition: ALTER (COLUMN)? columnName alterColumnAction;
alterColumnAction: (setColumnDefaultClause|dropColumnDefaultClause);
setColumnDefaultClause: SET defaultClause;
dropColumnDefaultClause: DROP DEFAULT;
dropColumnDefinition: DROP (COLUMN)? columnName dropBehaviour;
addTableConstraintDefinition: ADD tableConstraintDefinition;
dropTableConstraintDefinition: DROP CONSTRAINT constraintName dropBehaviour;
dropTableStatement: DROP TABLE tableName dropBehaviour;
dropViewStatement: DROP VIEW tableName dropBehaviour;
dropCharacterSetStatement: DROP CHARACTER SET characterSetName;

// data statements
sqlDataStatement: (selectStatementSingleRow|sqlDataChangeStatement);
selectStatementSingleRow: SELECT (setQuantifier)? selectList INTO selectTargetList tableExpression;
selectTargetList: parameterSpecification ((Comma parameterSpecification)+)?;
sqlDataChangeStatement: (deleteStatement|insertStatement|updateStatement);
deleteStatement: DELETE FROM tableName (WHERE searchCondition)?;
insertStatement: INSERT INTO tableName insertColumnsAndSource;
insertColumnsAndSource: ((LeftParen insertColumnList RightParen)? queryExpression|DEFAULT VALUES);
insertColumnList: columnNameList;
updateStatement: UPDATE tableName SET setClauseList (WHERE searchCondition)?;
setClauseList: setClause ((Comma setClause)+)?;
setClause: objectColumn EqualsOperator updateSource;
objectColumn: columnName;
updateSource: (valueExpression|nullSpecification|DEFAULT);

// transactions
sqlTransactionStatement: (setTransactionStatement|setConstraintsModeStatement|commitStatement|rollbackStatement);
setTransactionStatement: SET TRANSACTION transactionMode ((Comma transactionMode)+)?;
transactionMode: (isolationLevel|transactionAccessMode);
isolationLevel: ISOLATION LEVEL levelOfIsolation;
levelOfIsolation: (READ UNCOMMITTED|READ COMMITTED|REPEATABLE READ|SERIALIZABLE);
transactionAccessMode: (READ ONLY|READ WRITE);
setConstraintsModeStatement: SET CONSTRAINTS constraintNameList (DEFERRED|IMMEDIATE);
constraintNameList: (ALL|constraintName ((Comma constraintName)+)?);
commitStatement: COMMIT (WORK)?;
rollbackStatement: ROLLBACK (WORK)?;

// session
sqlSessionStatement: (setCatalogStatement|setSchemaStatement|setNamesStatement|setSessionAuthorizationIdentifierStatement|setLocalTimeZoneStatement);
setCatalogStatement: SET CATALOG (identifier|valueSpecification);
valueSpecification: (literal|generalValueSpecification);
setSchemaStatement: SET SCHEMA (identifier|valueSpecification);
setNamesStatement: SET NAMES (identifier|valueSpecification);
setSessionAuthorizationIdentifierStatement: SET SESSION AUTHORIZATION valueSpecification;
setLocalTimeZoneStatement: SET TIME ZONE setTimeZoneValue;
setTimeZoneValue: (intervalValueExpression|LOCAL);

// unknown keyword, data type or function name
anyWord: Identifier;
anyValue: qualifiedName|literal|valueExpression|Comma;
anyWordWithAnyValue: anyWord anyValue;
anyProperty: LeftParen anyValue+ RightParen;
anyWordsWithProperty: anyWord+ anyProperty?;

<<<<<<< HEAD
nonReserved: COMMITTED | REPEATABLE | SERIALIZABLE | TYPE | UNCOMMITTED |
    CURRENT_USER | SESSION_USER | SYSTEM_USER | USER | VALUE |
    DATE | YEAR | MONTH | DAY | HOUR | MINUTE | SECOND | ZONE |
    ACTION | ADD | AUTHORIZATION | BY | CASCADE | CASCADED | CATALOG | COALESCE | COMMIT |
    CONSTRAINT | CONSTRAINTS | CORRESPONDING | COUNT | DEFERRABLE | DEFERRED | IMMEDIATE |
    EXTRACT | FULL | GLOBAL | LOCAL | INDICATOR | INITIALLY | INTERVAL | ISOLATION | KEY | LEVEL |
    NAMES | NO | NULLIF| ONLY | OVERLAPS| PARTIAL | PRESERVE | READ | RESTRICT | ROLLBACK | SCHEMA |
    SESSION | SET | TEMPORARY | TIME | TIMESTAMP | TIMEZONE_HOUR | TIMEZONE_MINUTE | TRANSACTION |
    VIEW | WORK | WRITE
;
=======
nonReserved: COMMITTED | DATA | NAME | NULLABLE | REPEATABLE | SERIALIZABLE | TYPE | UNCOMMITTED;
tableHintKeywords: WITH | UPDATE | IN | KEY | JOIN | ORDER BY | GROUP BY;
>>>>>>> 05e86db2
<|MERGE_RESOLUTION|>--- conflicted
+++ resolved
@@ -355,7 +355,8 @@
 anyProperty: LeftParen anyValue+ RightParen;
 anyWordsWithProperty: anyWord+ anyProperty?;
 
-<<<<<<< HEAD
+tableHintKeywords: WITH | UPDATE | IN | KEY | JOIN | ORDER BY | GROUP BY;
+
 nonReserved: COMMITTED | REPEATABLE | SERIALIZABLE | TYPE | UNCOMMITTED |
     CURRENT_USER | SESSION_USER | SYSTEM_USER | USER | VALUE |
     DATE | YEAR | MONTH | DAY | HOUR | MINUTE | SECOND | ZONE |
@@ -365,8 +366,4 @@
     NAMES | NO | NULLIF| ONLY | OVERLAPS| PARTIAL | PRESERVE | READ | RESTRICT | ROLLBACK | SCHEMA |
     SESSION | SET | TEMPORARY | TIME | TIMESTAMP | TIMEZONE_HOUR | TIMEZONE_MINUTE | TRANSACTION |
     VIEW | WORK | WRITE
-;
-=======
-nonReserved: COMMITTED | DATA | NAME | NULLABLE | REPEATABLE | SERIALIZABLE | TYPE | UNCOMMITTED;
-tableHintKeywords: WITH | UPDATE | IN | KEY | JOIN | ORDER BY | GROUP BY;
->>>>>>> 05e86db2
+;