/*
 * DBeaver - Universal Database Manager
 * Copyright (C) 2010-2024 DBeaver Corp and others
 *
 * Licensed under the Apache License, Version 2.0 (the "License");
 * you may not use this file except in compliance with the License.
 * You may obtain a copy of the License at
 *
 *     http://www.apache.org/licenses/LICENSE-2.0
 *
 * Unless required by applicable law or agreed to in writing, software
 * distributed under the License is distributed on an "AS IS" BASIS,
 * WITHOUT WARRANTIES OR CONDITIONS OF ANY KIND, either express or implied.
 * See the License for the specific language governing permissions and
 * limitations under the License.
 */
lexer grammar SQLStandardLexer;

@header {
    /*
     * DBeaver - Universal Database Manager
     * Copyright (C) 2010-2024 DBeaver Corp and others
     *
     * Licensed under the Apache License, Version 2.0 (the "License");
     * you may not use this file except in compliance with the License.
     * You may obtain a copy of the License at
     *
     *     http://www.apache.org/licenses/LICENSE-2.0
     *
     * Unless required by applicable law or agreed to in writing, software
     * distributed under the License is distributed on an "AS IS" BASIS,
     * WITHOUT WARRANTIES OR CONDITIONS OF ANY KIND, either express or implied.
     * See the License for the specific language governing permissions and
     * limitations under the License.
     */
    package org.jkiss.dbeaver.model.lsm.sql.impl.syntax;

    import java.util.*;
    import org.jkiss.dbeaver.model.sql.*;
    import org.jkiss.dbeaver.model.lsm.*;
}

@lexer::members {
    private Map<String, String> knownIdentifierQuotes = Collections.emptyMap();
    private int[] knownIdentifierQuoteHeads = new int[0];
    private int knownIdentifierLongestHead = 0;
    private int lastIdentifierStart = 0;
    private int lastIdentifierEnd = 0;
    private int lastIdentifierLength = 0;

    private boolean isAnonymousParametersEnabled;
    private boolean isNamedParametersEnabled;

    private boolean useCustomAnonymousParamMark;
    private char customAnonymousParamMark;

    private boolean useCustomNamedParamPrefix;
    private List<Map.Entry<Integer, Set<String>>> customNamedParamPrefixes;

    public SQLStandardLexer(CharStream input, LSMAnalyzerParameters parameters) {
        this(input);
        this.knownIdentifierQuotes = parameters.knownIdentifierQuotes();
        this.knownIdentifierLongestHead = this.knownIdentifierQuotes.size() < 1 ? 0 : knownIdentifierQuotes.keySet().stream().mapToInt(k -> k.length()).max().getAsInt();
        this.knownIdentifierQuoteHeads = this.knownIdentifierQuotes.keySet().stream().mapToInt(s -> s.charAt(0)).toArray();

        this.isAnonymousParametersEnabled = parameters.isAnonymousSqlParametersEnabled();
        this.isNamedParametersEnabled = parameters.isSqlParametersEnabled();

        this.useCustomAnonymousParamMark = parameters.isAnonymousSqlParametersEnabled() && Character.compare(parameters.anonymousParameterMark(), SQLConstants.DEFAULT_PARAMETER_MARK) != 0;
        this.customAnonymousParamMark = parameters.anonymousParameterMark();

        this.useCustomNamedParamPrefix = parameters.isSqlParametersEnabled() && parameters.namedParameterPrefixes().stream().map(e -> e.getValue()).anyMatch(
            ss -> ss.contains(String.valueOf(SQLConstants.DEFAULT_PARAMETER_PREFIX)) ? ss.size() > 1 : ss.size() > 0
        );
        this.customNamedParamPrefixes = parameters.namedParameterPrefixes();
    }

    private class QuottedIdentifierConsumer {
        private final CharStream input;
        private int pos;
        private StringBuilder captured = new StringBuilder();
        private String expectedTail;

        public QuottedIdentifierConsumer(final CharStream input) {
            this.input = input;
            this.pos = 0;
        }

        public String captured() {
            return this.captured.toString();
        }

        public boolean isEscapeable() {
            return captured.equals(expectedTail);
        }

        public boolean tryConsumeHead() {
            do {
                int c = input.LA(++pos);
                if (c == EOF) {
                    return false;
                }
                captured.append((char) c);
                if (pos > knownIdentifierLongestHead) {
                    return false;
                }
                expectedTail = knownIdentifierQuotes.get(captured.toString());
            } while (expectedTail == null);
            return true;
        }

        public boolean tryConsumeEscapedEntry() {
            StringBuilder follow = new StringBuilder();
            while (follow.length() < expectedTail.length()) {
                int c = input.LA(++pos);
                if (c == EOF) {
                    return false;
                }
                follow.append((char) c);
            }
            if (follow.toString().equals(expectedTail)) {
                captured.append(follow);
                return true;
            } else {
                return false;
            }
        }

        public boolean tryConsumeBody() {
            do {
                int c = input.LA(++pos);
                if (c == EOF) {
                    return false;
                }
                captured.append((char) c);
            } while (!captured.toString().endsWith(expectedTail));
            return true;
        }
    }

    private boolean tryConsumeQuottedIdentifier(final CharStream input) {
        if (input.index() < 1) {
            return false;
        }
        if (!org.jkiss.utils.ArrayUtils.contains(knownIdentifierQuoteHeads, input.LA(1))) {
            return false;
        }

        var c = new QuottedIdentifierConsumer(input);
        if (!c.tryConsumeHead()) {
            return false;
        }
        if (!c.tryConsumeBody()) {
            return false;
        }
        if (c.isEscapeable()) {
            while (c.tryConsumeEscapedEntry()) {
                if (!c.tryConsumeBody()) {
                    return false;
                }
            }
        }

        lastIdentifierStart = input.index();
        lastIdentifierLength = c.captured().length();
        lastIdentifierEnd = input.index() + c.captured().length();
        return true;
    }

    private boolean isIdentifierEndReached(final CharStream input) {
        return _input.index() < lastIdentifierEnd;
    }

    int lastNamedParameterPrefixEnd = -1;

    private boolean tryConsumeNamedParameterPrefix(final CharStream input) {
        if (input.index() < 1) {
            lastNamedParameterPrefixEnd = -1;
            return false;
        }

        int pos = 0;
        String captured = "";
        for (Map.Entry<Integer, Set<String>> e: this.customNamedParamPrefixes) {
            int prefixLength = e.getKey();
            while (captured.length() < prefixLength) {
                int c = input.LA(++pos);
                if (c == EOF) {
                    lastNamedParameterPrefixEnd = -1;
                    return false;
                } else {
                    captured += (char)c;
                }
            }
            if (e.getValue().contains(captured)) {
                lastNamedParameterPrefixEnd = input.index() + captured.length();
                return true;
            }
        }

        lastNamedParameterPrefixEnd = -1;
        return false;
    }

    private boolean isNamedParameterPrefixEndReached(final CharStream input) {
        return _input.index() < lastNamedParameterPrefixEnd;
    }

}

DelimitedIdentifier: { tryConsumeQuottedIdentifier(_input) }? ({isIdentifierEndReached(_input)}? .)+;

CustomAnonymousParameterMark: { useCustomAnonymousParamMark && _input.index() >=0 && (char)_input.LA(1) == customAnonymousParamMark }? . ;
CustomNamedParameterPrefix: { useCustomNamedParamPrefix && tryConsumeNamedParameterPrefix(_input) }? ({isNamedParameterPrefixEndReached(_input)}? .)+;
BatchVariableName: At Identifier;
ClientVariableName: Dollar LeftBrace Identifier RightBrace;

// letters to support case-insensitivity for keywords
fragment A:[aA];
fragment B:[bB];
fragment C:[cC];
fragment D:[dD];
fragment E:[eE];
fragment F:[fF];
fragment G:[gG];
fragment H:[hH];
fragment I:[iI];
fragment J:[jJ];
fragment K:[kK];
fragment L:[lL];
fragment M:[mM];
fragment N:[nN];
fragment O:[oO];
fragment P:[pP];
fragment Q:[qQ];
fragment R:[rR];
fragment S:[sS];
fragment T:[tT];
fragment U:[uU];
fragment V:[vV];
fragment W:[wW];
fragment X:[xX];
fragment Y:[yY];
fragment Z:[zZ];


// keywords
ACTION: A C T I O N ;
ADD: A D D ;
ALL: A L L ;
ALTER: A L T E R ;
AND: A N D ;
ANY: A N Y ;
AS: A S ;
ASC: A S C ;
AUTHORIZATION: A U T H O R I Z A T I O N ;
BETWEEN: B E T W E E N ;
BY: B Y ;
CASCADE: C A S C A D E ;
CASCADED: C A S C A D E D ;
CASE: C A S E ;
CAST: C A S T ;
CATALOG: C A T A L O G ;
CHARACTER: C H A R A C T E R ;
CHECK: C H E C K ;
COALESCE: C O A L E S C E ;
COLUMN: C O L U M N ;
COMMIT: C O M M I T ;
COMMITTED: C O M M I T T E D ;
CONSTRAINT: C O N S T R A I N T ;
CONSTRAINTS: C O N S T R A I N T S ;
CORRESPONDING: C O R R E S P O N D I N G ;
COUNT: C O U N T ;
CREATE: C R E A T E ;
CROSS: C R O S S ;
CURRENT_USER: C U R R E N T '_' U S E R ;
DATE: D A T E ;
DAY: D A Y ;
DEFAULT: D E F A U L T ;
DEFERRABLE: D E F E R R A B L E ;
DEFERRED: D E F E R R E D ;
DELETE: D E L E T E ;
DESC: D E S C ;
DISTINCT: D I S T I N C T ;
DROP: D R O P ;
ELSE: E L S E ;
END: E N D ;
ESCAPE: E S C A P E ;
EXCEPT: E X C E P T ;
EXISTS: E X I S T S ;
EXTRACT: E X T R A C T ;
FALSE: F A L S E ;
FILTER: F I L T E R ;
FOREIGN: F O R E I G N ;
FROM: F R O M ;
FULL: F U L L ;
GLOBAL: G L O B A L ;
GROUP: G R O U P ;
HAVING: H A V I N G ;
HOUR: H O U R ;
<<<<<<< HEAD
IF: I F ;
=======
ILIKE: I L I K E ;
>>>>>>> f16670ae
IMMEDIATE: I M M E D I A T E ;
IN: I N ;
INDICATOR: I N D I C A T O R ;
INITIALLY: I N I T I A L L Y ;
INNER: I N N E R ;
INSERT: I N S E R T ;
INTERSECT: I N T E R S E C T ;
INTERVAL: I N T E R V A L ;
INTO: I N T O ;
IS: I S ;
ISOLATION: I S O L A T I O N ;
JOIN: J O I N ;
KEY: K E Y ;
LEFT: L E F T ;
LEVEL: L E V E L ;
LIKE: L I K E ;
LIMIT: L I M I T ;
LOCAL: L O C A L ;
MATCH: M A T C H ;
MINUTE: M I N U T E ;
MONTH: M O N T H ;
NAMES: N A M E S ;
NATURAL: N A T U R A L ;
NO: N O ;
NOT: N O T ;
NOTNULL: N O T N U L L;
NULL: N U L L ;
NULLIF: N U L L I F ;
OFFSET: O F F S E T;
ON: O N ;
ONLY: O N L Y ;
OPTION: O P T I O N ;
OR: O R ;
ORDER: O R D E R ;
OUTER: O U T E R ;
OVER: O V E R ;
OVERLAPS: O V E R L A P S ;
PARTIAL: P A R T I A L ;
PARTITION: P A R T I T I O N ;
PRESERVE: P R E S E R V E ;
PRIMARY: P R I M A R Y ;
RANGE: R A N G E ;
READ: R E A D ;
RECURSIVE: R E C U R S I V E;
REFERENCES: R E F E R E N C E S ;
REGEXP: R E G E X P;
REPEATABLE: R E P E A T A B L E ;
RESTRICT: R E S T R I C T ;
RIGHT: R I G H T ;
ROLLBACK: R O L L B A C K ;
ROWS: R O W S ;
SCHEMA: S C H E M A ;
SECOND: S E C O N D ;
SELECT: S E L E C T ;
SEPARATOR: S E P A R A T O R ;
SERIALIZABLE: S E R I A L I Z A B L E ;
SESSION: S E S S I O N ;
SESSION_USER: S E S S I O N '_'U S E R ;
SET: S E T ;
SOME: S O M E ;
SYSTEM_USER: S Y S T E M '_'U S E R ;
TABLE: T A B L E ;
TEMPORARY: T E M P O R A R Y ;
THEN: T H E N ;
TIME: T I M E ;
TIMESTAMP: T I M E S T A M P ;
TIMEZONE_HOUR: T I M E Z O N E '_'H O U R ;
TIMEZONE_MINUTE: T I M E Z O N E '_'M I N U T E ;
TO: T O ;
TRANSACTION: T R A N S A C T I O N ;
TRUE: T R U E ;
TYPE: T Y P E ;
UNCOMMITTED: U N C O M M I T T E D ;
UNION: U N I O N ;
UNIQUE: U N I Q U E ;
UNKNOWN: U N K N O W N ;
UPDATE: U P D A T E ;
USER: U S E R ;
USING: U S I N G ;
VALUE: V A L U E ;
VALUES: V A L U E S ;
VIEW: V I E W ;
WHEN: W H E N ;
WHERE: W H E R E ;
WITH: W I T H ;
WITHIN: W I T H I N ;
WORK: W O R K ;
WRITE: W R I T E ;
YEAR: Y E A R ;
ZONE: Z O N E ;


// symbols
At: '@';
DoubleDollar: '$$';
Dollar: '$';
EqualsOperator: '=';
NotEqualsOperator: '<>' | '!=';
RightParen: ')';
LeftParen: '(';
SingleQuote: '\'';
BackQuote: '`';
Comma: ',';
TypeCast: '::';
Colon: ':';
Semicolon: ';';
Ampersand: '&';
Asterisk: '*';
Solidus: '/';
ConcatenationOperator: '||';
Percent: '%';
Period: '.';
DoublePeriod: '..';
DoubleQuote: '"';
GreaterThanOperator: '>';
GreaterThanOrEqualsOperator: '>=';
LessThanOperator: '<';
LessThanOrEqualsOperator: '<=';
LeftBracket: '[';
RightBracket: ']';
LeftBrace: '{';
RightBrace: '}';
MinusSign: '-';
PlusSign: '+';
QuestionMark: '?';
Underscore: '_';
VerticalBar: '|';
Tilda: '~';


// characters
fragment SimpleLatinLetter: (SimpleLatinUpperCaseLetter|SimpleLatinLowerCaseLetter);
fragment SimpleLatinUpperCaseLetter: ('A'|'B'|'C'|'D'|'E'|'F'|'G'|'H'|'I'|'J'|'K'|'L'|'M'|'N'|'O'|'P'|'Q'|'R'|'S'|'T'|'U'|'V'|'W'|'X'|'Y'|'Z');
fragment SimpleLatinLowerCaseLetter: ('a'|'b'|'c'|'d'|'e'|'f'|'g'|'h'|'i'|'j'|'k'|'l'|'m'|'n'|'o'|'p'|'q'|'r'|'s'|'t'|'u'|'v'|'w'|'x'|'y'|'z');


// numeric fragments
fragment Digit: ('0'|'1'|'2'|'3'|'4'|'5'|'6'|'7'|'8'|'9');
fragment Hexit: (Digit|'A'|'B'|'C'|'D'|'E'|'F'|'a'|'b'|'c'|'d'|'e'|'f');
fragment Bit: ('0'|'1');


// numeric literals
DecimalLiteral: (UnsignedInteger Period UnsignedInteger)|(UnsignedInteger Period)|(Period UnsignedInteger);
UnsignedInteger: (Digit)+;
ApproximateNumericLiteral: (UnsignedInteger|DecimalLiteral) 'E' SignedInteger;
fragment SignedInteger: (PlusSign|MinusSign)? UnsignedInteger;


Comment: (LineComment | MultilineComment) -> channel (HIDDEN);
LineComment : ('--'|'#') ~ [\r\n]*;
MultilineComment: ('/*' .*? '*/');

// special characters and character sequences
fragment NonquoteCharacter: ~'\'';
fragment QuoteSymbol: SingleQuote SingleQuote;
Introducer: Underscore;
fragment NewLine: ([\r][\n])|[\n]|[\r];
Separator: (NewLine|Space)+ -> channel(HIDDEN);
Space: [ \t]+;


Identifier: IdentifierBody;
fragment IdentifierBody: IdentifierStart ((Underscore|IdentifierPart)+)?;
fragment IdentifierStart: SimpleLatinLetter;
fragment IdentifierPart: (IdentifierStart|Digit);


// string literals
fragment CharacterRepresentation: (NonquoteCharacter|QuoteSymbol);
NationalCharacterStringLiteral: 'N' SingleQuote CharacterRepresentation* SingleQuote ((Separator)+ SingleQuote CharacterRepresentation* SingleQuote)*;
BitStringLiteral: 'B' SingleQuote Bit* SingleQuote ((Separator)+ SingleQuote Bit* SingleQuote)*;
HexStringLiteral: 'X' SingleQuote Hexit* SingleQuote ((Separator)+ SingleQuote Hexit* SingleQuote)*;
StringLiteralContent: SingleQuote CharacterRepresentation* SingleQuote ((Separator)+ SingleQuote CharacterRepresentation* SingleQuote)*;

WS: Separator;


// quotted something
Quotted: Quotted1|Quotted2;
fragment Quotted1: DoubleQuote ((~["])|(DoubleQuote DoubleQuote))+ DoubleQuote;
fragment Quotted2: BackQuote ((~[`])|(BackQuote BackQuote))+ BackQuote;

<|MERGE_RESOLUTION|>--- conflicted
+++ resolved
@@ -298,11 +298,8 @@
 GROUP: G R O U P ;
 HAVING: H A V I N G ;
 HOUR: H O U R ;
-<<<<<<< HEAD
 IF: I F ;
-=======
 ILIKE: I L I K E ;
->>>>>>> f16670ae
 IMMEDIATE: I M M E D I A T E ;
 IN: I N ;
 INDICATOR: I N D I C A T O R ;
