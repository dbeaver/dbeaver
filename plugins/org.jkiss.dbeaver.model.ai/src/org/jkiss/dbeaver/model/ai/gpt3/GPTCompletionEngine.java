/*
 * DBeaver - Universal Database Manager
 * Copyright (C) 2010-2023 DBeaver Corp and others
 *
 * Licensed under the Apache License, Version 2.0 (the "License");
 * you may not use this file except in compliance with the License.
 * You may obtain a copy of the License at
 *
 *     http://www.apache.org/licenses/LICENSE-2.0
 *
 * Unless required by applicable law or agreed to in writing, software
 * distributed under the License is distributed on an "AS IS" BASIS,
 * WITHOUT WARRANTIES OR CONDITIONS OF ANY KIND, either express or implied.
 * See the License for the specific language governing permissions and
 * limitations under the License.
 */
package org.jkiss.dbeaver.model.ai.gpt3;

import com.google.gson.Gson;
import com.theokanning.openai.OpenAiHttpException;
import com.theokanning.openai.completion.CompletionChoice;
import com.theokanning.openai.completion.CompletionRequest;
import com.theokanning.openai.completion.chat.ChatCompletionChoice;
import com.theokanning.openai.completion.chat.ChatCompletionRequest;
import com.theokanning.openai.completion.chat.ChatMessage;
import okhttp3.ResponseBody;
import org.jkiss.code.NotNull;
import org.jkiss.code.Nullable;
import org.jkiss.dbeaver.DBException;
import org.jkiss.dbeaver.Log;
import org.jkiss.dbeaver.model.DBPDataSourceContainer;
import org.jkiss.dbeaver.model.DBPEvaluationContext;
import org.jkiss.dbeaver.model.DBUtils;
import org.jkiss.dbeaver.model.ai.AICompletionConstants;
import org.jkiss.dbeaver.model.ai.AIEngineSettings;
import org.jkiss.dbeaver.model.ai.AISettings;
import org.jkiss.dbeaver.model.ai.completion.DAICompletionEngine;
import org.jkiss.dbeaver.model.ai.completion.DAICompletionRequest;
import org.jkiss.dbeaver.model.ai.completion.DAICompletionResponse;
import org.jkiss.dbeaver.model.ai.completion.DAICompletionScope;
import org.jkiss.dbeaver.model.ai.service.AdaptedOpenAiService;
import org.jkiss.dbeaver.model.ai.service.GPTCompletionAdapter;
import org.jkiss.dbeaver.model.data.json.JSONUtils;
import org.jkiss.dbeaver.model.exec.DBCExecutionContext;
import org.jkiss.dbeaver.model.exec.DBCExecutionContextDefaults;
import org.jkiss.dbeaver.model.logical.DBSLogicalDataSource;
import org.jkiss.dbeaver.model.navigator.DBNUtils;
import org.jkiss.dbeaver.model.preferences.DBPPreferenceStore;
import org.jkiss.dbeaver.model.runtime.DBRProgressMonitor;
import org.jkiss.dbeaver.model.struct.DBSEntity;
import org.jkiss.dbeaver.model.struct.DBSEntityAttribute;
import org.jkiss.dbeaver.model.struct.DBSObject;
import org.jkiss.dbeaver.model.struct.DBSObjectContainer;
import org.jkiss.dbeaver.model.struct.rdb.DBSSchema;
import org.jkiss.dbeaver.model.struct.rdb.DBSTablePartition;
import org.jkiss.dbeaver.runtime.DBWorkbench;
import org.jkiss.dbeaver.utils.RuntimeUtils;
import org.jkiss.utils.CommonUtils;
import retrofit2.HttpException;
import retrofit2.Response;

import java.io.IOException;
import java.io.StringReader;
import java.time.Duration;
import java.util.*;
import java.util.regex.Matcher;
import java.util.regex.Pattern;

public class GPTCompletionEngine implements DAICompletionEngine {
    private static final Log log = Log.getLog(GPTCompletionEngine.class);

    //How many retries may be done if code 429 happens
    private static final int MAX_REQUEST_ATTEMPTS = 3;

<<<<<<< HEAD
    private static final Map<String, GPTCompletionAdapter> clientInstances = new HashMap<>();
    private static final int GPT_MODEL_MAX_TOKENS = 2048;
    private static final int MAX_PROMPT_LENGTH = 7500; // 8000 -
=======
    private static final Map<String, OpenAiService> clientInstances = new HashMap<>();
    private static final int GPT_MODEL_MAX_RESPONSE_TOKENS = 2000;
>>>>>>> 8a2302e9
    private static final boolean SUPPORTS_ATTRS = true;

    private static final Pattern sizeErrorPattern = Pattern.compile("This model's maximum context length is [0-9]+ tokens. "
        + "\\wowever[, ]+you requested [0-9]+ tokens \\(([0-9]+) in \\w+ \\w+[;,] [0-9]+ \\w+ \\w+ completion\\). "
        + "Please reduce .+");


    public GPTCompletionEngine() {
    }

    @Override
    public String getEngineName() {
        return "GPT-3";
    }

    @Override
    public String getModelName() {
        return DBWorkbench.getPlatform().getPreferenceStore().getString(GPTConstants.GPT_MODEL);
    }

    @NotNull
    @Override
    public List<DAICompletionResponse> performQueryCompletion(
        @NotNull DBRProgressMonitor monitor,
        @Nullable DBSLogicalDataSource dataSource,
        @NotNull DBCExecutionContext executionContext,
        @NotNull DAICompletionRequest completionRequest,
        boolean returnOnlyCompletion,
        int maxResults
    ) throws DBException {
        String result = requestCompletion(completionRequest, monitor, executionContext);
        DAICompletionResponse response = createCompletionResponse(dataSource, executionContext, result);
        return Collections.singletonList(response);
    }

    public boolean isValidConfiguration() {
        return !CommonUtils.isEmpty(acquireToken());
    }

    @NotNull
    protected DAICompletionResponse createCompletionResponse(DBSLogicalDataSource dataSource, DBCExecutionContext executionContext, String result) {
        DAICompletionResponse response = new DAICompletionResponse();
        response.setResultCompletion(result);
        return response;
    }

    /**
     * Initializes OpenAiService instance using token provided by {@link GPTConstants} GTP_TOKEN_PATH
     */
    protected GPTCompletionAdapter initGPTApiClientInstance() throws DBException {
        String token = acquireToken();
        if (CommonUtils.isEmpty(token)) {
            throw new DBException("Empty API token value");
        }
        return new AdaptedOpenAiService(token, Duration.ofSeconds(30));
    }

    protected String acquireToken() {
        AIEngineSettings openAiConfig = AISettings.getSettings().getEngineConfiguration(GPTConstants.OPENAI_ENGINE);
        Object token = openAiConfig.getProperties().get(GPTConstants.GPT_API_TOKEN);
        if (token != null) {
            return token.toString();
        }
        return DBWorkbench.getPlatform().getPreferenceStore().getString(GPTConstants.GPT_API_TOKEN);
    }

    /**
     * Request completion from GPT API uses parameters from {@link GPTConstants} for model settings\
     * Adds current schema metadata to starting query
     *
     * @param request          request text
     * @param monitor          execution monitor
     * @return resulting string
     */
    private String requestCompletion(
        @NotNull DAICompletionRequest request,
        @NotNull DBRProgressMonitor monitor,
        @NotNull DBCExecutionContext executionContext
    ) throws DBException {
        DAICompletionScope scope = request.getScope();
        DBSObjectContainer mainObject = null;
        DBCExecutionContextDefaults<?,?> contextDefaults = executionContext.getContextDefaults();
        if (contextDefaults != null) {
            switch (scope) {
                case CURRENT_SCHEMA:
                    if (contextDefaults.getDefaultSchema() != null) {
                        mainObject = contextDefaults.getDefaultSchema();
                    } else {
                        mainObject = contextDefaults.getDefaultCatalog();
                    }
                    break;
                case CURRENT_DATABASE:
                    mainObject = contextDefaults.getDefaultCatalog();
                    break;
                default:
                    break;
            }
        }
        if (mainObject == null) {
            mainObject = ((DBSObjectContainer) executionContext.getDataSource());
        }

        DBPDataSourceContainer container = executionContext.getDataSource().getContainer();
        GPTCompletionAdapter service = clientInstances.get(container.getId());
        if (service == null) {
            service = initGPTApiClientInstance();
            clientInstances.put(container.getId(), service);
        }
        String modifiedRequest = addDBMetadataToRequest(monitor, request, executionContext, mainObject,
            GPTModel.getByName(getModelName()));
        if (monitor.isCanceled()) {
            return "";
        }

        Object completionRequest = createCompletionRequest(modifiedRequest);
        monitor.subTask("Request GPT completion");
        try {
            if (DBWorkbench.getPlatform().getPreferenceStore().getBoolean(GPTConstants.GPT_LOG_QUERY)) {
                if (completionRequest instanceof ChatCompletionRequest) {
                    log.debug("Chat GPT request:\n" + ((ChatCompletionRequest) completionRequest).getMessages().get(0).getContent());
                } else {
                    log.debug("GPT request:\n" + ((CompletionRequest) completionRequest).getPrompt());
                }
            }
            if (monitor.isCanceled()) {
                return null;
            }

            try {
                List<?> choices;
                int responseSize = GPT_MODEL_MAX_RESPONSE_TOKENS;
                for (int i = 0; ; i++) {
                    try {
                        choices = getCompletionChoices(service, completionRequest);
                        break;
                    } catch (Exception e) {
                        if ((e instanceof HttpException && ((HttpException) e).code() == 429)
                            || (e instanceof OpenAiHttpException && e.getMessage().contains("This model's maximum"))) {
                            if (e instanceof HttpException) {
                                RuntimeUtils.pause(1000);
                            } else {
                                // Extracts resulted prompt size from the error message and resizes max response to
                                // value lower that (maxTokens - prompt size)
                                Matcher matcher = sizeErrorPattern.matcher(e.getMessage());
                                int promptSize;
                                if (matcher.find()) {
                                    String numberStr = matcher.group(1);
                                    promptSize = CommonUtils.toInt(numberStr);
                                } else {
                                    throw e;
                                }
                                responseSize = Math.min(responseSize,
                                    GPTModel.getByName(getModelName()).getMaxTokens() - promptSize - 1);
                                if (responseSize < 0) {
                                    throw e;
                                }
                                completionRequest = createCompletionRequest(modifiedRequest, responseSize);
                            }
                            if (i >= MAX_REQUEST_ATTEMPTS - 1) {
                                throw e;
                            } else {
                                if (e instanceof HttpException) {
                                    log.debug("AI service failed. Retry (" + e.getMessage() + ")");
                                }
                                continue;
                            }
                        }
                        throw e;
                    }
                }
                String completionText;
                Object choice = choices.stream().findFirst().orElseThrow();
                if (choice instanceof CompletionChoice) {
                    completionText = ((CompletionChoice) choice).getText();
                } else {
                    completionText = ((ChatCompletionChoice) choice).getMessage().getContent();
                }
                if (CommonUtils.isEmpty(completionText)) {
                    return null;
                }
                completionText = "SELECT " + completionText.trim() + ";";

                completionText = postProcessGeneratedQuery(monitor, mainObject, executionContext, completionText);
                if (DBWorkbench.getPlatform().getPreferenceStore().getBoolean(AICompletionConstants.AI_INCLUDE_SOURCE_TEXT_IN_QUERY_COMMENT)) {
                    String[] lines = request.getPromptText().split("\n");
                    for (String line : lines) {
                        if (!CommonUtils.isEmpty(line)) {
                            completionText = "-- " + line.trim() + "\n" + completionText;
                        }
                    }
                }

                return completionText.trim();
            } catch (Exception exception) {
                if (exception instanceof HttpException) {
                    Response<?> response = ((HttpException) exception).response();
                    if (response != null) {
                        try {
                            try (ResponseBody responseBody = response.errorBody()) {
                                if (responseBody != null) {
                                    String bodyString = responseBody.string();
                                    if (!CommonUtils.isEmpty(bodyString)) {
                                        try {
                                            Gson gson = new Gson();
                                            Map<String, Object> map = JSONUtils.parseMap(gson, new StringReader(bodyString));
                                            Map<String, Object> error = JSONUtils.deserializeProperties(map, "error");
                                            if (error != null) {
                                                String message = JSONUtils.getString(error, "message");
                                                if (!CommonUtils.isEmpty(message)) {
                                                    bodyString = message;
                                                }
                                            }
                                        } catch (Exception e) {
                                            // ignore json errors
                                        }
                                        throw new DBException("AI service error: " + bodyString);
                                    }
                                }
                            }
                        } catch (IOException e) {
                            log.debug(e);
                        }
                    }
                }
                throw exception;
            }

        } finally {
            monitor.done();
        }
    }

    private List<?> getCompletionChoices(GPTCompletionAdapter service, Object completionRequest) {
        if (completionRequest instanceof CompletionRequest) {
            return service.createCompletion((CompletionRequest) completionRequest).getChoices();
        } else {
            return service.createChatCompletion((ChatCompletionRequest) completionRequest).getChoices();
        }
    }

    private static DBPPreferenceStore getPreferenceStore() {
        return DBWorkbench.getPlatform().getPreferenceStore();
    }

    private static Object createCompletionRequest(@NotNull String request) throws DBException {
        return createCompletionRequest(request, GPT_MODEL_MAX_RESPONSE_TOKENS);
    }

    private static Object createCompletionRequest(@NotNull String request, int responseSize) {
        Double temperature = getPreferenceStore().getDouble(GPTConstants.GPT_MODEL_TEMPERATURE);
        String modelId = getPreferenceStore().getString(GPTConstants.GPT_MODEL);
        GPTModel model = CommonUtils.isEmpty(modelId) ? null : GPTModel.getByName(modelId);
        if (model == null) {
            model = GPTModel.GPT_TURBO16;
        }
        if (model.isChatAPI()) {
            return buildChatRequest(request, responseSize, temperature, modelId);
        } else {
            return buildLegacyAPIRequest(request, responseSize, temperature, modelId);
        }
    }

    private static CompletionRequest buildLegacyAPIRequest(
        @NotNull String request,
        int maxTokens,
        Double temperature,
        String modelId
    ) {
        CompletionRequest.CompletionRequestBuilder builder =
            CompletionRequest.builder().prompt(request);
        return builder
            .temperature(temperature)
            .maxTokens(maxTokens)
            .frequencyPenalty(0.0)
            .n(1)
            .presencePenalty(0.0)
            .stop(List.of("#", ";"))
            .model(modelId)
            //.echo(true)
            .build();
    }

    private static ChatCompletionRequest buildChatRequest(
        @NotNull String request,
        int maxTokens,
        Double temperature,
        String modelId
    ) {
        ChatMessage message = new ChatMessage("user", request);
        ChatCompletionRequest.ChatCompletionRequestBuilder builder =
            ChatCompletionRequest.builder().messages(Collections.singletonList(message));

        return builder
            .temperature(temperature)
            .maxTokens(maxTokens)
            .frequencyPenalty(0.0)
            .presencePenalty(0.0)
            .n(1)
            .stop(List.of("#", ";"))
            .model(modelId)
            //.echo(true)
            .build();
    }

    /**
     * Resets GPT client cache
     */
    public static void resetServices() {
        clientInstances.clear();
    }

    /**
     * Add completion metadata to request
     */
    protected String addDBMetadataToRequest(
        DBRProgressMonitor monitor,
        DAICompletionRequest request,
        DBCExecutionContext executionContext,
        DBSObjectContainer mainObject,
        GPTModel model
    ) throws DBException {
        if (mainObject == null || mainObject.getDataSource() == null || CommonUtils.isEmptyTrimmed(request.getPromptText())) {
            throw new DBException("Invalid completion request");
        }

        StringBuilder additionalMetadata = new StringBuilder();
        additionalMetadata.append("### ")
            .append(mainObject.getDataSource().getSQLDialect().getDialectName())
            .append(" SQL tables, with their properties:\n#\n");
        String tail = "";
        if (executionContext != null && executionContext.getContextDefaults() != null) {
            DBSSchema defaultSchema = executionContext.getContextDefaults().getDefaultSchema();
            if (defaultSchema != null) {
                tail += "#\n# Current schema is " + defaultSchema.getName() + "\n";
            }
        }
        int maxRequestLength = model.getMaxTokens() - additionalMetadata.length() - tail.length() - 20 - GPT_MODEL_MAX_RESPONSE_TOKENS;

        if (request.getScope() != DAICompletionScope.CUSTOM) {
            additionalMetadata.append(generateObjectDescription(
                monitor,
                request,
                mainObject,
                executionContext,
                maxRequestLength,
                false
            ));
        } else {
            for (DBSEntity entity : request.getCustomEntities()) {
                additionalMetadata.append(generateObjectDescription(
                    monitor,
                    request,
                    entity,
                    executionContext,
                    maxRequestLength,
                    isRequiresFullyQualifiedName(entity, executionContext)
                ));
            }
        }

        String promptText = request.getPromptText().trim();
        promptText = postProcessPrompt(monitor, mainObject, executionContext, promptText);
        additionalMetadata.append(tail).append("#\n###").append(promptText).append("\nSELECT");
        return additionalMetadata.toString();
    }

    private boolean isRequiresFullyQualifiedName(@NotNull DBSObject object, @Nullable DBCExecutionContext context) {
        if (context == null || context.getContextDefaults() == null) {
            return false;
        }
        DBSObject parent = object.getParentObject();
        DBCExecutionContextDefaults contextDefaults = context.getContextDefaults();
        return parent != null && !(parent.equals(contextDefaults.getDefaultCatalog())
            || parent.equals(contextDefaults.getDefaultSchema()));
    }

    private String generateObjectDescription(
        @NotNull DBRProgressMonitor monitor,
        @NotNull DAICompletionRequest request,
        @NotNull DBSObject object,
        @Nullable DBCExecutionContext context,
        int maxRequestLength,
        boolean useFullyQualifiedName
    ) throws DBException {
        if (DBNUtils.getNodeByObject(monitor, object, false) == null) {
            // Skip hidden objects
            return "";
        }
        StringBuilder description = new StringBuilder();
        if (object instanceof DBSEntity) {
            String name = useFullyQualifiedName && context != null ? DBUtils.getObjectFullName(
                context.getDataSource(),
                object,
                DBPEvaluationContext.DDL
            ) : DBUtils.getQuotedIdentifier(object);
            description.append("# ").append(name);
            description.append("(");
            boolean firstAttr = addPromptAttributes(monitor, (DBSEntity) object, description, true);
            addPromptExtra(monitor, (DBSEntity) object, description, firstAttr);

            description.append(");\n");
        } else if (object instanceof DBSObjectContainer) {
            monitor.subTask("Load cache of " + object.getName());
            ((DBSObjectContainer) object).cacheStructure(
                monitor,
                DBSObjectContainer.STRUCT_ENTITIES | DBSObjectContainer.STRUCT_ATTRIBUTES);
            int totalChildren = 0;
            for (DBSObject child : ((DBSObjectContainer) object).getChildren(monitor)) {
                if (DBUtils.isSystemObject(child) || DBUtils.isHiddenObject(child) || child instanceof DBSTablePartition) {
                    continue;
                }
                String childText = generateObjectDescription(
                    monitor,
                    request,
                    child,
                    context,
                    maxRequestLength,
                    isRequiresFullyQualifiedName(child, context)
                );
                if (description.length() + childText.length() > maxRequestLength * 3) {
                    log.debug("Trim GPT metadata prompt  at table '" + child.getName() + "' - too long request");
                    break;
                }
                description.append(childText);
                totalChildren++;
            }
        }
        return description.toString();
    }

    protected boolean addPromptAttributes(
        DBRProgressMonitor monitor,
        DBSEntity entity,
        StringBuilder prompt,
        boolean firstAttr
    ) throws DBException {
        if (SUPPORTS_ATTRS) {
            List<? extends DBSEntityAttribute> attributes = entity.getAttributes(monitor);
            if (attributes != null) {
                for (DBSEntityAttribute attribute : attributes) {
                    if (DBUtils.isHiddenObject(attribute)) {
                        continue;
                    }
                    if (!firstAttr) prompt.append(",");
                    firstAttr = false;
                    prompt.append(attribute.getName());
                }
            }
        }
        return firstAttr;
    }

    protected void addPromptExtra(
        DBRProgressMonitor monitor,
        DBSEntity object,
        StringBuilder description,
        boolean firstAttr
    ) throws DBException {

    }

    protected String postProcessPrompt(
        DBRProgressMonitor monitor,
        DBSObjectContainer mainObject,
        DBCExecutionContext executionContext,
        String promptText
    ) {

        return promptText;
    }

    protected String postProcessGeneratedQuery(
        DBRProgressMonitor monitor,
        DBSObjectContainer mainObject,
        DBCExecutionContext executionContext,
        String completionText
    ) {

        return completionText;
    }

}<|MERGE_RESOLUTION|>--- conflicted
+++ resolved
@@ -72,14 +72,11 @@
     //How many retries may be done if code 429 happens
     private static final int MAX_REQUEST_ATTEMPTS = 3;
 
-<<<<<<< HEAD
     private static final Map<String, GPTCompletionAdapter> clientInstances = new HashMap<>();
     private static final int GPT_MODEL_MAX_TOKENS = 2048;
     private static final int MAX_PROMPT_LENGTH = 7500; // 8000 -
-=======
     private static final Map<String, OpenAiService> clientInstances = new HashMap<>();
     private static final int GPT_MODEL_MAX_RESPONSE_TOKENS = 2000;
->>>>>>> 8a2302e9
     private static final boolean SUPPORTS_ATTRS = true;
 
     private static final Pattern sizeErrorPattern = Pattern.compile("This model's maximum context length is [0-9]+ tokens. "
