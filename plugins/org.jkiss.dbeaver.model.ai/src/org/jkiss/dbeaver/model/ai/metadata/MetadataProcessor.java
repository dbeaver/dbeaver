/*
 * DBeaver - Universal Database Manager
 * Copyright (C) 2010-2023 DBeaver Corp and others
 *
 * Licensed under the Apache License, Version 2.0 (the "License");
 * you may not use this file except in compliance with the License.
 * You may obtain a copy of the License at
 *
 *     http://www.apache.org/licenses/LICENSE-2.0
 *
 * Unless required by applicable law or agreed to in writing, software
 * distributed under the License is distributed on an "AS IS" BASIS,
 * WITHOUT WARRANTIES OR CONDITIONS OF ANY KIND, either express or implied.
 * See the License for the specific language governing permissions and
 * limitations under the License.
 */
package org.jkiss.dbeaver.model.ai.metadata;

import org.jkiss.code.NotNull;
import org.jkiss.code.Nullable;
import org.jkiss.dbeaver.DBException;
import org.jkiss.dbeaver.Log;
import org.jkiss.dbeaver.model.DBPEvaluationContext;
import org.jkiss.dbeaver.model.DBUtils;
import org.jkiss.dbeaver.model.ai.completion.DAICompletionRequest;
import org.jkiss.dbeaver.model.ai.completion.DAICompletionScope;
import org.jkiss.dbeaver.model.ai.completion.DAICompletionSession;
import org.jkiss.dbeaver.model.ai.format.IAIFormatter;
import org.jkiss.dbeaver.model.exec.DBCExecutionContext;
import org.jkiss.dbeaver.model.exec.DBCExecutionContextDefaults;
import org.jkiss.dbeaver.model.navigator.DBNUtils;
import org.jkiss.dbeaver.model.runtime.DBRProgressMonitor;
import org.jkiss.dbeaver.model.struct.DBSEntity;
import org.jkiss.dbeaver.model.struct.DBSEntityAttribute;
import org.jkiss.dbeaver.model.struct.DBSObject;
import org.jkiss.dbeaver.model.struct.DBSObjectContainer;
import org.jkiss.dbeaver.model.struct.rdb.DBSSchema;
import org.jkiss.dbeaver.model.struct.rdb.DBSTablePartition;

import java.util.List;
import java.util.StringJoiner;

public class MetadataProcessor {
    public static final MetadataProcessor INSTANCE = new MetadataProcessor();
    private static final Log log = Log.getLog(MetadataProcessor.class);

    private static final boolean SUPPORTS_ATTRS = true;
    private static final int MAX_RESPONSE_TOKENS = 2000;


    public String generateObjectDescription(
        @NotNull DBRProgressMonitor monitor,
        @NotNull DBSObject object,
        @Nullable DBCExecutionContext context,
        @NotNull IAIFormatter formatter,
        int maxRequestLength,
        boolean useFullyQualifiedName
    ) throws DBException {
        if (DBNUtils.getNodeByObject(monitor, object, false) == null) {
            // Skip hidden objects
            return "";
        }
        StringBuilder description = new StringBuilder();
        if (object instanceof DBSEntity) {
            String name = useFullyQualifiedName && context != null ? DBUtils.getObjectFullName(
                context.getDataSource(),
                object,
                DBPEvaluationContext.DDL
            ) : DBUtils.getQuotedIdentifier(object);
            description.append("# ").append(name);
            description.append("(");
            boolean firstAttr = addPromptAttributes(monitor, (DBSEntity) object, description, true);
            formatter.addPromptExtra(monitor, (DBSEntity) object, description, firstAttr);

            description.append(");\n");
        } else if (object instanceof DBSObjectContainer) {
            monitor.subTask("Load cache of " + object.getName());
            ((DBSObjectContainer) object).cacheStructure(
                monitor,
                DBSObjectContainer.STRUCT_ENTITIES | DBSObjectContainer.STRUCT_ATTRIBUTES);
            int totalChildren = 0;
            for (DBSObject child : ((DBSObjectContainer) object).getChildren(monitor)) {
                if (DBUtils.isSystemObject(child) || DBUtils.isHiddenObject(child) || child instanceof DBSTablePartition) {
                    continue;
                }
                String childText = generateObjectDescription(
                    monitor,
                    child,
                    context,
                    formatter,
                    maxRequestLength,
                    isRequiresFullyQualifiedName(child, context)
                );
                if (description.length() + childText.length() > maxRequestLength * 3) {
                    log.debug("Trim GPT metadata prompt  at table '" + child.getName() + "' - too long request");
                    break;
                }
                description.append(childText);
                totalChildren++;
            }
        }
        return description.toString();
    }

    /**
     * Add completion metadata to request
     */
    public String addDBMetadataToRequest(
        DBRProgressMonitor monitor,
        DAICompletionRequest request,
        DBCExecutionContext executionContext,
        DBSObjectContainer mainObject,
        IAIFormatter formatter,
        @Nullable DAICompletionSession session,
        int maxTokens
    ) throws DBException {
        if (mainObject == null || mainObject.getDataSource() == null) {
            throw new DBException("Invalid completion request");
        }

        StringBuilder additionalMetadata = new StringBuilder();
        additionalMetadata.append("### ")
            .append(mainObject.getDataSource().getSQLDialect().getDialectName())
            .append(" SQL tables, with their properties:\n#\n");
        String tail = "";
        if (executionContext != null && executionContext.getContextDefaults() != null) {
            DBSSchema defaultSchema = executionContext.getContextDefaults().getDefaultSchema();
            if (defaultSchema != null) {
                tail += "#\n# Current schema is " + defaultSchema.getName() + "\n";
            }
        }
        int maxRequestLength = maxTokens - additionalMetadata.length() - tail.length() - 20 - MAX_RESPONSE_TOKENS;

        if (request.getContext().getScope() != DAICompletionScope.CUSTOM) {
            additionalMetadata.append(MetadataProcessor.INSTANCE.generateObjectDescription(
                monitor,
                mainObject,
                executionContext,
                formatter,
                maxRequestLength,
                false
            ));
        } else {
            for (DBSEntity entity : request.getContext().getCustomEntities()) {
                additionalMetadata.append(generateObjectDescription(
                    monitor,
                    entity,
                    executionContext,
                    formatter,
                    maxRequestLength,
                    isRequiresFullyQualifiedName(entity, executionContext)
                ));
            }
        }

<<<<<<< HEAD
        final StringJoiner promptBuilder = new StringJoiner("\n");
        if (session != null) {
            for (DAICompletionRequest r : session.getRequests()) {
                promptBuilder.add(r.getPromptText());
            }
        }
        promptBuilder.add(request.getPromptText());

        additionalMetadata
            .append(tail).append("#\n###")
            .append(formatter.postProcessPrompt(monitor, mainObject, executionContext, promptBuilder.toString()))
=======
        final String prompt = generatePrompt(request, session, maxRequestLength);

        additionalMetadata
            .append(tail).append("#\n###")
            .append(formatter.postProcessPrompt(monitor, mainObject, executionContext, prompt))
>>>>>>> 051b8790
            .append("\nSELECT");

        return additionalMetadata.toString();
    }

    @NotNull
    private static String generatePrompt(DAICompletionRequest request, @Nullable DAICompletionSession session, int maxRequestLength) {
        final StringJoiner sb = new StringJoiner("\n");

        if (session != null && !session.getRequests().isEmpty()) {
            final List<DAICompletionRequest> requests = session.getRequests();
            int capacity = maxRequestLength - request.getPromptText().length();
            int index = requests.size() - 1;

            for (; index > 0; index--) {
                final String prompt = requests.get(index).getPromptText();
                final int length = prompt.length();

                if (capacity > length) {
                    capacity -= length;
                } else {
                    break;
                }
            }

            for (int i = index; i < requests.size(); i++) {
                sb.add(requests.get(i).getPromptText());
            }
        }

        sb.add(request.getPromptText());

        return sb.toString();
    }

    protected boolean addPromptAttributes(
        DBRProgressMonitor monitor,
        DBSEntity entity,
        StringBuilder prompt,
        boolean firstAttr
    ) throws DBException {
        if (SUPPORTS_ATTRS) {
            List<? extends DBSEntityAttribute> attributes = entity.getAttributes(monitor);
            if (attributes != null) {
                for (DBSEntityAttribute attribute : attributes) {
                    if (DBUtils.isHiddenObject(attribute)) {
                        continue;
                    }
                    if (!firstAttr) prompt.append(",");
                    firstAttr = false;
                    prompt.append(attribute.getName());
                }
            }
        }
        return firstAttr;
    }

    private boolean isRequiresFullyQualifiedName(@NotNull DBSObject object, @Nullable DBCExecutionContext context) {
        if (context == null || context.getContextDefaults() == null) {
            return false;
        }
        DBSObject parent = object.getParentObject();
        DBCExecutionContextDefaults contextDefaults = context.getContextDefaults();
        return parent != null && !(parent.equals(contextDefaults.getDefaultCatalog())
            || parent.equals(contextDefaults.getDefaultSchema()));
    }

    private MetadataProcessor() {

    }
}<|MERGE_RESOLUTION|>--- conflicted
+++ resolved
@@ -153,25 +153,11 @@
             }
         }
 
-<<<<<<< HEAD
-        final StringJoiner promptBuilder = new StringJoiner("\n");
-        if (session != null) {
-            for (DAICompletionRequest r : session.getRequests()) {
-                promptBuilder.add(r.getPromptText());
-            }
-        }
-        promptBuilder.add(request.getPromptText());
-
-        additionalMetadata
-            .append(tail).append("#\n###")
-            .append(formatter.postProcessPrompt(monitor, mainObject, executionContext, promptBuilder.toString()))
-=======
         final String prompt = generatePrompt(request, session, maxRequestLength);
 
         additionalMetadata
             .append(tail).append("#\n###")
             .append(formatter.postProcessPrompt(monitor, mainObject, executionContext, prompt))
->>>>>>> 051b8790
             .append("\nSELECT");
 
         return additionalMetadata.toString();
