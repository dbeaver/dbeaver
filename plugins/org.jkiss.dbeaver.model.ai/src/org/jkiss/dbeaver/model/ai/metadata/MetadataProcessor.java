/*
 * DBeaver - Universal Database Manager
 * Copyright (C) 2010-2024 DBeaver Corp and others
 *
 * Licensed under the Apache License, Version 2.0 (the "License");
 * you may not use this file except in compliance with the License.
 * You may obtain a copy of the License at
 *
 *     http://www.apache.org/licenses/LICENSE-2.0
 *
 * Unless required by applicable law or agreed to in writing, software
 * distributed under the License is distributed on an "AS IS" BASIS,
 * WITHOUT WARRANTIES OR CONDITIONS OF ANY KIND, either express or implied.
 * See the License for the specific language governing permissions and
 * limitations under the License.
 */
package org.jkiss.dbeaver.model.ai.metadata;

import org.jkiss.code.NotNull;
import org.jkiss.code.Nullable;
import org.jkiss.dbeaver.DBException;
import org.jkiss.dbeaver.Log;
import org.jkiss.dbeaver.model.DBPEvaluationContext;
import org.jkiss.dbeaver.model.DBUtils;
import org.jkiss.dbeaver.model.ai.completion.DAICompletionContext;
import org.jkiss.dbeaver.model.ai.completion.DAICompletionMessage;
import org.jkiss.dbeaver.model.ai.completion.DAICompletionScope;
import org.jkiss.dbeaver.model.ai.format.IAIFormatter;
import org.jkiss.dbeaver.model.exec.DBCExecutionContext;
import org.jkiss.dbeaver.model.exec.DBCExecutionContextDefaults;
import org.jkiss.dbeaver.model.navigator.DBNUtils;
import org.jkiss.dbeaver.model.runtime.DBRProgressMonitor;
import org.jkiss.dbeaver.model.struct.DBSEntity;
import org.jkiss.dbeaver.model.struct.DBSEntityAttribute;
import org.jkiss.dbeaver.model.struct.DBSObject;
import org.jkiss.dbeaver.model.struct.DBSObjectContainer;
import org.jkiss.dbeaver.model.struct.rdb.DBSSchema;
import org.jkiss.dbeaver.model.struct.rdb.DBSTablePartition;
import org.jkiss.utils.CommonUtils;

import java.util.List;

public class MetadataProcessor {
    public static final MetadataProcessor INSTANCE = new MetadataProcessor();
    private static final Log log = Log.getLog(MetadataProcessor.class);

    private static final boolean SUPPORTS_ATTRS = true;

    public String generateObjectDescription(
        @NotNull DBRProgressMonitor monitor,
        @NotNull DBSObject object,
        @Nullable DBCExecutionContext context,
        @NotNull IAIFormatter formatter,
        int maxRequestLength,
        boolean useFullyQualifiedName
    ) throws DBException {
        if (DBNUtils.getNodeByObject(monitor, object, false) == null) {
            // Skip hidden objects
            return "";
        }
        StringBuilder description = new StringBuilder();
        if (object instanceof DBSEntity) {
            String name = useFullyQualifiedName && context != null ? DBUtils.getObjectFullName(
                context.getDataSource(),
                object,
                DBPEvaluationContext.DDL
            ) : DBUtils.getQuotedIdentifier(object);
            description.append('\n').append(name).append("(");
            boolean firstAttr = addPromptAttributes(monitor, (DBSEntity) object, description, true);
            formatter.addExtraDescription(monitor, (DBSEntity) object, description, firstAttr);
            description.append(");");
        } else if (object instanceof DBSObjectContainer) {
            monitor.subTask("Load cache of " + object.getName());
            ((DBSObjectContainer) object).cacheStructure(
                monitor,
                DBSObjectContainer.STRUCT_ENTITIES | DBSObjectContainer.STRUCT_ATTRIBUTES);
            for (DBSObject child : ((DBSObjectContainer) object).getChildren(monitor)) {
                if (DBUtils.isSystemObject(child) || DBUtils.isHiddenObject(child) || child instanceof DBSTablePartition) {
                    continue;
                }
                String childText = generateObjectDescription(
                    monitor,
                    child,
                    context,
                    formatter,
                    maxRequestLength,
                    isRequiresFullyQualifiedName(child, context)
                );
                if (description.length() + childText.length() > maxRequestLength * 3) {
                    log.debug("Trim AI metadata prompt  at table '" + child.getName() + "' - too long request");
                    break;
                }
                description.append(childText);
            }
        }
        return description.toString();
    }

    /**
     * Creates a new message containing completion metadata for the request
     */
    @NotNull
    public DAICompletionMessage createMetadataMessage(
        @NotNull DBRProgressMonitor monitor,
        @NotNull DAICompletionContext context,
        @Nullable DBSObjectContainer mainObject,
        @NotNull IAIFormatter formatter,
<<<<<<< HEAD
        @NotNull GPTModel model,
        int maxRequestTokens,
        boolean chatCompletion
=======
        boolean isChatAPI,
        int maxRequestTokens
>>>>>>> 56ba6255
    ) throws DBException {
        if (mainObject == null || mainObject.getDataSource() == null) {
            throw new DBException("Invalid completion request");
        }

        final DBCExecutionContext executionContext = context.getExecutionContext();

        final StringBuilder sb = new StringBuilder();

<<<<<<< HEAD
        if (chatCompletion && model.isChatAPI()) {
=======
        if (isChatAPI) {
>>>>>>> 56ba6255
            sb.append("You must perform SQL completion. " +
                "Your query must start with \"SELECT\" and be enclosed with triple backslash on new lines. " +
                "Talk naturally, as if you were talking to a human.");
        } else if (model.isChatAPI()) {
            sb.append("Perform SQL completion. Start response with SELECT keyword. Start every line with \"--\".");
        } else {
            sb.append("Perform SQL completion.");
        }

        final String extraInstructions = formatter.getExtraInstructions(monitor, mainObject, executionContext);
        if (CommonUtils.isNotEmpty(extraInstructions)) {
            sb.append(", ").append(extraInstructions);
        }

        sb.append("\nDialect is ").append(mainObject.getDataSource().getSQLDialect().getDialectName());

        if (executionContext.getContextDefaults() != null) {
            final DBSSchema defaultSchema = executionContext.getContextDefaults().getDefaultSchema();
            if (defaultSchema != null) {
                sb.append("\nCurrent schema is ").append(defaultSchema.getName());
            }
        }

        sb.append("\nSQL tables, with their properties are:");

        final int remainingRequestTokens = maxRequestTokens - sb.length() - 20;

        if (context.getScope() == DAICompletionScope.CUSTOM) {
            for (DBSEntity entity : context.getCustomEntities()) {
                sb.append(generateObjectDescription(
                    monitor,
                    entity,
                    executionContext,
                    formatter,
                    remainingRequestTokens,
                    isRequiresFullyQualifiedName(entity, executionContext)
                ));
            }
        } else {
            sb.append(generateObjectDescription(
                monitor,
                mainObject,
                executionContext,
                formatter,
                remainingRequestTokens,
                false
            ));
        }

        return new DAICompletionMessage(
            DAICompletionMessage.Role.SYSTEM,
            sb.toString()
        );
    }

    protected boolean addPromptAttributes(
        DBRProgressMonitor monitor,
        DBSEntity entity,
        StringBuilder prompt,
        boolean firstAttr
    ) throws DBException {
        if (SUPPORTS_ATTRS) {
            List<? extends DBSEntityAttribute> attributes = entity.getAttributes(monitor);
            if (attributes != null) {
                for (DBSEntityAttribute attribute : attributes) {
                    if (DBUtils.isHiddenObject(attribute)) {
                        continue;
                    }
                    if (!firstAttr) prompt.append(",");
                    firstAttr = false;
                    prompt.append(attribute.getName());
                }
            }
        }
        return firstAttr;
    }

    private boolean isRequiresFullyQualifiedName(@NotNull DBSObject object, @Nullable DBCExecutionContext context) {
        if (context == null || context.getContextDefaults() == null) {
            return false;
        }
        DBSObject parent = object.getParentObject();
        DBCExecutionContextDefaults contextDefaults = context.getContextDefaults();
        return parent != null && !(parent.equals(contextDefaults.getDefaultCatalog())
            || parent.equals(contextDefaults.getDefaultSchema()));
    }

    private MetadataProcessor() {

    }
}<|MERGE_RESOLUTION|>--- conflicted
+++ resolved
@@ -105,14 +105,9 @@
         @NotNull DAICompletionContext context,
         @Nullable DBSObjectContainer mainObject,
         @NotNull IAIFormatter formatter,
-<<<<<<< HEAD
-        @NotNull GPTModel model,
+        boolean isChatAPI,
         int maxRequestTokens,
         boolean chatCompletion
-=======
-        boolean isChatAPI,
-        int maxRequestTokens
->>>>>>> 56ba6255
     ) throws DBException {
         if (mainObject == null || mainObject.getDataSource() == null) {
             throw new DBException("Invalid completion request");
@@ -122,15 +117,11 @@
 
         final StringBuilder sb = new StringBuilder();
 
-<<<<<<< HEAD
-        if (chatCompletion && model.isChatAPI()) {
-=======
-        if (isChatAPI) {
->>>>>>> 56ba6255
+        if (chatCompletion && isChatAPI) {
             sb.append("You must perform SQL completion. " +
                 "Your query must start with \"SELECT\" and be enclosed with triple backslash on new lines. " +
                 "Talk naturally, as if you were talking to a human.");
-        } else if (model.isChatAPI()) {
+        } else if (isChatAPI) {
             sb.append("Perform SQL completion. Start response with SELECT keyword. Start every line with \"--\".");
         } else {
             sb.append("Perform SQL completion.");
