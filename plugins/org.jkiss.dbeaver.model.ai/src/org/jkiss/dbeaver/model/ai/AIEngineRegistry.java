/*
 * DBeaver - Universal Database Manager
 * Copyright (C) 2010-2023 DBeaver Corp and others
 *
 * Licensed under the Apache License, Version 2.0 (the "License");
 * you may not use this file except in compliance with the License.
 * You may obtain a copy of the License at
 *
 *     http://www.apache.org/licenses/LICENSE-2.0
 *
 * Unless required by applicable law or agreed to in writing, software
 * distributed under the License is distributed on an "AS IS" BASIS,
 * WITHOUT WARRANTIES OR CONDITIONS OF ANY KIND, either express or implied.
 * See the License for the specific language governing permissions and
 * limitations under the License.
 */
package org.jkiss.dbeaver.model.ai;

import org.eclipse.core.runtime.IConfigurationElement;
import org.eclipse.core.runtime.IExtensionRegistry;
import org.eclipse.core.runtime.Platform;
import org.jkiss.dbeaver.DBException;
import org.jkiss.dbeaver.Log;
import org.jkiss.dbeaver.model.ai.completion.DAICompletionEngine;
import org.jkiss.dbeaver.model.impl.AbstractDescriptor;
import org.jkiss.dbeaver.model.impl.PropertyDescriptor;
import org.jkiss.dbeaver.model.preferences.DBPPropertyDescriptor;
import org.jkiss.dbeaver.registry.RegistryConstants;
import org.jkiss.utils.ArrayUtils;
import org.jkiss.utils.CommonUtils;

import java.util.ArrayList;
import java.util.LinkedHashMap;
import java.util.List;
import java.util.Map;

/**
 * AI engine settings
 */
public class AIEngineRegistry {

    private static final Log log = Log.getLog(AIEngineRegistry.class);

    public static class EngineDescriptor extends AbstractDescriptor {

        private final IConfigurationElement contributorConfig;
        private final List<DBPPropertyDescriptor> properties = new ArrayList<>();
        protected EngineDescriptor(IConfigurationElement contributorConfig) {
            super(contributorConfig);
            this.contributorConfig = contributorConfig;
            for (IConfigurationElement propGroup : ArrayUtils.safeArray(contributorConfig.getChildren(PropertyDescriptor.TAG_PROPERTY_GROUP))) {
                properties.addAll(PropertyDescriptor.extractProperties(propGroup));
            }
        }

        public String getId() {
            return contributorConfig.getAttribute("id");
        }

        public String getLabel() {
            return contributorConfig.getAttribute("label");
        }

        String getReplaces() {
            return contributorConfig.getAttribute("replaces");
        }

<<<<<<< HEAD
        public List<DBPPropertyDescriptor> getProperties() {
            return properties;
        }

        public DAICompletionEngine createInstance() throws DBException {
=======
        public DAICompletionEngine<?> createInstance() throws DBException {
>>>>>>> 4d5c7c75
            ObjectType objectType = new ObjectType(contributorConfig, RegistryConstants.ATTR_CLASS);
            return objectType.createInstance(DAICompletionEngine.class);
        }

    }

    private static AIEngineRegistry instance = null;

    public synchronized static AIEngineRegistry getInstance() {
        if (instance == null) {
            instance = new AIEngineRegistry(Platform.getExtensionRegistry());
        }
        return instance;
    }

    private final Map<String, EngineDescriptor> descriptorMap = new LinkedHashMap<>();
    private final Map<String, String> replaceMap = new LinkedHashMap<>();

    public AIEngineRegistry(IExtensionRegistry registry) {
        IConfigurationElement[] extElements = registry.getConfigurationElementsFor("com.dbeaver.ai.engine");
        for (IConfigurationElement ext : extElements) {
            if ("completionEngine".equals(ext.getName())) {
                EngineDescriptor descriptor = new EngineDescriptor(ext);
                descriptorMap.put(descriptor.getId(), descriptor);

                String replaces = descriptor.getReplaces();
                if (!CommonUtils.isEmpty(replaces)) {
                    for (String rl : replaces.split(",")) {
                        replaceMap.put(rl, descriptor.getId());
                    }
                }
            }
        }
    }

    public List<EngineDescriptor> getCompletionEngines() {
        List<EngineDescriptor> list = new ArrayList<>();
        for (Map.Entry<String, EngineDescriptor> entry : descriptorMap.entrySet()) {
            if (replaceMap.containsKey(entry.getKey())) {
                continue;
            }
            list.add(entry.getValue());
        }
        return list;
    }

<<<<<<< HEAD
    public DAICompletionEngine getCompletionEngine(String id) throws DBException {
        EngineDescriptor descriptor = getEngineDescriptor(id);
        if (descriptor == null) {
            throw new DBException("AI engine '" + id + "' not found");
        }
        return descriptor.createInstance();
    }

    public EngineDescriptor getEngineDescriptor(String id) {
=======
    public DAICompletionEngine<?> getCompletionEngine(String id) throws DBException {
>>>>>>> 4d5c7c75
        while (true) {
            String replace = replaceMap.get(id);
            if (replace == null) {
                break;
            }
            id = replace;
        }
        return descriptorMap.get(id);
    }

}<|MERGE_RESOLUTION|>--- conflicted
+++ resolved
@@ -65,15 +65,11 @@
             return contributorConfig.getAttribute("replaces");
         }
 
-<<<<<<< HEAD
         public List<DBPPropertyDescriptor> getProperties() {
             return properties;
         }
 
-        public DAICompletionEngine createInstance() throws DBException {
-=======
         public DAICompletionEngine<?> createInstance() throws DBException {
->>>>>>> 4d5c7c75
             ObjectType objectType = new ObjectType(contributorConfig, RegistryConstants.ATTR_CLASS);
             return objectType.createInstance(DAICompletionEngine.class);
         }
@@ -120,8 +116,7 @@
         return list;
     }
 
-<<<<<<< HEAD
-    public DAICompletionEngine getCompletionEngine(String id) throws DBException {
+    public DAICompletionEngine<?> getCompletionEngine(String id) throws DBException {
         EngineDescriptor descriptor = getEngineDescriptor(id);
         if (descriptor == null) {
             throw new DBException("AI engine '" + id + "' not found");
@@ -130,9 +125,6 @@
     }
 
     public EngineDescriptor getEngineDescriptor(String id) {
-=======
-    public DAICompletionEngine<?> getCompletionEngine(String id) throws DBException {
->>>>>>> 4d5c7c75
         while (true) {
             String replace = replaceMap.get(id);
             if (replace == null) {
