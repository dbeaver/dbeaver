/*
 * DBeaver - Universal Database Manager
 * Copyright (C) 2010-2023 DBeaver Corp and others
 *
 * Licensed under the Apache License, Version 2.0 (the "License");
 * you may not use this file except in compliance with the License.
 * You may obtain a copy of the License at
 *
 *     http://www.apache.org/licenses/LICENSE-2.0
 *
 * Unless required by applicable law or agreed to in writing, software
 * distributed under the License is distributed on an "AS IS" BASIS,
 * WITHOUT WARRANTIES OR CONDITIONS OF ANY KIND, either express or implied.
 * See the License for the specific language governing permissions and
 * limitations under the License.
 */
package org.jkiss.dbeaver.model.ai;

import org.eclipse.core.runtime.IConfigurationElement;
import org.eclipse.core.runtime.IExtensionRegistry;
import org.eclipse.core.runtime.Platform;
import org.jkiss.dbeaver.DBException;
import org.jkiss.dbeaver.Log;
import org.jkiss.dbeaver.model.ai.completion.DAICompletionEngine;
import org.jkiss.dbeaver.model.impl.AbstractDescriptor;
import org.jkiss.dbeaver.model.impl.PropertyDescriptor;
import org.jkiss.dbeaver.model.preferences.DBPPropertyDescriptor;
import org.jkiss.dbeaver.registry.RegistryConstants;
import org.jkiss.utils.ArrayUtils;
import org.jkiss.utils.CommonUtils;

import java.util.ArrayList;
import java.util.LinkedHashMap;
import java.util.List;
import java.util.Map;

/**
 * AI engine settings
 */
public class AIEngineRegistry {

    private static final Log log = Log.getLog(AIEngineRegistry.class);

    public static class EngineDescriptor extends AbstractDescriptor {

        private final IConfigurationElement contributorConfig;
        private final List<DBPPropertyDescriptor> properties = new ArrayList<>();
        protected EngineDescriptor(IConfigurationElement contributorConfig) {
            super(contributorConfig);
            this.contributorConfig = contributorConfig;
            for (IConfigurationElement propGroup : ArrayUtils.safeArray(contributorConfig.getChildren(PropertyDescriptor.TAG_PROPERTY_GROUP))) {
                properties.addAll(PropertyDescriptor.extractProperties(propGroup));
            }
        }

        public String getId() {
            return contributorConfig.getAttribute("id");
        }

        public String getLabel() {
            return contributorConfig.getAttribute("label");
        }

        String getReplaces() {
            return contributorConfig.getAttribute("replaces");
        }

        public List<DBPPropertyDescriptor> getProperties() {
            return properties;
        }

<<<<<<< HEAD
        public DAICompletionEngine createInstance() throws DBException {
=======
        public DAICompletionEngine<?> createInstance() throws DBException {
>>>>>>> c35c584b
            ObjectType objectType = new ObjectType(contributorConfig, RegistryConstants.ATTR_CLASS);
            return objectType.createInstance(DAICompletionEngine.class);
        }

    }

    private static AIEngineRegistry instance = null;

    public synchronized static AIEngineRegistry getInstance() {
        if (instance == null) {
            instance = new AIEngineRegistry(Platform.getExtensionRegistry());
        }
        return instance;
    }

    private final Map<String, EngineDescriptor> descriptorMap = new LinkedHashMap<>();
    private final Map<String, String> replaceMap = new LinkedHashMap<>();

    public AIEngineRegistry(IExtensionRegistry registry) {
        IConfigurationElement[] extElements = registry.getConfigurationElementsFor("com.dbeaver.ai.engine");
        for (IConfigurationElement ext : extElements) {
            if ("completionEngine".equals(ext.getName())) {
                EngineDescriptor descriptor = new EngineDescriptor(ext);
                descriptorMap.put(descriptor.getId(), descriptor);

                String replaces = descriptor.getReplaces();
                if (!CommonUtils.isEmpty(replaces)) {
                    for (String rl : replaces.split(",")) {
                        replaceMap.put(rl, descriptor.getId());
                    }
                }
            }
        }
    }

    public List<EngineDescriptor> getCompletionEngines() {
        List<EngineDescriptor> list = new ArrayList<>();
        for (Map.Entry<String, EngineDescriptor> entry : descriptorMap.entrySet()) {
            if (replaceMap.containsKey(entry.getKey())) {
                continue;
            }
            list.add(entry.getValue());
        }
        return list;
    }

<<<<<<< HEAD
    public DAICompletionEngine getCompletionEngine(String id) throws DBException {
=======
    public DAICompletionEngine<?> getCompletionEngine(String id) throws DBException {
>>>>>>> c35c584b
        EngineDescriptor descriptor = getEngineDescriptor(id);
        if (descriptor == null) {
            throw new DBException("AI engine '" + id + "' not found");
        }
        return descriptor.createInstance();
    }

    public EngineDescriptor getEngineDescriptor(String id) {
        while (true) {
            String replace = replaceMap.get(id);
            if (replace == null) {
                break;
            }
            id = replace;
        }
        return descriptorMap.get(id);
    }

}<|MERGE_RESOLUTION|>--- conflicted
+++ resolved
@@ -69,11 +69,7 @@
             return properties;
         }
 
-<<<<<<< HEAD
-        public DAICompletionEngine createInstance() throws DBException {
-=======
         public DAICompletionEngine<?> createInstance() throws DBException {
->>>>>>> c35c584b
             ObjectType objectType = new ObjectType(contributorConfig, RegistryConstants.ATTR_CLASS);
             return objectType.createInstance(DAICompletionEngine.class);
         }
@@ -120,11 +116,7 @@
         return list;
     }
 
-<<<<<<< HEAD
-    public DAICompletionEngine getCompletionEngine(String id) throws DBException {
-=======
     public DAICompletionEngine<?> getCompletionEngine(String id) throws DBException {
->>>>>>> c35c584b
         EngineDescriptor descriptor = getEngineDescriptor(id);
         if (descriptor == null) {
             throw new DBException("AI engine '" + id + "' not found");
