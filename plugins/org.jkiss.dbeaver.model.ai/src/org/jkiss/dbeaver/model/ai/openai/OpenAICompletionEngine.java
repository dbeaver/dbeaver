--- conflicted
+++ resolved
@@ -163,14 +163,9 @@
             context,
             mainObject,
             formatter,
-<<<<<<< HEAD
-            model,
+            model.isChatAPI(),
             getMaxTokens() - AIConstants.MAX_RESPONSE_TOKENS,
             chatCompletion
-=======
-            model.isChatAPI(),
-            getMaxTokens() - AIConstants.MAX_RESPONSE_TOKENS
->>>>>>> 56ba6255
         );
 
         final List<DAICompletionMessage> mergedMessages = new ArrayList<>();
