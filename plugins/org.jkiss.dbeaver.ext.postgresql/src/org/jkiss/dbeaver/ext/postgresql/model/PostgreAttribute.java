/*
 * DBeaver - Universal Database Manager
 * Copyright (C) 2010-2020 DBeaver Corp and others
 *
 * Licensed under the Apache License, Version 2.0 (the "License");
 * you may not use this file except in compliance with the License.
 * You may obtain a copy of the License at
 *
 *     http://www.apache.org/licenses/LICENSE-2.0
 *
 * Unless required by applicable law or agreed to in writing, software
 * distributed under the License is distributed on an "AS IS" BASIS,
 * WITHOUT WARRANTIES OR CONDITIONS OF ANY KIND, either express or implied.
 * See the License for the specific language governing permissions and
 * limitations under the License.
 */
package org.jkiss.dbeaver.ext.postgresql.model;

import org.jkiss.code.NotNull;
import org.jkiss.code.Nullable;
import org.jkiss.dbeaver.DBException;
import org.jkiss.dbeaver.Log;
import org.jkiss.dbeaver.ext.postgresql.PostgreConstants;
import org.jkiss.dbeaver.ext.postgresql.PostgreUtils;
import org.jkiss.dbeaver.model.*;
import org.jkiss.dbeaver.model.exec.jdbc.JDBCResultSet;
import org.jkiss.dbeaver.model.impl.DBPositiveNumberTransformer;
import org.jkiss.dbeaver.model.impl.jdbc.JDBCUtils;
import org.jkiss.dbeaver.model.impl.jdbc.struct.JDBCDataType;
import org.jkiss.dbeaver.model.impl.jdbc.struct.JDBCTableColumn;
import org.jkiss.dbeaver.model.meta.IPropertyValueListProvider;
import org.jkiss.dbeaver.model.meta.IPropertyValueTransformer;
import org.jkiss.dbeaver.model.meta.IPropertyValueValidator;
import org.jkiss.dbeaver.model.meta.Property;
import org.jkiss.dbeaver.model.runtime.DBRProgressMonitor;
import org.jkiss.dbeaver.model.runtime.VoidProgressMonitor;
import org.jkiss.dbeaver.model.struct.DBSEntity;
import org.jkiss.dbeaver.model.struct.DBSTypedObjectEx;
import org.jkiss.dbeaver.model.struct.DBSTypedObjectExt4;
import org.jkiss.utils.CommonUtils;

import java.util.Comparator;
import java.util.Set;
import java.util.TreeSet;

/**
 * PostgreAttribute
 */
public abstract class PostgreAttribute<OWNER extends DBSEntity & PostgreObject> extends JDBCTableColumn<OWNER>
    implements PostgreObject, DBSTypedObjectEx, DBPNamedObject2, DBPHiddenObject, DBPInheritedObject, DBSTypedObjectExt4<PostgreDataType>
{
    private static final Log log = Log.getLog(PostgreAttribute.class);

    @Nullable
    private PostgreDataType dataType;
    private String comment;
    private long charLength;
    private int arrayDim;
    private int inheritorsCount;
    private String description;
    @Nullable
    private PostgreAttributeIdentity identity;
    private boolean isLocal;
    private long collationId;
    private Object acl;
    private long typeId;
    private int typeMod;
    @Nullable
    private String[] foreignTableColumnOptions;

    protected PostgreAttribute(
        OWNER table)
    {
        super(table, false);
        this.isLocal = true;
    }

    public PostgreAttribute(
        DBRProgressMonitor monitor, OWNER table,
        JDBCResultSet dbResult)
        throws DBException
    {
        super(table, true);
        loadInfo(monitor, dbResult);
    }

    public PostgreAttribute(
        DBRProgressMonitor monitor,
        OWNER table,
        PostgreAttribute source)
        throws DBException
    {
        super(table, source, true);

        this.dataType = source.dataType;
        this.comment = source.comment;
        this.charLength = source.charLength;
        this.arrayDim = source.arrayDim;
        this.inheritorsCount = source.inheritorsCount;
        this.description = source.description;
        this.identity = source.identity;
        this.isLocal = source.isLocal;
        this.collationId = source.collationId;
        this.acl = source.acl;
        this.typeId = source.typeId;
        this.typeMod = source.typeMod;
    }

    @NotNull
    @Override
    public PostgreDatabase getDatabase() {
        return getTable().getDatabase();
    }

    @Override
    public long getObjectId() {
        return getOrdinalPosition();
    }

    @Override
    public void setMaxLength(long maxLength) {
        super.setMaxLength(maxLength);
        if (getDataKind() == DBPDataKind.STRING && this.precision != -1) {
            this.precision = (int)maxLength;
        }
    }

    @Override
    public void setPrecision(Integer precision) {
        super.setPrecision(precision);
        if (getDataKind() == DBPDataKind.STRING) {
            this.maxLength = CommonUtils.toInt(precision);
        }
    }

    private void loadInfo(DBRProgressMonitor monitor, JDBCResultSet dbResult)
        throws DBException
    {
        PostgreDataSource dataSource = getDataSource();

        setName(JDBCUtils.safeGetString(dbResult, "attname"));
        setOrdinalPosition(JDBCUtils.safeGetInt(dbResult, "attnum"));
        setRequired(JDBCUtils.safeGetBoolean(dbResult, "attnotnull"));
        typeId = JDBCUtils.safeGetLong(dbResult, "atttypid");
        String defValue = JDBCUtils.safeGetString(dbResult, "def_value");
        String serialValuePattern = getParentObject().getName() + "_" + getName() + "_seq";
        //set serial types manually
        if ((typeId == PostgreOid.INT2 || typeId == PostgreOid.INT4 || typeId == PostgreOid.INT8) &&
                (CommonUtils.isNotEmpty(defValue) && defValue.startsWith("nextval(") && defValue.contains(serialValuePattern))) {
            if (typeId == PostgreOid.INT4) {
                typeId = PostgreOid.SERIAL;
            } else if (typeId == PostgreOid.INT2) {
                typeId = PostgreOid.SMALLSERIAL;
            } else if (typeId == PostgreOid.INT8) {
                typeId = PostgreOid.BIGSERIAL;
            }
        }
        setDefaultValue(defValue);
        dataType = getTable().getDatabase().getDataType(monitor, typeId);
        if (dataType == null) {
            log.error("Attribute data type '" + typeId + "' not found. Use " + PostgreConstants.TYPE_VARCHAR);
            dataType = getTable().getDatabase().getDataType(monitor, PostgreConstants.TYPE_VARCHAR);
        } else {
            // TODO: [#2824] Perhaps we should just use type names declared in pg_catalog
            // Replacing them with "convenient" types names migh cause some issues
            if (false && dataType.getCanonicalName() != null && dataSource.isServerVersionAtLeast(9, 6)) {
                // se canonical type names. But only for PG >= 9.6 (because I can't test with earlier versions)
                PostgreDataType canonicalType = getTable().getDatabase().getDataType(monitor, dataType.getCanonicalName());
                if (canonicalType != null) {
                    this.dataType = canonicalType;
                }
            }
        }
        //setTypeName(dataType.getTypeName());
        setValueType(dataType.getTypeID());
        typeMod = JDBCUtils.safeGetInt(dbResult, "atttypmod");
        int maxLength = PostgreUtils.getAttributePrecision(typeId, typeMod);
        DBPDataKind dataKind = dataType.getDataKind();
        if (dataKind == DBPDataKind.NUMERIC || dataKind == DBPDataKind.DATETIME) {
            setMaxLength(0);
        } else {
            if (maxLength <= 0) {
                maxLength = PostgreUtils.getDisplaySize(typeId, typeMod);
            }
            if (maxLength >= 0) {
                setMaxLength(maxLength);
            } else {
                // TypeMod can be anything.
                // It is often used in packed format and has no numeric meaning at all
                //setMaxLength(typeMod);
            }
        }
        setPrecision(maxLength);
        setScale(PostgreUtils.getScale(typeId, typeMod));
        this.description = JDBCUtils.safeGetString(dbResult, "description");
        this.arrayDim = JDBCUtils.safeGetInt(dbResult, "attndims");
        this.inheritorsCount = JDBCUtils.safeGetInt(dbResult, "attinhcount");
        this.isLocal =
            !dataSource.getServerType().supportsInheritance() ||
            JDBCUtils.safeGetBoolean(dbResult, "attislocal", true);

        if (dataSource.isServerVersionAtLeast(10, 0)) {
            String identityStr = JDBCUtils.safeGetString(dbResult, "attidentity");
            if (!CommonUtils.isEmpty(identityStr)) {
                identity = PostgreAttributeIdentity.getByCode(identityStr);
            }
        }

        // Collation
        if (dataSource.getServerType().supportsCollations()) {
            this.collationId = JDBCUtils.safeGetLong(dbResult, "attcollation");
        }

        this.acl = JDBCUtils.safeGetObject(dbResult, "attacl");

        if (getTable() instanceof PostgreTableForeign) {
            foreignTableColumnOptions = JDBCUtils.safeGetArray(dbResult, "attfdwoptions");
        }

        setPersisted(true);
    }

    @NotNull
    @Override
    public PostgreDataSource getDataSource()
    {
        return getTable().getDataSource();
    }

    public Object getAcl() {
        return acl;
    }

    @NotNull
    @Override
    @Property(viewable = true, editable = true, updatable = true, order = 20, listProvider = DataTypeListProvider.class, valueTransformer = DataTypeValueTransformer.class)
    public PostgreDataType getDataType() {
        return dataType;
    }

    @Override
    public void setDataType(@NotNull PostgreDataType dataType) {
        this.dataType = dataType;
        this.typeName = dataType.getTypeName();
        this.valueType = dataType.getTypeID();
    }

    @Override
    public DBPDataKind getDataKind() {
        return dataType == null ? super.getDataKind() : dataType.getDataKind();
    }

    @Override
    @Property(viewable = true, editable = true, updatable = true, valueRenderer = DBPositiveNumberTransformer.class, order = 25)
    public long getMaxLength()
    {
        return super.getMaxLength();
    }

    @Override
    public String getTypeName()
    {
        return dataType == null ? super.getTypeName() : dataType.getTypeName();
    }

    @Override
    @Property(viewable = true, editable = true, updatable = true, valueRenderer = DBPositiveNumberTransformer.class, order = 26)
    public Integer getPrecision()
    {
        return super.getPrecision();
    }

    @Override
    @Property(viewable = true, editable = true, updatable = true, valueRenderer = DBPositiveNumberTransformer.class, order = 27)
    public Integer getScale()
    {
        return super.getScale();
    }

    @Nullable
    @Property(viewable = true, editable = true, order = 28)
    public PostgreAttributeIdentity getIdentity() {
        return identity;
    }

    public void setIdentity(PostgreAttributeIdentity identity) {
        this.identity = identity;
    }

    @Property(order = 29)
    public boolean isLocal() {
        return isLocal;
    }

    @Override
    @Property(viewable = true, editable = true, updatable = true, order = 50)
    public boolean isRequired()
    {
        return super.isRequired();
    }

    @Override
    public boolean isAutoGenerated()
    {
        if (identity != null) {
            return true;
        }
        // Also check sequence in def value
        final String def = getDefaultValue();
        return def != null && def.contains("nextval(");
    }

    @Override
    @Property(viewable = true, editable = true, updatable = true, order = 70)
    public String getDefaultValue()
    {
        return super.getDefaultValue();
    }

    @Property(viewable = true, order = 31, visibleIf = PostgreTableHasIntervalTypeValidator.class)
    public String getIntervalTypeField() {
        if (typeId == PostgreOid.INTERVAL) {
            return PostgreUtils.getIntervalField(typeMod);
        }
        return null;
    }

    public long getTypeId() {
        return typeId;
    }

    public int getTypeMod() {
        return typeMod;
    }

    @Nullable
    @Override
    @Property(viewable = true, editable = true, updatable = true, multiline = true, order = 100)
    public String getDescription() {
        return description;
    }

    public void setDescription(String description) {
        this.description = description;
    }

    @Property(viewable = true, editable = true, order = 30, listProvider = CollationListProvider.class)
    public PostgreCollation getCollation(DBRProgressMonitor monitor) throws DBException {
        if (collationId <= 0) {
            return null;
        } else {
            return getDatabase().getCollation(monitor, collationId);
        }
    }

    public void setCollation(PostgreCollation collation) {
        this.collationId = collation == null ? 0 : collation.getObjectId();
    }

    @Override
    public boolean isHidden() {
        return isPersisted() && getOrdinalPosition() < 0;
    }

    @Override
    public boolean isInherited() {
        return !isLocal;
    }

    public String getFullTypeName() {
        if (dataType == null) {
            return super.getFullTypeName();
        }
        String fqtn = dataType.getTypeName();
        if (dataType.getDataKind() != DBPDataKind.CONTENT) {
            return DBUtils.getFullTypeName(this);
        }
        return fqtn;
    }

    @Nullable
    public String[] getForeignTableColumnOptions() {
        return foreignTableColumnOptions;
    }

    public static class DataTypeListProvider implements IPropertyValueListProvider<PostgreAttribute> {

        @Override
        public boolean allowCustomValue()
        {
            return true;
        }

        @Override
        public Object[] getPossibleValues(PostgreAttribute column)
        {
            Set<PostgreDataType> types = new TreeSet<>(Comparator.comparing(JDBCDataType::getTypeName));
<<<<<<< HEAD
            types.addAll(column.getDatabase().getLocalDataTypes());
            return types.toArray(new PostgreDataType[types.size()]);
=======
            types.addAll(column.getDataSource().getLocalDataTypes());
            return types.toArray(new PostgreDataType[0]);
>>>>>>> fbc66f8d
        }
    }

    public static class DataTypeValueTransformer implements IPropertyValueTransformer<PostgreAttribute, Object> {
        @Override
        public PostgreDataType transform(PostgreAttribute object, Object value) {
            if (value instanceof String) {
                PostgreDataType dataType = object.getDataSource().getLocalDataType((String)value);
                if (dataType == null) {
                    dataType = object.getDatabase().getDataType(null, (String)value);
                    if (dataType == null) {
                        throw new IllegalArgumentException("Bad data type name specified: " + value);
                    }
                }
                return dataType;
            } else if (value instanceof PostgreDataType) {
                return (PostgreDataType) value;
            } else {
                throw new IllegalArgumentException("Invalid type value: " + value);
            }
        }
    }

    public static class CollationListProvider implements IPropertyValueListProvider<PostgreAttribute> {
        @Override
        public boolean allowCustomValue() {
            return false;
        }

        @Override
        public Object[] getPossibleValues(PostgreAttribute object) {
            try {
                return object.getDatabase().getCollations(new VoidProgressMonitor()).toArray();
            } catch (DBException e) {
                log.error(e);
                return new Object[0];
            }
        }
    }

    public static class PostgreTableHasIntervalTypeValidator implements IPropertyValueValidator<PostgreAttribute, Object> {

        @Override
        public boolean isValidValue(PostgreAttribute object, Object value) throws IllegalArgumentException {
            return object.getTypeId() == PostgreOid.INTERVAL;
        }
    }
}<|MERGE_RESOLUTION|>--- conflicted
+++ resolved
@@ -395,13 +395,8 @@
         public Object[] getPossibleValues(PostgreAttribute column)
         {
             Set<PostgreDataType> types = new TreeSet<>(Comparator.comparing(JDBCDataType::getTypeName));
-<<<<<<< HEAD
             types.addAll(column.getDatabase().getLocalDataTypes());
-            return types.toArray(new PostgreDataType[types.size()]);
-=======
-            types.addAll(column.getDataSource().getLocalDataTypes());
-            return types.toArray(new PostgreDataType[0]);
->>>>>>> fbc66f8d
+            return types.toArray(new PostgreDataType[0]);           
         }
     }
 
