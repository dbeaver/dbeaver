/*
 * DBeaver - Universal Database Manager
 * Copyright (C) 2010-2019 Serge Rider (serge@jkiss.org)
 *
 * Licensed under the Apache License, Version 2.0 (the "License");
 * you may not use this file except in compliance with the License.
 * You may obtain a copy of the License at
 *
 *     http://www.apache.org/licenses/LICENSE-2.0
 *
 * Unless required by applicable law or agreed to in writing, software
 * distributed under the License is distributed on an "AS IS" BASIS,
 * WITHOUT WARRANTIES OR CONDITIONS OF ANY KIND, either express or implied.
 * See the License for the specific language governing permissions and
 * limitations under the License.
 */
package org.jkiss.dbeaver.ext.postgresql.model;

import org.jkiss.code.NotNull;
import org.jkiss.code.Nullable;
import org.jkiss.dbeaver.DBException;
import org.jkiss.dbeaver.Log;
import org.jkiss.dbeaver.ext.postgresql.PostgreConstants;
import org.jkiss.dbeaver.ext.postgresql.PostgreUtils;
import org.jkiss.dbeaver.model.DBPEvaluationContext;
import org.jkiss.dbeaver.model.DBPQualifiedObject;
import org.jkiss.dbeaver.model.DBPStatefulObject;
import org.jkiss.dbeaver.model.DBUtils;
import org.jkiss.dbeaver.model.exec.DBCException;
import org.jkiss.dbeaver.model.exec.jdbc.JDBCSession;
import org.jkiss.dbeaver.model.impl.jdbc.JDBCUtils;
import org.jkiss.dbeaver.model.meta.IPropertyValueTransformer;
import org.jkiss.dbeaver.model.meta.Property;
import org.jkiss.dbeaver.model.runtime.DBRProgressMonitor;
import org.jkiss.dbeaver.model.sql.SQLUtils;
import org.jkiss.dbeaver.model.struct.DBSActionTiming;
import org.jkiss.dbeaver.model.struct.DBSObjectState;
import org.jkiss.dbeaver.model.struct.rdb.DBSManipulationType;
import org.jkiss.dbeaver.model.struct.rdb.DBSTrigger;
import org.jkiss.utils.CommonUtils;

import java.sql.ResultSet;
import java.sql.SQLException;
import java.util.ArrayList;
import java.util.List;
import java.util.Map;

/**
 * PostgreTrigger
 */
public class PostgreTrigger implements DBSTrigger, DBPQualifiedObject, PostgreObject, PostgreScriptObject, DBPStatefulObject
{
    private static final Log log = Log.getLog(PostgreTrigger.class);

    /* Bits within tgtype */
    public static final int TRIGGER_TYPE_ROW        = (1 << 0);
    public static final int TRIGGER_TYPE_BEFORE     = (1 << 1);
    public static final int TRIGGER_TYPE_INSERT     = (1 << 2);
    public static final int TRIGGER_TYPE_DELETE     = (1 << 3);
    public static final int TRIGGER_TYPE_UPDATE     = (1 << 4);
    public static final int TRIGGER_TYPE_TRUNCATE   = (1 << 5);
    public static final int TRIGGER_TYPE_INSTEAD    = (1 << 6);

    private PostgreTableReal table;
    private long objectId;
    private String enabledState;
    private String whenExpression;
    private long functionSchemaId;
    private long functionId;
    private String body;

    protected String name;
    private DBSActionTiming actionTiming;
    private DBSManipulationType[] manipulationTypes;
    private PostgreTriggerType type;
    private boolean persisted;
    private PostgreTableColumn[] columnRefs;
    protected String description;

    public PostgreTrigger(
        DBRProgressMonitor monitor,
        PostgreTableReal table,
        ResultSet dbResult) throws DBException {
        this.persisted = true;
        this.name = JDBCUtils.safeGetString(dbResult, "tgname");
        this.table = table;
        this.objectId = JDBCUtils.safeGetLong(dbResult, "oid");
        this.enabledState = JDBCUtils.safeGetString(dbResult, "tgenabled");
        this.whenExpression = JDBCUtils.safeGetString(dbResult, "tgqual");

        // Get procedure
        this.functionSchemaId = JDBCUtils.safeGetLong(dbResult, "func_schema_id");
        this.functionId = JDBCUtils.safeGetLong(dbResult, "tgfoid");

        // Parse trigger type bits
        int tgType = JDBCUtils.safeGetInt(dbResult, "tgtype");
        if (CommonUtils.isBitSet(tgType, TRIGGER_TYPE_BEFORE)) {
            actionTiming = DBSActionTiming.BEFORE;
        } else if (CommonUtils.isBitSet(tgType, TRIGGER_TYPE_INSTEAD)) {
            actionTiming = DBSActionTiming.INSTEAD;
        } else {
            actionTiming = DBSActionTiming.AFTER;
        }
        List<DBSManipulationType> mt = new ArrayList<>(1);
        if (CommonUtils.isBitSet(tgType, TRIGGER_TYPE_INSERT)) {
            mt.add(DBSManipulationType.INSERT);
        }
        if (CommonUtils.isBitSet(tgType, TRIGGER_TYPE_DELETE)) {
            mt.add(DBSManipulationType.DELETE);
        }
        if (CommonUtils.isBitSet(tgType, TRIGGER_TYPE_UPDATE)) {
            mt.add(DBSManipulationType.UPDATE);
        }
        if (CommonUtils.isBitSet(tgType, TRIGGER_TYPE_TRUNCATE)) {
            mt.add(DBSManipulationType.TRUNCATE);
        }
        this.manipulationTypes = mt.toArray(new DBSManipulationType[0]);

        if (CommonUtils.isBitSet(tgType, TRIGGER_TYPE_ROW)) {
            type = PostgreTriggerType.ROW;
        } else {
            type = PostgreTriggerType.STATEMENT;
        }

        Object attrNumbersObject = JDBCUtils.safeGetObject(dbResult, "tgattr");
        if (attrNumbersObject != null) {
            int[] attrNumbers = PostgreUtils.getIntVector(attrNumbersObject);
            if (attrNumbers != null) {
                int attrCount = attrNumbers.length;
                columnRefs = new PostgreTableColumn[attrCount];
                for (int i = 0; i < attrCount; i++) {
                    int colNumber = attrNumbers[i];
                    final PostgreTableColumn attr = PostgreUtils.getAttributeByNum(getTable().getAttributes(monitor), colNumber);
                    if (attr == null) {
                        log.warn("Bad trigger attribute ref index: " + colNumber);
                        continue;
                    }
                    columnRefs[i] = attr;
                }
            }
        }

        this.description = JDBCUtils.safeGetString(dbResult, "description");
    }

    public PostgreTrigger(DBRProgressMonitor monitor, PostgreTableReal parent) {
        this.table = parent;
    }

    @NotNull
    @Override
    @Property(viewable = true, order = 1)
    public String getName() {
        return name;
    }

<<<<<<< HEAD
    public String getBody()
    {
        return body;
=======
    public void setName(String name) {
        this.name = name;
>>>>>>> 730b0a9b
    }

    @Property(viewable = true, order = 2)
    public DBSActionTiming getActionTiming() {
        return actionTiming;
    }

    @Property(viewable = true, order = 3)
    public DBSManipulationType[] getManipulationTypes() {
        return manipulationTypes;
    }

    @Property(viewable = true, order = 4)
    public PostgreTriggerType getType() {
        return type;
    }

    @Property(viewable = true, order = 5, valueRenderer = ColumnNameTransformer.class)
    public PostgreTableColumn[] getColumnRefs() {
        return columnRefs;
    }

    @Property(viewable = true, order = 6)
    public String getEnabledState() {
        return enabledState;
    }

    @Override
    public boolean isPersisted() {
        return persisted;
    }

    @Override
    public PostgreTableBase getTable()
    {
        return table;
    }

    @Override
    @Property(viewable = true, order = 10)
    public long getObjectId() {
        return objectId;
    }

    @Property(viewable = true, order = 11)
    public String getWhenExpression()
    {
        return whenExpression;
    }

    @Property(viewable = true, order = 12)
    public PostgreProcedure getFunction(DBRProgressMonitor monitor) throws DBException {
        if (functionId == 0) {
            return null;
        }
        return getDatabase().getProcedure(monitor, functionSchemaId, functionId);
    }

    public void setFunction(PostgreProcedure function) {
        if (function == null){
            this.functionId = 0;
            this.functionSchemaId = 0;
        } else{
            this.functionId = function.getObjectId();
            this.functionSchemaId = function.getSchema().getObjectId();
        }
    }

    @Property(viewable = true, editable = true, updatable = true, multiline = true, order = 100)
    @Nullable
    @Override
    public String getDescription() {
        return description;
    }

    public void setDescription(String description) {
        this.description = description;
    }

    @Override
    public PostgreTableReal getParentObject()
    {
        return table;
    }

    @NotNull
    @Override
    public PostgreDataSource getDataSource()
    {
        return table.getDataSource();
    }

    @NotNull
    @Override
    public PostgreDatabase getDatabase() {
        return table.getDatabase();
    }

    @Override
    @Property(hidden = true, editable = true, updatable = true, order = -1)
    public String getObjectDefinitionText(DBRProgressMonitor monitor, Map<String, Object> options) throws DBException
    {
        if (body == null) {
            StringBuilder ddl = new StringBuilder();
            ddl.append("-- DROP TRIGGER ").append(DBUtils.getQuotedIdentifier(this)).append(" ON ")
                .append(DBUtils.getQuotedIdentifier(getTable())).append(";\n\n");

            try (JDBCSession session = DBUtils.openMetaSession(monitor, this, "Read trigger definition")) {
                String triggerSource = JDBCUtils.queryString(session, "SELECT pg_catalog.pg_get_triggerdef(?)", objectId);
                if (triggerSource != null) {
                    triggerSource = SQLUtils.formatSQL(getDataSource(), triggerSource);
                    ddl.append(triggerSource).append(";");
                }
            } catch (SQLException e) {
                throw new DBException(e, getDataSource());
            }

            if (!CommonUtils.isEmpty(getDescription()) && CommonUtils.getOption(options, PostgreConstants.OPTION_DDL_SHOW_COLUMN_COMMENTS)) {
                ddl.append("\n").append("\nCOMMENT ON TRIGGER ").append(DBUtils.getQuotedIdentifier(this))
                    .append(" ON ").append(DBUtils.getQuotedIdentifier(getTable()))
                    .append(" IS ")
                    .append(SQLUtils.quoteString(this, getDescription())).append(";");
            }
            this.body = ddl.toString();
        }
        return body;
    }

    @Override
    public void setObjectDefinitionText(String sourceText) throws DBException
    {
        body = sourceText;
    }

    @Override
    public String getFullyQualifiedName(DBPEvaluationContext context) {
        return DBUtils.getFullQualifiedName(getDataSource(),
                getParentObject(),
                this);
    }

    @Override
    public DBSObjectState getObjectState() {
        if ("D".equals(enabledState)) {
            return DBSObjectState.INVALID;
        }
        return DBSObjectState.NORMAL;
    }

    @Override
    public void refreshObjectState(DBRProgressMonitor monitor) throws DBCException {
        try (JDBCSession session = DBUtils.openMetaSession(monitor, this, "Refresh triggers state")) {
            enabledState = JDBCUtils.queryString(session, "SELECT tgenabled FROM pg_catalog.pg_trigger WHERE oid=?", getObjectId());
        } catch (SQLException e) {
            throw new DBCException(e, getDataSource());
        }

    }

    public static class ColumnNameTransformer implements IPropertyValueTransformer {
        @Override
        public Object transform(Object object, Object value) throws IllegalArgumentException {
            if (value instanceof PostgreTableColumn[]) {
                StringBuilder sb = new StringBuilder();
                for (PostgreTableColumn col : (PostgreTableColumn[])value) {
                    if (sb.length() > 0) sb.append(", ");
                    sb.append(col.getName());
                }
                return sb.toString();
            }
            return value;
        }
    }

}<|MERGE_RESOLUTION|>--- conflicted
+++ resolved
@@ -153,15 +153,9 @@
     public String getName() {
         return name;
     }
-
-<<<<<<< HEAD
-    public String getBody()
-    {
-        return body;
-=======
+    
     public void setName(String name) {
         this.name = name;
->>>>>>> 730b0a9b
     }
 
     @Property(viewable = true, order = 2)
