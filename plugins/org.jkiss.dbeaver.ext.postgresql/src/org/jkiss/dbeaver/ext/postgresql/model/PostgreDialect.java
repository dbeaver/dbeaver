--- conflicted
+++ resolved
@@ -55,13 +55,9 @@
  * PostgreSQL dialect
  */
 public class PostgreDialect extends JDBCSQLDialect implements TPRuleProvider, SQLDataTypeConverter,
-<<<<<<< HEAD
-    SQLDialectDDLExtension {
+    SQLDialectDDLExtension, SQLDialectSchemaController {
     private static final Log log = Log.getLog(PostgreDialect.class);
 
-=======
-    SQLDialectDDLExtension, SQLDialectSchemaController {
->>>>>>> 9f425bfa
     public static final String[] POSTGRE_NON_TRANSACTIONAL_KEYWORDS = ArrayUtils.concatArrays(
         BasicSQLDialect.NON_TRANSACTIONAL_KEYWORDS,
         new String[]{
@@ -431,20 +427,6 @@
     };
 
     public static String[] POSTGRE_FUNCTIONS_NETWROK = new String[]{
-<<<<<<< HEAD
-        "ABBREV",
-        "BROADCAST",
-        "HOST",
-        "HOSTMASK",
-        "MASKLEN",
-        "NETMASK",
-        "NETWORK",
-        "SET_MASKLEN",
-        //"TEXT",
-        "INET_SAME_FAMILY",
-        "INET_MERGE",
-        "MACADDR8_SET7BIT"
-=======
         "abbrev",
         "broadcast",
         "host",
@@ -453,11 +435,10 @@
         "netmask",
         "network",
         "set_masklen",
-        "text",
+        //"text",
         "inet_same_family",
         "inet_merge",
         "macaddr8_set7bit"
->>>>>>> 9f425bfa
     };
 
     public static String[] POSTGRE_FUNCTIONS_LO = new String[]{
@@ -983,7 +964,6 @@
     protected boolean isStoredProcedureCallIncludesOutParameters() {
         return false;
     }
-<<<<<<< HEAD
     
     @Override
     protected String quoteIdentifier(@NotNull String str, @NotNull String[][] quoteStrings) {
@@ -999,10 +979,7 @@
         return quoteStrings[0][0] + str + quoteStrings[0][1];
     }
     
-=======
-
-    @NotNull
->>>>>>> 9f425bfa
+    @NotNull
     @Override
     public TPRule[] extendRules(@Nullable DBPDataSourceContainer dataSource, @NotNull RulePosition position) {
         if (position == RulePosition.INITIAL || position == RulePosition.PARTITION) {
