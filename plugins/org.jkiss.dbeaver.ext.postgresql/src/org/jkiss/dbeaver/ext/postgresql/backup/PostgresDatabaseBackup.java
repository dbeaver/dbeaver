--- conflicted
+++ resolved
@@ -19,10 +19,7 @@
 import org.jkiss.dbeaver.DBException;
 import org.jkiss.dbeaver.Log;
 import org.jkiss.dbeaver.model.connection.InternalDatabaseConfig;
-<<<<<<< HEAD
 import org.jkiss.dbeaver.model.sql.backup.BackupConstant;
-=======
->>>>>>> c478001b
 import org.jkiss.dbeaver.model.sql.backup.BackupDatabase;
 import org.jkiss.dbeaver.runtime.DBWorkbench;
 
@@ -38,14 +35,9 @@
     @Override
     public void doBackup(Connection connection, int currentSchemaVersion, InternalDatabaseConfig databaseConfig) throws DBException {
         try {
-<<<<<<< HEAD
             Path workspace = DBWorkbench.getPlatform().getWorkspace().getAbsolutePath().resolve(BackupConstant.BACKUP_FOLDER);
             Path backupFile = workspace.resolve(BackupConstant.BACKUP_FILE_NAME + databaseConfig.getSchema()
                     + currentSchemaVersion + BackupConstant.BACKUP_FILE_TYPE);
-=======
-            Path workspace = DBWorkbench.getPlatform().getWorkspace().getAbsolutePath().resolve("backup");
-            Path backupFile = workspace.resolve("backupVersion" + databaseConfig.getSchema() + currentSchemaVersion + ".zip");
->>>>>>> c478001b
             URI uri = new URI(databaseConfig.getUrl().replace("jdbc:", ""));
             if (Files.notExists(backupFile)) {
                 Files.createDirectories(workspace);
@@ -58,6 +50,7 @@
                         uri.getPath().replace("/", ""));
                 Process process = Runtime.getRuntime().exec(backupCommand);
                 int exitCode = process.waitFor();
+
                 if (exitCode == 0) {
                     log.info("Postgres backup successful");
                 } else {
