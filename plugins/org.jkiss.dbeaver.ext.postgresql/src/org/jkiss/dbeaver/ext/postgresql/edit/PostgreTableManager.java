/*
 * DBeaver - Universal Database Manager
 * Copyright (C) 2010-2024 DBeaver Corp and others
 *
 * Licensed under the Apache License, Version 2.0 (the "License");
 * you may not use this file except in compliance with the License.
 * You may obtain a copy of the License at
 *
 *     http://www.apache.org/licenses/LICENSE-2.0
 *
 * Unless required by applicable law or agreed to in writing, software
 * distributed under the License is distributed on an "AS IS" BASIS,
 * WITHOUT WARRANTIES OR CONDITIONS OF ANY KIND, either express or implied.
 * See the License for the specific language governing permissions and
 * limitations under the License.
 */
package org.jkiss.dbeaver.ext.postgresql.edit;

import org.jkiss.code.NotNull;
import org.jkiss.code.Nullable;
import org.jkiss.dbeaver.DBException;
import org.jkiss.dbeaver.ext.postgresql.model.*;
import org.jkiss.dbeaver.model.DBConstants;
import org.jkiss.dbeaver.model.DBPDataSource;
import org.jkiss.dbeaver.model.DBPEvaluationContext;
import org.jkiss.dbeaver.model.DBUtils;
import org.jkiss.dbeaver.model.edit.DBECommandContext;
import org.jkiss.dbeaver.model.edit.DBEObjectRenamer;
import org.jkiss.dbeaver.model.edit.DBEPersistAction;
import org.jkiss.dbeaver.model.exec.DBCExecutionContext;
import org.jkiss.dbeaver.model.impl.edit.SQLDatabasePersistAction;
import org.jkiss.dbeaver.model.impl.edit.SQLDatabasePersistActionAtomic;
import org.jkiss.dbeaver.model.messages.ModelMessages;
import org.jkiss.dbeaver.model.runtime.DBRProgressMonitor;
import org.jkiss.dbeaver.model.struct.DBSObject;
import org.jkiss.dbeaver.model.struct.cache.DBSObjectCache;
import org.jkiss.dbeaver.utils.GeneralUtils;
import org.jkiss.utils.CommonUtils;

import java.util.Collection;
import java.util.List;
import java.util.Map;

/**
 * Postgre table manager
 */
public class PostgreTableManager extends PostgreTableManagerBase implements DBEObjectRenamer<PostgreTableBase> {

    private static final Class<? extends DBSObject>[] CHILD_TYPES = CommonUtils.array(
        PostgreTableColumn.class,
        PostgreTableConstraint.class,
        PostgreTableForeignKey.class,
        PostgreTablePolicy.class,
        PostgreIndex.class
    );

    @Nullable
    @Override
    public DBSObjectCache<PostgreTableContainer, PostgreTableBase> getObjectsCache(PostgreTableBase object)
    {
        return object.getContainer().getSchema().getTableCache();
    }

    @Override
    public long getMakerOptions(DBPDataSource dataSource) {
        return super.getMakerOptions(dataSource) | FEATURE_SUPPORTS_COPY;
    }

    @Override
    public Collection<? extends DBSObject> getChildObjects(DBRProgressMonitor monitor, PostgreTableBase object, Class<? extends DBSObject> childType) throws DBException {
        if (childType == PostgreTableColumn.class) {
            return object.getAttributes(monitor);
        } else if (childType == PostgreTableConstraint.class) {
            return object.getConstraints(monitor);
        } else if (childType == PostgreTableForeign.class) {
            return object.getAssociations(monitor);
        } else if (childType == PostgreIndex.class) {
            return object.getIndexes(monitor);
        }
        return null;
    }

    @Override
    protected String beginCreateTableStatement(DBRProgressMonitor monitor, PostgreTableBase table, String tableName, Map<String, Object> options) throws DBException{
        String statement = "create " + getCreateTableType(table) + " "; //$NON-NLS-1$ //$NON-NLS-2$
        if (table.isPartition() && table instanceof PostgreTable) {
            PostgreTable postgreTable = (PostgreTable) table;
            List<PostgreTableBase> superTables = postgreTable.getSuperTables(monitor);
            if (superTables == null || superTables.size() != 1) {
                log.error("Cant't read partition parent table name for table " + table.getFullyQualifiedName(DBPEvaluationContext.DDL));
            } else {
                String parent = superTables.get(0).getFullyQualifiedName(DBPEvaluationContext.DDL);
                String range = postgreTable.getPartitionRange(monitor);
                return statement + tableName + " partition of " + parent + " " + range;//$NON-NLS-1$ //$NON-NLS-2$
            }
        }
        return statement + tableName + " (" + GeneralUtils.getDefaultLineSeparator();//$NON-NLS-1$
    }

    @Override
    protected boolean hasAttrDeclarations(PostgreTableBase table) {
        return !table.isPartition();
    }

    @Override
    protected String getCreateTableType(PostgreTableBase table) {
        if (table instanceof PostgreTableForeign) {
            return "foreign table";//$NON-NLS-1$
        } else {
            return table.getPersistence().getTableTypeClause().toLowerCase();
        }
    }

    @Override
    protected PostgreTableBase createDatabaseObject(DBRProgressMonitor monitor, DBECommandContext context, Object container, Object copyFrom, Map<String, Object> options) throws DBException {
        PostgreSchema schema = (PostgreSchema)container;
        final PostgreTableBase table = schema.getDataSource().getServerType().createNewRelation(monitor, schema, PostgreClass.RelKind.r, copyFrom);
        if (CommonUtils.isEmpty(table.getName())) {
            setNewObjectName(monitor, schema, table);
        } else {
            table.setName(getNewChildName(monitor, schema, table.getName()));
        }

        return table;
    }

    @Override
    protected void addStructObjectCreateActions(DBRProgressMonitor monitor, DBCExecutionContext executionContext, List<DBEPersistAction> actions, StructCreateCommand command, Map<String, Object> options) throws DBException {
        PostgreTableBase tableBase = command.getObject();

        if (tableBase.isPersisted()) {
            String tableDDL = tableBase.getDataSource().getServerType().readTableDDL(monitor, tableBase);
            if (tableDDL != null) {
                actions.add(0, new SQLDatabasePersistAction(ModelMessages.model_jdbc_create_new_table, tableDDL));
                return;
            }
        }
        super.addStructObjectCreateActions(monitor, executionContext, actions, command, options);
    }

    @Override
    protected void addObjectModifyActions(DBRProgressMonitor monitor, DBCExecutionContext executionContext, List<DBEPersistAction> actionList, ObjectChangeCommand command, Map<String, Object> options)
    {
        if (command.getProperties().size() > 1 || command.getProperty(DBConstants.PROP_ID_DESCRIPTION) == null) {
            if (command.getObject() instanceof PostgreTable) {
                try {
                    generateAlterActions(monitor, actionList, command);
                } catch (DBException e) {
                    log.error(e);
                }
            }
        }
    }

    private void generateAlterActions(DBRProgressMonitor monitor, List<DBEPersistAction> actionList, ObjectChangeCommand command) throws DBException {
        final PostgreTable table = (PostgreTable) command.getObject();
<<<<<<< HEAD
        final String alterPrefix = "alter table " + command.getObject().getFullyQualifiedName(DBPEvaluationContext.DDL) + " ";//$NON-NLS-1$ //$NON-NLS-2$
=======
        final String alterPrefix = "ALTER " + table.getTableTypeName() + " " + //$NON-NLS-1$
            command.getObject().getFullyQualifiedName(DBPEvaluationContext.DDL) + " ";
>>>>>>> 9f425bfa

        if (command.hasProperty("partitionKey")) {//$NON-NLS-1$
            actionList.add(new SQLDatabasePersistAction(alterPrefix + "partition by " + table.getPartitionKey()));//$NON-NLS-1$
        }
        if (command.hasProperty("hasOids") && table.getDataSource().getServerType().supportsHasOidsColumn()) {//$NON-NLS-1$
            actionList.add(new SQLDatabasePersistAction(alterPrefix + (table.isHasOids() ? "set with oids" : "set without oids")));//$NON-NLS-1$ //$NON-NLS-2$
        }
        if (command.hasProperty("hasRowLevelSecurity") && table.getDataSource().getServerType().supportsRowLevelSecurity()) {
            actionList.add(new SQLDatabasePersistAction(
                alterPrefix + (table.isHasRowLevelSecurity() ? "ENABLE" : "DISABLE") + " ROW LEVEL SECURITY"
            ));
        }
        if (command.hasProperty("tablespace")) {//$NON-NLS-1$
            actionList.add(new SQLDatabasePersistAction(alterPrefix + "set tablespace " + table.getTablespace(monitor).getName()));//$NON-NLS-1$
        }
    }

    @Override
    protected void appendTableModifiers(DBRProgressMonitor monitor, PostgreTableBase tableBase, NestedObjectCommand tableProps, StringBuilder ddl, boolean alter) {
        ddl.append(tableBase.getDataSource().getServerType().getTableModifiers(monitor, tableBase, alter));
    }
    
    protected boolean isIncludeDropInDDL() {
        return false;
    }

    @Override
    protected void addObjectRenameActions(DBRProgressMonitor monitor, DBCExecutionContext executionContext, List<DBEPersistAction> actions, ObjectRenameCommand command, Map<String, Object> options)
    {
        PostgreTableBase table = command.getObject();
        actions.add(
            new SQLDatabasePersistAction(
                "Rename table",
<<<<<<< HEAD
                "alter table " + DBUtils.getQuotedIdentifier(command.getObject().getSchema()) + "." + DBUtils.getQuotedIdentifier(command.getObject().getDataSource(), command.getOldName()) + //$NON-NLS-1$
                    " rename to " + DBUtils.getQuotedIdentifier(command.getObject().getDataSource(), command.getNewName())) //$NON-NLS-1$
=======
                "ALTER " + table.getTableTypeName() + " " + //$NON-NLS-1$
                    DBUtils.getQuotedIdentifier(table.getSchema()) + "." +
                    DBUtils.getQuotedIdentifier(table.getDataSource(), command.getOldName()) +
                    " RENAME TO " + DBUtils.getQuotedIdentifier(table.getDataSource(), command.getNewName())) //$NON-NLS-1$
>>>>>>> 9f425bfa
        );
    }

    @NotNull
    @Override
    public Class<? extends DBSObject>[] getChildTypes()
    {
        return CHILD_TYPES;
    }

    @Override
    public void renameObject(@NotNull DBECommandContext commandContext, @NotNull PostgreTableBase object, @NotNull Map<String, Object> options, @NotNull String newName) throws DBException
    {
        processObjectRename(commandContext, object, options, newName);
    }

    @Override
    protected void addObjectDeleteActions(DBRProgressMonitor monitor, DBCExecutionContext executionContext, List<DBEPersistAction> actions, ObjectDeleteCommand command, Map<String, Object> options)
    {
        PostgreTableBase table = command.getObject();
        final String tableName = DBUtils.getEntityScriptName(table, options);
        String script = "DROP " + table.getTableTypeName() +  //$NON-NLS-1$ //$NON-NLS-2$ //$NON-NLS-3$
            " " + tableName +  //$NON-NLS-1$
            (CommonUtils.getOption(options, OPTION_DELETE_CASCADE) ? " CASCADE" : "");
        SQLDatabasePersistAction action = table.getSchema().isExternal() ?
            new SQLDatabasePersistActionAtomic(ModelMessages.model_jdbc_drop_table, script) :
            new SQLDatabasePersistAction(ModelMessages.model_jdbc_drop_table, script);
        actions.add(action);
    }
    
}<|MERGE_RESOLUTION|>--- conflicted
+++ resolved
@@ -154,12 +154,8 @@
 
     private void generateAlterActions(DBRProgressMonitor monitor, List<DBEPersistAction> actionList, ObjectChangeCommand command) throws DBException {
         final PostgreTable table = (PostgreTable) command.getObject();
-<<<<<<< HEAD
-        final String alterPrefix = "alter table " + command.getObject().getFullyQualifiedName(DBPEvaluationContext.DDL) + " ";//$NON-NLS-1$ //$NON-NLS-2$
-=======
-        final String alterPrefix = "ALTER " + table.getTableTypeName() + " " + //$NON-NLS-1$
+        final String alterPrefix = "alter " + table.getTableTypeName().toLower() + " " + //$NON-NLS-1$
             command.getObject().getFullyQualifiedName(DBPEvaluationContext.DDL) + " ";
->>>>>>> 9f425bfa
 
         if (command.hasProperty("partitionKey")) {//$NON-NLS-1$
             actionList.add(new SQLDatabasePersistAction(alterPrefix + "partition by " + table.getPartitionKey()));//$NON-NLS-1$
@@ -169,7 +165,7 @@
         }
         if (command.hasProperty("hasRowLevelSecurity") && table.getDataSource().getServerType().supportsRowLevelSecurity()) {
             actionList.add(new SQLDatabasePersistAction(
-                alterPrefix + (table.isHasRowLevelSecurity() ? "ENABLE" : "DISABLE") + " ROW LEVEL SECURITY"
+                alterPrefix + (table.isHasRowLevelSecurity() ? "enable" : "disable") + " row level security"
             ));
         }
         if (command.hasProperty("tablespace")) {//$NON-NLS-1$
@@ -193,15 +189,10 @@
         actions.add(
             new SQLDatabasePersistAction(
                 "Rename table",
-<<<<<<< HEAD
-                "alter table " + DBUtils.getQuotedIdentifier(command.getObject().getSchema()) + "." + DBUtils.getQuotedIdentifier(command.getObject().getDataSource(), command.getOldName()) + //$NON-NLS-1$
-                    " rename to " + DBUtils.getQuotedIdentifier(command.getObject().getDataSource(), command.getNewName())) //$NON-NLS-1$
-=======
-                "ALTER " + table.getTableTypeName() + " " + //$NON-NLS-1$
+                "alter " + table.getTableTypeName() + " " + //$NON-NLS-1$
                     DBUtils.getQuotedIdentifier(table.getSchema()) + "." +
                     DBUtils.getQuotedIdentifier(table.getDataSource(), command.getOldName()) +
-                    " RENAME TO " + DBUtils.getQuotedIdentifier(table.getDataSource(), command.getNewName())) //$NON-NLS-1$
->>>>>>> 9f425bfa
+                    " rename to " + DBUtils.getQuotedIdentifier(table.getDataSource(), command.getNewName())) //$NON-NLS-1$
         );
     }
 
