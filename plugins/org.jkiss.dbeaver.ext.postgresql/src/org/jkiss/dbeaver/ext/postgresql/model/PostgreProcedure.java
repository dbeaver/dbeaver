/*
 * DBeaver - Universal Database Manager
 * Copyright (C) 2010-2024 DBeaver Corp and others
 *
 * Licensed under the Apache License, Version 2.0 (the "License");
 * you may not use this file except in compliance with the License.
 * You may obtain a copy of the License at
 *
 *     http://www.apache.org/licenses/LICENSE-2.0
 *
 * Unless required by applicable law or agreed to in writing, software
 * distributed under the License is distributed on an "AS IS" BASIS,
 * WITHOUT WARRANTIES OR CONDITIONS OF ANY KIND, either express or implied.
 * See the License for the specific language governing permissions and
 * limitations under the License.
 */
package org.jkiss.dbeaver.ext.postgresql.model;

import org.jkiss.code.NotNull;
import org.jkiss.code.Nullable;
import org.jkiss.dbeaver.DBException;
import org.jkiss.dbeaver.Log;
import org.jkiss.dbeaver.ext.postgresql.PostgreUtils;
import org.jkiss.dbeaver.ext.postgresql.PostgreValueParser;
import org.jkiss.dbeaver.model.*;
import org.jkiss.dbeaver.model.edit.DBEPersistAction;
import org.jkiss.dbeaver.model.exec.DBCException;
import org.jkiss.dbeaver.model.exec.jdbc.JDBCPreparedStatement;
import org.jkiss.dbeaver.model.exec.jdbc.JDBCResultSet;
import org.jkiss.dbeaver.model.exec.jdbc.JDBCSession;
import org.jkiss.dbeaver.model.impl.jdbc.JDBCUtils;
import org.jkiss.dbeaver.model.impl.struct.AbstractProcedure;
import org.jkiss.dbeaver.model.meta.Association;
import org.jkiss.dbeaver.model.meta.Property;
import org.jkiss.dbeaver.model.meta.PropertyLength;
import org.jkiss.dbeaver.model.runtime.DBRProgressMonitor;
import org.jkiss.dbeaver.model.sql.SQLUtils;
import org.jkiss.dbeaver.model.struct.DBSObject;
import org.jkiss.dbeaver.model.struct.rdb.DBSProcedureParameterKind;
import org.jkiss.dbeaver.model.struct.rdb.DBSProcedureType;
import org.jkiss.dbeaver.utils.GeneralUtils;
import org.jkiss.utils.ArrayUtils;
import org.jkiss.utils.CommonUtils;

import java.sql.ResultSet;
import java.sql.SQLException;
import java.util.*;
import java.util.regex.Pattern;
import java.util.stream.Collectors;
import java.util.stream.Stream;

/**
 * PostgreProcedure
 */
public class PostgreProcedure extends AbstractProcedure<PostgreDataSource, PostgreSchema>
        implements PostgreObject, PostgreScriptObject, PostgrePrivilegeOwner, DBPUniqueObject, DBPOverloadedObject, DBPNamedObject2, DBPRefreshableObject, DBPScriptObjectExt2
{
    private static final Log log = Log.getLog(PostgreProcedure.class);

    private static final String CAT_FLAGS = "Flags";
    private static final String CAT_PROPS = "Properties";

    public static final float DEFAULT_EST_ROWS = 1000.0f;
    public static final float DEFAULT_COST = 100.0f;
    
    private static final String lineSeparator = GeneralUtils.getDefaultLineSeparator();

    public enum ProcedureVolatile {
        i("immutable"),
        s("stable"),
        v("volatile");

        private final String createClause;

        ProcedureVolatile(String createClause) {
            this.createClause = createClause;
        }

        public String getCreateClause() {
            return createClause;
        }
    }

    public enum ArgumentMode {
        i(DBSProcedureParameterKind.IN, "in"),
        o(DBSProcedureParameterKind.OUT, "out"),
        b(DBSProcedureParameterKind.INOUT, "inout"),
        v(DBSProcedureParameterKind.RESULTSET, "variadic"),
        t(DBSProcedureParameterKind.TABLE, null),
        u(DBSProcedureParameterKind.UNKNOWN, null);

        private final DBSProcedureParameterKind parameterKind;
        private final String keyword;

        ArgumentMode(@NotNull DBSProcedureParameterKind parameterKind, @Nullable String keyword) {
            this.parameterKind = parameterKind;
            this.keyword = keyword;
        }

        @NotNull
        public DBSProcedureParameterKind getParameterKind() {
            return parameterKind;
        }

        @Nullable
        public String getKeyword() {
            return keyword;
        }
    }

    enum TransitionModifies {
        r("read_only"),
        s("shareable"),
        w("read_write");

        private final String keyword;

        TransitionModifies(String keyword) {
            this.keyword = keyword;
        }
    }

    private long oid;
    private PostgreProcedureKind kind;
    private String procSrc;
    private String body;
    private long ownerId;
    private long languageId;
    private float execCost;
    private float estRows;
    private PostgreDataType varArrayType;
    private String procTransform;
    private boolean isAggregate;
    private boolean isWindow;
    private boolean isSecurityDefiner;
    private boolean leakproof;
    private boolean isStrict;
    private boolean returnsSet;
    private ProcedureVolatile procVolatile;
    private PostgreDataType returnType;
    private int[] transformTypes;
    private String[] config;
    private Object acl;

    private String overloadedName;
    private List<PostgreProcedureParameter> params = new ArrayList<>();

    public PostgreProcedure(PostgreSchema schema) {
        super(schema, false);
    }

    public PostgreProcedure(
        DBRProgressMonitor monitor,
        PostgreSchema schema,
        ResultSet dbResult)
    {
        super(schema, true);
        loadInfo(monitor, dbResult);
    }

    private void loadInfo(DBRProgressMonitor monitor, ResultSet dbResult) {
        PostgreDataSource dataSource = getDataSource();

        this.oid = JDBCUtils.safeGetLong(dbResult, "poid");
        setName(JDBCUtils.safeGetString(dbResult, "proname"));
        this.ownerId = JDBCUtils.safeGetLong(dbResult, "proowner");
        this.languageId = JDBCUtils.safeGetLong(dbResult, "prolang");
        if (dataSource.isServerVersionAtLeast(8, 3)) {
            this.execCost = JDBCUtils.safeGetFloat(dbResult, "procost");
            this.estRows = JDBCUtils.safeGetFloat(dbResult, "prorows");
        }

        Number[] allArgTypes = PostgreUtils.safeGetNumberArray(dbResult, "proallargtypes");
        String[] argNames = PostgreUtils.safeGetStringArray(dbResult, "proargnames");
        if (!ArrayUtils.isEmpty(allArgTypes)) {
            String[] argModes = PostgreUtils.safeGetStringArray(dbResult, "proargmodes");

            for (int i = 0; i < allArgTypes.length; i++) {
                final long paramType = allArgTypes[i].longValue();
                final PostgreDataType dataType = container.getDatabase().getDataType(monitor, paramType);
                if (dataType == null) {
                    log.warn("Parameter data type [" + paramType + "] not found");
                    continue;
                }
                //String paramName = argNames == null || argNames.length < inArg
                String paramName = argNames == null || argNames.length < allArgTypes.length ? "$" + (i + 1) : argNames[i];
                ArgumentMode mode = ArgumentMode.i;
                if (argModes != null && argModes.length == allArgTypes.length) {
                    try {
                        mode = ArgumentMode.valueOf(argModes[i]);
                    } catch (IllegalArgumentException e) {
                        log.debug(e);
                    }
                }
                params.add(new PostgreProcedureParameter(
                    this,
                    paramName,
                    dataType,
                    mode,
                    i + 1
                ));
            }

        } else {
            long[] inArgTypes = PostgreUtils.getIdVector(JDBCUtils.safeGetObject(dbResult, "proargtypes"));

            if (!ArrayUtils.isEmpty(inArgTypes)) {
                for (int i = 0; i < inArgTypes.length; i++) {
                    Long paramType = inArgTypes[i];
                    final PostgreDataType dataType = container.getDatabase().getDataType(monitor, paramType.intValue());
                    if (dataType == null) {
                        log.warn("Parameter data type [" + paramType + "] not found");
                        continue;
                    }
                    //String paramName = argNames == null || argNames.length < inArg
                    //String paramName = "$" + (i + 1);
                    String paramName = argNames == null || argNames.length < inArgTypes.length ? "$" + (i + 1) : argNames[i];
                    PostgreProcedureParameter param = new PostgreProcedureParameter(
                        this, paramName, dataType, ArgumentMode.i, i + 1);
                    params.add(param);
                }
            }
        }

        try {
            String argDefaultsString = JDBCUtils.safeGetString(dbResult, "arg_defaults");
            String[] argDefaults = null;
            if (!CommonUtils.isEmpty(argDefaultsString)) {
                try {
                    argDefaults = PostgreValueParser.parseSingleObject(argDefaultsString);
                } catch (DBCException e) {
                    log.debug("Error parsing function parameters defaults", e);
                }
            }
            if (argDefaults != null && argDefaults.length > 0) {
                // Assign defaults to last X arguments
                int paramsAssigned = 0;
                for (int i = params.size() - 1; i >= 0; i--) {
                    DBSProcedureParameterKind parameterKind = params.get(i).getParameterKind();
                    if (parameterKind == DBSProcedureParameterKind.OUT || parameterKind == DBSProcedureParameterKind.TABLE || parameterKind == DBSProcedureParameterKind.RETURN) {
                        continue;
                    }
                    String defaultValue = argDefaults[argDefaults.length - 1 - paramsAssigned];
                    if (defaultValue != null) defaultValue = defaultValue.trim();
                    
                    //Some parsing defaults
                    if (defaultValue != null) {
                	if (defaultValue.matches("^NULL::.+")) {                    
                	    defaultValue = "null";
                	}
                	defaultValue = defaultValue
                		.replace("CURRENT_DATE", "current_date")
                		.replace("CURRENT_TIMESTAMP", "current_timestamp");
                    }                    
                    
                    params.get(i).setDefaultValue(defaultValue);
                    paramsAssigned++;
                    if (paramsAssigned >= argDefaults.length) {
                        break;
                    }
                }
            }
        } catch (Exception e) {
            log.error("Error parsing parameters defaults", e);
        }

        this.overloadedName = makeOverloadedName(getSchema(), getName(), params, false, false, false);

        if (dataSource.isServerVersionAtLeast(8, 4)) {
            final long varTypeId = JDBCUtils.safeGetLong(dbResult, "provariadic");
            if (varTypeId != 0) {
                varArrayType = container.getDatabase().getDataType(monitor, varTypeId);
            }
        }
        if (dataSource.isServerVersionAtLeast(9, 2) && !dataSource.isServerVersionAtLeast(12, 0)) {
            this.procTransform = JDBCUtils.safeGetString(dbResult, "protransform");
        }
        if (!dataSource.isServerVersionAtLeast(11, 0)) {
            this.isAggregate = JDBCUtils.safeGetBoolean(dbResult, "proisagg");
        }
        if (dataSource.isServerVersionAtLeast(8, 4) && !dataSource.isServerVersionAtLeast(11, 0)) {
            this.isWindow = JDBCUtils.safeGetBoolean(dbResult, "proiswindow");
        }
        this.isSecurityDefiner = JDBCUtils.safeGetBoolean(dbResult, "prosecdef");
        if (dataSource.isServerVersionAtLeast(9, 2)) {
            this.leakproof = JDBCUtils.safeGetBoolean(dbResult, "proleakproof");
        }
        this.isStrict = JDBCUtils.safeGetBoolean(dbResult, "proisstrict");
        this.returnsSet = JDBCUtils.safeGetBoolean(dbResult, "proretset");
        try {
            String provolatile = JDBCUtils.safeGetString(dbResult, "provolatile");
            this.procVolatile = provolatile == null ? null : ProcedureVolatile.valueOf(provolatile);
        } catch (IllegalArgumentException e) {
            log.debug(e);
        }
        {
            final long retTypeId = JDBCUtils.safeGetLong(dbResult, "prorettype");
            if (retTypeId != 0) {
                returnType = container.getDatabase().getDataType(monitor, retTypeId);
            }
        }
        this.procSrc = JDBCUtils.safeGetString(dbResult, "prosrc");
        this.description = JDBCUtils.safeGetString(dbResult, "description");

        this.acl = JDBCUtils.safeGetObject(dbResult, "proacl");

        if (dataSource.isServerVersionAtLeast(8, 3)) {
            this.config = PostgreUtils.safeGetStringArray(dbResult, "proconfig");
        }

        if (dataSource.getServerType().supportsStoredProcedures()) {
            String proKind = JDBCUtils.safeGetString(dbResult, "prokind");
            kind = CommonUtils.valueOf(PostgreProcedureKind.class, proKind, PostgreProcedureKind.f);
            if (kind == PostgreProcedureKind.a) {
                isAggregate = true;
            }
        } else {
            if (isAggregate) {
                kind = PostgreProcedureKind.a;
            } else if (isWindow) {
                kind = PostgreProcedureKind.w;
            } else {
                boolean isProcedure = false;
                try {
                    isProcedure = dbResult.getBoolean("prosp");
                } catch (SQLException e) {
                    // Slip then. This column only persist in special cases
                }
                if (isProcedure) {
                    kind = PostgreProcedureKind.p;
                } else {
                    kind = PostgreProcedureKind.f;
                }
            }
        }
    }

    @NotNull
    @Override
    public PostgreDatabase getDatabase() {
        return container.getDatabase();
    }

    @Property(viewable = false, order = 3)
    public PostgreProcedureKind getKind() {
        return kind;
    }

    public void setKind(PostgreProcedureKind kind) {
        this.kind = kind;
    }

    @Override
    @Property(order = 5)
    public long getObjectId() {
        return oid;
    }

    @Override
    public DBSProcedureType getProcedureType()
    {
        switch (kind) {
            case f:
            case a:
            case w:
                return DBSProcedureType.FUNCTION;
            default:
                return DBSProcedureType.PROCEDURE;
        }
    }

    @Property(hidden = true, editable = true, updatable = true, order = -1)
    public String getBody()
    {
        return body;
    }

    @Override
    public List<PostgreProcedureParameter> getParameters(@Nullable DBRProgressMonitor monitor) {
        return params;
    }

    public List<PostgreProcedureParameter> getInputParameters() {
        List<PostgreProcedureParameter> result = new ArrayList<>();
        for (PostgreProcedureParameter param : params) {
            if (param.getParameterKind().isInput()) {
                result.add(param);
            }
        }
        return result;
    }

    public List<PostgreProcedureParameter> getParameters(DBSProcedureParameterKind kind) {
        List<PostgreProcedureParameter> result = new ArrayList<>();
        for (PostgreProcedureParameter param : params) {
            if (param.getParameterKind() == kind) {
                result.add(param);
            }
        }
        return result;
    }

    @NotNull
    @Override
    public String getFullyQualifiedName(DBPEvaluationContext context)
    {
        return DBUtils.getFullQualifiedName(getDataSource(),
            getContainer(),
            this);
    }

    @NotNull
    @Override
    public String getOverloadedName() {
        return overloadedName;
    }

    @NotNull
    @Override
    public String getUniqueName() {
        return overloadedName;
    }

    public String getSpecificName() {
        return name + "_" + getObjectId();
    }

    @Override
    public void setName(String name) {
        super.setName(name);
        this.overloadedName = makeOverloadedName(getSchema(), getName(), params, false, false, false);
    }

    @Override
    @Property(hidden = true, editable = true, updatable = true, order = -1)
    public String getObjectDefinitionText(DBRProgressMonitor monitor, Map<String, Object> options) throws DBException {
<<<<<<< HEAD
        String procDDL;
        PostgreDataType returnType = oid == 0 || isAggregate ? null : getReturnType();
        String returnTypeName = returnType == null ? null : returnType.getFullyQualifiedName(DBPEvaluationContext.DDL);
=======
>>>>>>> 9f425bfa
        boolean omitHeader = CommonUtils.getOption(options, OPTION_DEBUGGER_SOURCE);
        String procDDL = omitHeader ? "" : "-- DROP " + getProcedureTypeName() + " " + getFullQualifiedSignature() + ";\n\n";
        if (isPersisted() && (!getDataSource().getServerType().supportsFunctionDefRead() || omitHeader) && !isAggregate) {
            if (procSrc == null) {
                try (JDBCSession session = DBUtils.openMetaSession(monitor, this, "Read procedure body")) {
                    procSrc = JDBCUtils.queryString(session, "SELECT prosrc FROM pg_proc where oid = ?", getObjectId());
                } catch (SQLException e) {
                    throw new DBException("Error reading procedure body", e);
                }
            }
<<<<<<< HEAD
            procDDL = omitHeader ? procSrc : generateFunctionDeclaration(getLanguage(monitor), returnTypeName, procSrc);
=======
            PostgreDataType returnType = getReturnType();
            String returnTypeName = returnType == null ? null : returnType.getFullTypeName();
            procDDL += omitHeader ? procSrc : generateFunctionDeclaration(getLanguage(monitor), returnTypeName, procSrc);
>>>>>>> 9f425bfa
        } else {
            if (body == null) {
                if (!isPersisted()) {
                    body = generateFunctionDeclaration(getLanguage(monitor), returnTypeName, lineSeparator + "  -- Enter function body here" + lineSeparator);
                } else if (oid == 0) {
                    // No OID so let's use old (bad) way
                    body = this.procSrc;
                } else {
                    body = generateFunctionDeclaration(getLanguage(monitor), returnTypeName, this.procSrc);
                    /*if (isAggregate) {
                        body = "-- Aggregate function";
                    } else {
                        try (JDBCSession session = DBUtils.openMetaSession(monitor, this, "Read procedure body")) {
                            body = JDBCUtils.queryString(session, "SELECT pg_get_functiondef(" + getObjectId() + ")");
                        } catch (SQLException e) {
                            throw new DBException("Error reading procedure body", e);
                        }
                    }*/
                }
            }
            procDDL += body;
        }
        if (this.isPersisted() && !omitHeader) {
            procDDL += lineSeparator;

            if (CommonUtils.getOption(options, DBPScriptObject.OPTION_INCLUDE_COMMENTS) && !CommonUtils.isEmpty(getDescription())) {
                procDDL += "comment on " + 
                           getProcedureTypeName().toString().toLowerCase() + " " + 
                		   getFullQualifiedSignature() + lineSeparator + "  is " + 
                           SQLUtils.quoteString(this, getDescription()) + ";" + lineSeparator + lineSeparator;
            }
            
            options.put(DBPScriptObject.OPTION_INCLUDE_PERMISSIONS, true);

            if (CommonUtils.getOption(options, DBPScriptObject.OPTION_INCLUDE_PERMISSIONS)) {
                List<DBEPersistAction> actions = new ArrayList<>();
                PostgreUtils.getObjectGrantPermissionActions(monitor, this, actions, options);
                procDDL += SQLUtils.generateScript(getDataSource(), actions.toArray(new DBEPersistAction[0]), false) + lineSeparator + lineSeparator;
            } else {
                String proOwner;
                try (JDBCSession session = DBUtils.openMetaSession(monitor, this, "Read procedure owner")) {
                	proOwner = JDBCUtils.queryString(session, "select pg_get_userbyid(proowner) as proowner from pg_proc where oid = ?", getObjectId());
                } catch (SQLException e) {
                    throw new DBException("Error reading procedure owner", e);
                }
                if (proOwner != null && !proOwner.isEmpty()) {
                  procDDL += generateChangeOwnerQuery(proOwner) + lineSeparator;
                }
            }
        }

        return procDDL;
    }

    private void configureAggregateQuery(DBRProgressMonitor monitor) throws DBCException {
        try (JDBCSession session = DBUtils.openMetaSession(monitor, this, "Read aggregate function body")) {
            String query = "SELECT (pg_identify_object('pg_proc'::regclass, aggfnoid, 0)).identity,\n" +
                "aggtransfn::regproc,\n" +
                "format_type(aggtranstype, NULL) as aggtranstype,\n" +
                "CASE aggfinalfn WHEN '-'::regproc THEN NULL ELSE aggfinalfn::text END,\n" +
                "CASE aggsortop WHEN 0 THEN NULL ELSE oprname END,\n" +
                "agginitval, " +
                (getDataSource().isServerVersionAtLeast(9, 4) ? "aggmtransfn, aggminvtransfn,\n" +
                "aggfinalextra, aggmfinalextra, aggserialfn, aggdeserialfn, aggmfinalfn,\n" +
                "format_type(aggmtranstype, NULL) as aggmtranstype\n" : "") +
                (getDataSource().isServerVersionAtLeast(11, 0) ? ",aggfinalmodify, aggmfinalmodify " : "") +
                "FROM pg_aggregate\n" +
                "LEFT JOIN pg_operator ON pg_operator.oid = aggsortop\n" +
                "WHERE aggfnoid = ?::regproc";
            try (JDBCPreparedStatement dbStat = session.prepareStatement(query)) {
                dbStat.setString(1, getFullyQualifiedName(DBPEvaluationContext.DDL));
                try (JDBCResultSet dbResult = dbStat.executeQuery()) {
                    if (dbResult.next()) {
                        String fullName = JDBCUtils.safeGetString(dbResult, "identity");
                        String aggtransfn = JDBCUtils.safeGetString(dbResult, "aggtransfn"); // Transition function

                        // Data type of the aggregate function's internal transition (state) data
                        String aggtranstype = JDBCUtils.safeGetString(dbResult, "aggtranstype");
                        String aggfinalfn = JDBCUtils.safeGetString(dbResult, "aggfinalfn"); // Final function
                        String oprname = JDBCUtils.safeGetString(dbResult, "oprname"); // Associated sort operator

                        // The initial value of the transition state
                        String initval = JDBCUtils.safeGetString(dbResult, "agginitval");

                        // Forward transition function for moving-aggregate mode
                        String mtransfn = JDBCUtils.safeGetString(dbResult, "aggmtransfn");
                        String mtranstype = JDBCUtils.safeGetString(dbResult, "aggmtranstype");

                        // Inverse transition function for moving-aggregate mode
                        String minvtransfn = JDBCUtils.safeGetString(dbResult, "aggminvtransfn");

                        String serialfn = JDBCUtils.safeGetString(dbResult, "aggserialfn");
                        String deserialfn = JDBCUtils.safeGetString(dbResult, "aggdeserialfn");
                        String mfinalfn = JDBCUtils.safeGetString(dbResult, "aggmfinalfn");

                        TransitionModifies finalmodify = null;
                        TransitionModifies mfinalmodify = null;
                        if (getDataSource().isServerVersionAtLeast(11, 0)) {
                            // Whether aggfinalfn modifies the transition state value:
                            // r if it is read-only, s if the aggtransfn cannot be applied after the aggfinalfn,
                            // or w if it writes on the value
                            finalmodify = TransitionModifies.valueOf(
                                JDBCUtils.safeGetString(dbResult, "aggfinalmodify"));
                            mfinalmodify = TransitionModifies.valueOf(
                                JDBCUtils.safeGetString(dbResult, "aggmfinalmodify")); // For the aggmfinalfn
                        }

                        boolean finalextra = JDBCUtils.safeGetBoolean(dbResult, "aggfinalextra"); // arguments to aggfinalfn
                        boolean mfinalextra = JDBCUtils.safeGetBoolean(dbResult, "aggmfinalextra"); // arguments to aggmfinalfn

                        StringBuilder aggregateBody = new StringBuilder("CREATE OR REPLACE AGGREGATE ");
                        final String delim = ",\n\t";
                        final String notResult = "-";
                        aggregateBody.append(fullName).append(" (\n")
                            .append("\tSFUNC = ").append(aggtransfn).append(delim)
                            .append("STYPE = ").append(aggtranstype);
                        if (CommonUtils.isNotEmpty(aggfinalfn)) {
                            aggregateBody.append(delim).append("FINALFUNC = ").append(aggfinalfn);
                            if (finalextra) {
                                aggregateBody.append(delim).append("FINALFUNC_EXTRA");
                            }
                            if (finalmodify != null) {
                                aggregateBody.append(delim).append("FINALFUNC_MODIFY = ").append(finalmodify.keyword);
                            }
                        }
                        if (CommonUtils.isNotEmpty(serialfn) && !notResult.equals(serialfn)) {
                            aggregateBody.append(delim).append("SERIALFUNC = ").append(serialfn);
                        }
                        if (CommonUtils.isNotEmpty(deserialfn) && !notResult.equals(deserialfn)) {
                            aggregateBody.append(delim).append("DESERIALFUNC = ").append(deserialfn);
                        }
                        if (CommonUtils.isNotEmpty(initval)) {
                            if (!Pattern.matches("[0-9]+", initval)) {
                                // Quote non numeric values
                                initval = "'" + initval + "'";
                            }
                            aggregateBody.append(delim).append("INITCOND = ").append(initval);
                        }
                        if (CommonUtils.isNotEmpty(mtransfn) && !notResult.equals(mtransfn)) {
                            aggregateBody.append(delim).append("MSFUNC = ").append(mtransfn);
                            if (CommonUtils.isNotEmpty(mtranstype) && !notResult.equals(mtranstype)) {
                                aggregateBody.append(delim).append("MSTYPE = ").append(mtranstype);
                            }
                        }
                        if (CommonUtils.isNotEmpty(minvtransfn) && !notResult.equals(minvtransfn)) {
                            aggregateBody.append(delim).append("MINVFUNC = ").append(minvtransfn);
                        }
                        if (CommonUtils.isNotEmpty(mfinalfn) && !notResult.equals(mfinalfn)) {
                            aggregateBody.append(delim).append("MFINALFUNC = ").append(mfinalfn);
                            if (mfinalextra) {
                                aggregateBody.append(delim).append("MFINALFUNC_EXTRA");
                            }
                            if (mfinalmodify != null) {
                                aggregateBody.append(delim).append("MFINALFUNC_MODIFY = ").append(mfinalmodify.keyword);
                            }
                        }
                        if (CommonUtils.isNotEmpty(oprname)) {
                            aggregateBody.append(delim).append("SORTOP = ").append(oprname);
                        }
                        aggregateBody.append("\n)");
                        body = aggregateBody.toString();
                    }
                }
            }
        } catch (SQLException e) {
            log.debug("Error reading aggregate function body", e);
            body = "-- Aggregate function " + getFullQualifiedSignature() + "\n-- " + e.getMessage();
        }
    }

    protected String generateFunctionDeclaration(PostgreLanguage language, String returnTypeName, String functionBody) {
        String lineSeparator = GeneralUtils.getDefaultLineSeparator();

        StringBuilder decl = new StringBuilder();

<<<<<<< HEAD
        String functionSignature = makeOverloadedName(getSchema(), getName(), params, true, true);
        decl.append("create or replace ").append(getProcedureTypeName().toString()).append(" ")
=======
        String functionSignature = makeOverloadedName(getSchema(), getName(), params, true, true, true);
        decl.append("CREATE OR REPLACE ").append(getProcedureTypeName()).append(" ")
>>>>>>> 9f425bfa
            .append(DBUtils.getQuotedIdentifier(getContainer())).append(".")
            .append(functionSignature).append(lineSeparator);
        if (getProcedureType().hasReturnValue() && !CommonUtils.isEmpty(returnTypeName)) {
            decl.append("  returns ");
            if (isReturnsSet()) {
                // Check for TABLE parameters and construct
                List<PostgreProcedureParameter> tableParams = getParameters(DBSProcedureParameterKind.TABLE);
                if (!tableParams.isEmpty()) {
                    decl.append("table ");
                    int maxParamNameLen = tableParams.stream().mapToInt(it -> it.getName().length()).max().getAsInt();
                    final StringJoiner signature = new StringJoiner(",\n    ", "(\n    ", "\n  )");
                    tableParams
                    	.stream()
                    	.map(it -> {
                    	        String typeName = it.getParameterType().getFullyQualifiedName(DBPEvaluationContext.DDL); //getAliasForFullTypeName();
                    		return String.format(
                    			"%1$" + (maxParamNameLen == 0 ? "" : "-" + maxParamNameLen) + "s %2$s", it.getName(), typeName
                    		);
                    	}
                    	)
                        .forEach(it -> signature.add(it));
                    decl.append(signature.toString());	
                } else {
                    decl.append("setof ").append(returnTypeName);
                }
            } else {
                decl.append(returnTypeName);
            }
            decl.append(lineSeparator);
        }
        if (language != null) {
            decl.append("  language ").append(language).append(lineSeparator);
        }
        if (isSecurityDefiner()) {
            decl.append("  security definer").append(lineSeparator);
        }
        if (isWindow()) {
            decl.append("  window").append(lineSeparator);
        }
        if (getProcedureType() == DBSProcedureType.FUNCTION && procVolatile != null && !procVolatile.getCreateClause().equalsIgnoreCase("volatile")) {
            decl.append("  ").append(procVolatile.getCreateClause()).append(lineSeparator);
        }
        if (execCost > 0 && execCost != DEFAULT_COST) {
            decl.append("  cost ").append(CommonUtils.niceFormatFloat(execCost)).append(lineSeparator);
        }
        if (estRows > 0 && estRows != DEFAULT_EST_ROWS) {
            decl.append("  rows ").append(CommonUtils.niceFormatFloat(estRows)).append(lineSeparator);
        }
        if (!ArrayUtils.isEmpty(config)) {
            for (String configLine : config) {
                int divPos = configLine.indexOf('=');
                if (divPos != -1) {
                    String paramName = configLine.substring(0, divPos);
                    String paramValue = configLine.substring(divPos + 1);
                    boolean isNumeric = true;
                    try {
                        Double.parseDouble(paramValue);
                    } catch (NumberFormatException e) {
                        isNumeric = false;
                    }
                    decl.append("  set ").append(paramName).append(" = ").append(isNumeric ? paramValue : "'" + paramValue + "'" + lineSeparator);
                } else {
                    log.debug("Wrong function configuration parameter [" + configLine + "]");
                }
            }
        }
        String delimiter = "$" + getProcedureType().name().toLowerCase(Locale.ENGLISH) + "$";
        decl.append("as ").append(delimiter);
        if (!CommonUtils.isEmpty(functionBody)) {
            decl.append(functionBody);
        }
        decl.append(delimiter).append(";" + lineSeparator);

        return decl.toString();
    }

    @Override
    public void setObjectDefinitionText(String sourceText)
    {
        body = sourceText;
    }

    public long getOwnerId() {
        return ownerId;
    }

    @Property(category = CAT_PROPS, order = 10)
    public PostgreRole getOwner(DBRProgressMonitor monitor) throws DBException {
        if (!getDataSource().getServerType().supportsRoles()) {
            return null;
        }
        return container.getDatabase().getRoleById(monitor, ownerId);
    }

    @Property(category = CAT_PROPS, viewable = true, order = 11)
    public PostgreLanguage getLanguage(DBRProgressMonitor monitor) throws DBException {
        return PostgreUtils.getObjectById(monitor, container.getDatabase().languageCache, container.getDatabase(), languageId);
    }

    public void setLanguage(PostgreLanguage language) {
        this.languageId = language.getObjectId();
    }

    @Property(category = CAT_PROPS, viewable = true, order = 12)
    public PostgreDataType getReturnType() {
        return returnType;
    }

    public void setReturnType(PostgreDataType returnType) {
        this.returnType = returnType;
    }

    @Property(category = CAT_PROPS, viewable = false, order = 13)
    public PostgreDataType getVarArrayType() {
        return varArrayType;
    }

    @Property(category = CAT_PROPS, viewable = false, order = 14)
    public String getProcTransform() {
        return procTransform;
    }

    @Property(category = DBConstants.CAT_STATISTICS, viewable = false, order = 30)
    public float getExecCost() {
        return execCost;
    }

    @Property(category = DBConstants.CAT_STATISTICS, viewable = false, order = 31)
    public float getEstRows() {
        return estRows;
    }

    @Property(category = CAT_FLAGS, viewable = true, order = 100)
    public boolean isAggregate() {
        return isAggregate;
    }

    @Property(category = CAT_FLAGS, viewable = true, order = 101)
    public boolean isWindow() {
        return isWindow;
    }

    @Property(category = CAT_FLAGS, viewable = true, order = 102)
    public boolean isSecurityDefiner() {
        return isSecurityDefiner;
    }

    @Property(category = CAT_FLAGS, viewable = true, order = 103)
    public boolean isLeakproof() {
        return leakproof;
    }

    @Property(category = CAT_FLAGS, viewable = true, order = 104)
    public boolean isStrict() {
        return isStrict;
    }

    @Property(category = CAT_FLAGS, viewable = true, order = 105)
    public boolean isReturnsSet() {
        return returnsSet;
    }

    @Property(category = CAT_FLAGS, viewable = true, order = 106)
    public ProcedureVolatile getProcVolatile() {
        return procVolatile;
    }
<<<<<<< HEAD
    
    private static String getParamTypeName(PostgreProcedureParameter param) {
	final PostgreDataType dataType = param.getParameterType();
        return dataType.getFullyQualifiedName(DBPEvaluationContext.DDL);
    }
    
    public static String makeOverloadedName(PostgreSchema schema, String name, List<PostgreProcedureParameter> params, boolean quote, boolean showParamNames) {
=======

    public static String makeOverloadedName(
        @NotNull PostgreSchema schema,
        @NotNull String name,
        @NotNull List<PostgreProcedureParameter> params,
        boolean quote,
        boolean showParamNames,
        boolean forDDL
    ) {
>>>>>>> 9f425bfa
        final String selfName = (quote ? DBUtils.getQuotedIdentifier(schema.getDataSource(), name) : name);
        String prefix = " (";
        String suffix = ")";
        String joinSeq = ", ";
        int maxParamNameLen = 0;
        int maxDataTypeLen = 0;
        boolean hasDefaults = false;
        if (params.size() > 2 && showParamNames) {
            joinSeq = ",\n  ";
            prefix = " (\n  ";
            suffix = "\n)";            
            maxParamNameLen = params.stream().mapToInt(it -> it.getName().length()).max().getAsInt();
            maxDataTypeLen = params.stream().mapToInt(it -> getParamTypeName(it).length()).max().getAsInt();
            hasDefaults = params.stream().anyMatch(it -> it.getDefaultValue() != null);
        }
         
        final StringJoiner signature = new StringJoiner(joinSeq, prefix, suffix);

        // Function signature may only contain a limited set of arguments inside parenthesis.
        // Examples of such arguments are: 'in', 'out', 'inout' and 'variadic'.
        // In our case, they all have associated keywords, so we could abuse it.
        final List<PostgreProcedureParameter> keywordParams = params.stream()
            .filter(x -> x.getArgumentMode().getKeyword() != null)
            .collect(Collectors.toList());

        // In general, 'in' arguments may contain only the type without the keyword because it's implied.
        // It's a shorthand for procedures that accept a set of arguments and return nothing, making its
        // signature slightly shorter. On the other hand, if procedure has mixed set of argument types,
        // we want to always include the keyword to avoid ambiguity.
        final boolean allIn = keywordParams.stream()
            .allMatch(x -> x.getArgumentMode() == ArgumentMode.i);

        for (PostgreProcedureParameter param : keywordParams) {
            final StringJoiner parameter = new StringJoiner(" ");
            if (!allIn) {
                parameter.add(param.getArgumentMode().getKeyword());
            }
            if (showParamNames) {
<<<<<<< HEAD
                parameter.add(String.format("%1$" + (maxParamNameLen ==0 ? "" : "-" + maxParamNameLen) + "s", param.getName()));
=======
                String paramName = param.getName();
                if (forDDL && paramName.startsWith("$")) {
                    // Old PG versions. Skip this specific case, because it is not name, but param order number
                } else {
                    parameter.add(paramName);
                }
>>>>>>> 9f425bfa
            }
            //final PostgreDataType dataType = param.getParameterType();
            //final PostgreSchema typeContainer = dataType.getParentObject();
            if (hasDefaults && maxDataTypeLen > 0 && param.getDefaultValue() != null) { 
        	parameter.add(String.format("%1$-" + maxDataTypeLen + "s",  getParamTypeName(param)));
            } else {
        	parameter.add(getParamTypeName(param));
            }
            if (showParamNames && param.getDefaultValue() != null) {
        	String defaultValue = param.getDefaultValue();
        	defaultValue = defaultValue
        		.replace("NULL::", "null::")
        		.replace("character varying", "varchar")
        		.replace("null::" + getParamTypeName(param), "null");
        	
        	parameter.add("default " + defaultValue);
            }
            String paramDefaultValue = param.getDefaultValue();
            if (forDDL && CommonUtils.isNotEmpty(paramDefaultValue)) {
                parameter.add("DEFAULT").add(paramDefaultValue);
            }
            signature.add(parameter.toString());
        }

        return selfName + signature;
    }

    @Nullable
    @Override
    @Property(viewable = true, editable = true, updatable = true, length = PropertyLength.MULTILINE, order = 200)
    public String getDescription()
    {
        return super.getDescription();
    }

    public String getFullQualifiedSignature() {
        return DBUtils.getQuotedIdentifier(getContainer()) + "." +
            makeOverloadedName(getSchema(), getName(), params, true, false, false);
    }

    public String getProcedureTypeName() {
        return kind.getName().toLowerCase(Locale.ENGLISH);
    }

    @Override
    public PostgreSchema getSchema() {
        return container;
    }

    @Override
    public Collection<PostgrePrivilege> getPrivileges(DBRProgressMonitor monitor, boolean includeNestedObjects) throws DBException {
        return PostgreUtils.extractPermissionsFromACL(monitor,this, acl, false);
    }

    @Override
    public DBSObject refreshObject(@NotNull DBRProgressMonitor monitor) throws DBException {
        return getContainer().getProceduresCache().refreshObject(monitor, getContainer(), this);
    }

    @Override
    public String generateChangeOwnerQuery(String owner) {
        return "alter " + this.getProcedureTypeName().toLowerCase() + " " + this.getFullQualifiedSignature() + " owner to " + owner + ";";
    }

    @Association
    public List<PostgreDependency> getDependencies(DBRProgressMonitor monitor) throws DBCException {
        return PostgreDependency.readDependencies(monitor, this, true);
    }

    @Override
    public boolean supportsObjectDefinitionOption(String option) {
        return DBPScriptObject.OPTION_INCLUDE_COMMENTS.equals(option) 
            || DBPScriptObject.OPTION_INCLUDE_PERMISSIONS.equals(option) 
            || DBPScriptObject.OPTION_CAST_PARAMS.equals(option);
    }

    @Override
    public String toString() {
        return overloadedName == null ? name : overloadedName;
    }
}<|MERGE_RESOLUTION|>--- conflicted
+++ resolved
@@ -434,12 +434,8 @@
     @Override
     @Property(hidden = true, editable = true, updatable = true, order = -1)
     public String getObjectDefinitionText(DBRProgressMonitor monitor, Map<String, Object> options) throws DBException {
-<<<<<<< HEAD
-        String procDDL;
         PostgreDataType returnType = oid == 0 || isAggregate ? null : getReturnType();
         String returnTypeName = returnType == null ? null : returnType.getFullyQualifiedName(DBPEvaluationContext.DDL);
-=======
->>>>>>> 9f425bfa
         boolean omitHeader = CommonUtils.getOption(options, OPTION_DEBUGGER_SOURCE);
         String procDDL = omitHeader ? "" : "-- DROP " + getProcedureTypeName() + " " + getFullQualifiedSignature() + ";\n\n";
         if (isPersisted() && (!getDataSource().getServerType().supportsFunctionDefRead() || omitHeader) && !isAggregate) {
@@ -450,13 +446,7 @@
                     throw new DBException("Error reading procedure body", e);
                 }
             }
-<<<<<<< HEAD
-            procDDL = omitHeader ? procSrc : generateFunctionDeclaration(getLanguage(monitor), returnTypeName, procSrc);
-=======
-            PostgreDataType returnType = getReturnType();
-            String returnTypeName = returnType == null ? null : returnType.getFullTypeName();
             procDDL += omitHeader ? procSrc : generateFunctionDeclaration(getLanguage(monitor), returnTypeName, procSrc);
->>>>>>> 9f425bfa
         } else {
             if (body == null) {
                 if (!isPersisted()) {
@@ -632,13 +622,8 @@
 
         StringBuilder decl = new StringBuilder();
 
-<<<<<<< HEAD
-        String functionSignature = makeOverloadedName(getSchema(), getName(), params, true, true);
+        String functionSignature = makeOverloadedName(getSchema(), getName(), params, true, true, true);
         decl.append("create or replace ").append(getProcedureTypeName().toString()).append(" ")
-=======
-        String functionSignature = makeOverloadedName(getSchema(), getName(), params, true, true, true);
-        decl.append("CREATE OR REPLACE ").append(getProcedureTypeName()).append(" ")
->>>>>>> 9f425bfa
             .append(DBUtils.getQuotedIdentifier(getContainer())).append(".")
             .append(functionSignature).append(lineSeparator);
         if (getProcedureType().hasReturnValue() && !CommonUtils.isEmpty(returnTypeName)) {
@@ -805,16 +790,12 @@
     public ProcedureVolatile getProcVolatile() {
         return procVolatile;
     }
-<<<<<<< HEAD
     
     private static String getParamTypeName(PostgreProcedureParameter param) {
 	final PostgreDataType dataType = param.getParameterType();
         return dataType.getFullyQualifiedName(DBPEvaluationContext.DDL);
     }
     
-    public static String makeOverloadedName(PostgreSchema schema, String name, List<PostgreProcedureParameter> params, boolean quote, boolean showParamNames) {
-=======
-
     public static String makeOverloadedName(
         @NotNull PostgreSchema schema,
         @NotNull String name,
@@ -823,7 +804,6 @@
         boolean showParamNames,
         boolean forDDL
     ) {
->>>>>>> 9f425bfa
         final String selfName = (quote ? DBUtils.getQuotedIdentifier(schema.getDataSource(), name) : name);
         String prefix = " (";
         String suffix = ")";
@@ -862,16 +842,12 @@
                 parameter.add(param.getArgumentMode().getKeyword());
             }
             if (showParamNames) {
-<<<<<<< HEAD
-                parameter.add(String.format("%1$" + (maxParamNameLen ==0 ? "" : "-" + maxParamNameLen) + "s", param.getName()));
-=======
                 String paramName = param.getName();
                 if (forDDL && paramName.startsWith("$")) {
                     // Old PG versions. Skip this specific case, because it is not name, but param order number
                 } else {
-                    parameter.add(paramName);
-                }
->>>>>>> 9f425bfa
+                    parameter.add(String.format("%1$" + (maxParamNameLen ==0 ? "" : "-" + maxParamNameLen) + "s", paramName));
+                }
             }
             //final PostgreDataType dataType = param.getParameterType();
             //final PostgreSchema typeContainer = dataType.getParentObject();
