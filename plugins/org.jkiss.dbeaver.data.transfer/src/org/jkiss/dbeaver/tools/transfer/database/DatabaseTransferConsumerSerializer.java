/*
 * DBeaver - Universal Database Manager
 * Copyright (C) 2010-2023 DBeaver Corp and others
 *
 * Licensed under the Apache License, Version 2.0 (the "License");
 * you may not use this file except in compliance with the License.
 * You may obtain a copy of the License at
 *
 *     http://www.apache.org/licenses/LICENSE-2.0
 *
 * Unless required by applicable law or agreed to in writing, software
 * distributed under the License is distributed on an "AS IS" BASIS,
 * WITHOUT WARRANTIES OR CONDITIONS OF ANY KIND, either express or implied.
 * See the License for the specific language governing permissions and
 * limitations under the License.
 */
package org.jkiss.dbeaver.tools.transfer.database;

import org.jkiss.code.NotNull;
import org.jkiss.dbeaver.Log;
import org.jkiss.dbeaver.model.exec.DBCException;
import org.jkiss.dbeaver.model.runtime.DBRRunnableContext;
import org.jkiss.dbeaver.model.task.DBTTask;
import org.jkiss.dbeaver.runtime.serialize.DBPObjectSerializer;

import java.util.Map;

/**
 * This serialized does nothing. All settings are stored in DatabaseConsumerSettings.
 * Data transfer job initializes all pipe nodes with their settings and passed input (producer) object.
 * Thus consumer can find its settings (by searching in ConsumerSettings by producer object).
 */
public class DatabaseTransferConsumerSerializer implements DBPObjectSerializer<DBTTask, DatabaseTransferConsumer> {

    private static final Log log = Log.getLog(DatabaseTransferConsumerSerializer.class);

    @Override
<<<<<<< HEAD
    public void serializeObject(@NotNull DBRRunnableContext runnableContext, @NotNull DBTTask context, @NotNull DatabaseTransferConsumer object, @NotNull Map<String, Object> state) {
=======
    public void serializeObject(DBRRunnableContext runnableContext, DBTTask context, DatabaseTransferConsumer object, Map<String, Object> state) {

>>>>>>> cdc98626
    }

    @Override
    public DatabaseTransferConsumer deserializeObject(@NotNull DBRRunnableContext runnableContext, @NotNull DBTTask objectContext, @NotNull Map<String, Object> state) throws DBCException {
        return new DatabaseTransferConsumer();
    }
}<|MERGE_RESOLUTION|>--- conflicted
+++ resolved
@@ -35,12 +35,8 @@
     private static final Log log = Log.getLog(DatabaseTransferConsumerSerializer.class);
 
     @Override
-<<<<<<< HEAD
-    public void serializeObject(@NotNull DBRRunnableContext runnableContext, @NotNull DBTTask context, @NotNull DatabaseTransferConsumer object, @NotNull Map<String, Object> state) {
-=======
     public void serializeObject(DBRRunnableContext runnableContext, DBTTask context, DatabaseTransferConsumer object, Map<String, Object> state) {
 
->>>>>>> cdc98626
     }
 
     @Override
