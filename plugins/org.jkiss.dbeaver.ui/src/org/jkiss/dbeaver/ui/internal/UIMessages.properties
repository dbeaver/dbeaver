--- conflicted
+++ resolved
@@ -90,10 +90,8 @@
 text_with_open_dialog_edit_file = Edit file
 
 notification_popup_context_message = Notification {0}
-<<<<<<< HEAD
 
 preference_page_no_access = No access to this preference page, you are missing the required permissions
-=======
+
 link_external_label = {0} \uD83E\uDC55
 link_external_tip = Show in global preferences
->>>>>>> d7a34165
