--- conflicted
+++ resolved
@@ -88,13 +88,7 @@
     @Override
     public void createControl(@NotNull Composite parent, Object object, @NotNull Runnable propertyChangeListener)
     {
-<<<<<<< HEAD
-        ScrolledComposite scrolledComposite = UIUtils.createScrolledComposite(parent);
-
-        final Composite composite = new Composite(scrolledComposite, SWT.NONE);
-=======
         final Composite composite = new Composite(parent, SWT.NONE);
->>>>>>> 892be26a
         final GridData gridData = new GridData(GridData.FILL_BOTH);
         gridData.widthHint = UIUtils.getFontHeight(composite) * 80;
         composite.setLayoutData(gridData);
