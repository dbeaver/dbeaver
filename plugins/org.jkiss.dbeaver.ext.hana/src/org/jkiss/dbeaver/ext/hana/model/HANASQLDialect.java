--- conflicted
+++ resolved
@@ -98,13 +98,14 @@
 
     @NotNull
     @Override
-<<<<<<< HEAD
+    public DBDBinaryFormatter getNativeBinaryFormatter() {
+        return BinaryFormatterHexString.INSTANCE;
+    }
+
+    @NotNull
+    @Override
     public String getSearchStringEscape() {
         // https://github.com/dbeaver/dbeaver/issues/9998#issuecomment-805710837
         return "\\";
-=======
-    public DBDBinaryFormatter getNativeBinaryFormatter() {
-        return BinaryFormatterHexString.INSTANCE;
->>>>>>> d49e9a28
     }
 }