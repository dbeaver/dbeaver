--- conflicted
+++ resolved
@@ -742,11 +742,7 @@
         ParseResults parseResults = new ParseResults();
         // Modern way - search json configs in metadata folder
         for (DBPDataSourceConfigurationStorage cfgStorage : storages) {
-<<<<<<< HEAD
-            if (loadDataSources(cfgStorage, manager, false, parseResults)) {
-=======
             if (loadDataSources(cfgStorage, manager, dataSourceIds, false, parseResults)) {
->>>>>>> a8afcb8f
                 configChanged = true;
             }
         }
@@ -811,11 +807,7 @@
             } else {
                 serializer = new DataSourceSerializerModern(this);
             }
-<<<<<<< HEAD
-            configChanged = serializer.parseDataSources(storage, manager, parseResults, refresh);
-=======
             configChanged = serializer.parseDataSources(storage, manager, parseResults, dataSourceIds, refresh);
->>>>>>> a8afcb8f
             updateProjectNature();
             lastError = null;
         } catch (Exception ex) {
