/*
 * DBeaver - Universal Database Manager
 * Copyright (C) 2010-2022 DBeaver Corp and others
 *
 * Licensed under the Apache License, Version 2.0 (the "License");
 * you may not use this file except in compliance with the License.
 * You may obtain a copy of the License at
 *
 *     http://www.apache.org/licenses/LICENSE-2.0
 *
 * Unless required by applicable law or agreed to in writing, software
 * distributed under the License is distributed on an "AS IS" BASIS,
 * WITHOUT WARRANTIES OR CONDITIONS OF ANY KIND, either express or implied.
 * See the License for the specific language governing permissions and
 * limitations under the License.
 */
package org.jkiss.dbeaver.registry;

import org.eclipse.core.resources.IProject;
import org.eclipse.core.resources.IProjectDescription;
import org.eclipse.core.runtime.*;
import org.eclipse.core.runtime.jobs.Job;
import org.eclipse.equinox.security.storage.ISecurePreferences;
import org.jkiss.code.NotNull;
import org.jkiss.code.Nullable;
import org.jkiss.dbeaver.Log;
import org.jkiss.dbeaver.model.*;
import org.jkiss.dbeaver.model.access.DBAAuthProfile;
import org.jkiss.dbeaver.model.access.DBACredentialsProvider;
import org.jkiss.dbeaver.model.app.DBPDataSourceRegistry;
import org.jkiss.dbeaver.model.app.DBPProject;
import org.jkiss.dbeaver.model.app.DBPWorkspace;
import org.jkiss.dbeaver.model.connection.DBPAuthModelDescriptor;
import org.jkiss.dbeaver.model.connection.DBPConnectionConfiguration;
import org.jkiss.dbeaver.model.connection.DBPDataSourceProviderRegistry;
import org.jkiss.dbeaver.model.connection.DBPDriver;
import org.jkiss.dbeaver.model.net.DBWNetworkProfile;
import org.jkiss.dbeaver.model.runtime.*;
import org.jkiss.dbeaver.model.struct.DBSObject;
import org.jkiss.dbeaver.model.struct.DBSObjectFilter;
import org.jkiss.dbeaver.model.virtual.DBVModel;
import org.jkiss.dbeaver.runtime.DBWorkbench;
import org.jkiss.dbeaver.runtime.resource.DBeaverNature;
import org.jkiss.dbeaver.utils.RuntimeUtils;
import org.jkiss.utils.ArrayUtils;
import org.jkiss.utils.CommonUtils;

import java.lang.reflect.InvocationTargetException;
import java.util.*;
import java.util.function.Predicate;
import java.util.stream.Collectors;

public class DataSourceRegistry implements DBPDataSourceRegistry {
    @Deprecated
    public static final String DEFAULT_AUTO_COMMIT = "default.autocommit"; //$NON-NLS-1$
    @Deprecated
    public static final String DEFAULT_ISOLATION = "default.isolation"; //$NON-NLS-1$
    @Deprecated
    public static final String DEFAULT_ACTIVE_OBJECT = "default.activeObject"; //$NON-NLS-1$

    private static final long DISCONNECT_ALL_TIMEOUT = 5000;

    private static final Log log = Log.getLog(DataSourceRegistry.class);

    public static final String OLD_CONFIG_FILE_NAME = "data-sources.xml"; //$NON-NLS-1$

    private final DBPProject project;
    private final DataSourceConfigurationManager configurationManager;

    private final List<DBPDataSourceConfigurationStorage> storages = new ArrayList<>();
    private final Map<String, DataSourceDescriptor> dataSources = new LinkedHashMap<>();
    private final List<DBPEventListener> dataSourceListeners = new ArrayList<>();
    private final List<DataSourceFolder> dataSourceFolders = new ArrayList<>();
    private final List<DBSObjectFilter> savedFilters = new ArrayList<>();
    private final List<DBWNetworkProfile> networkProfiles = new ArrayList<>();
    private final Map<String, DBAAuthProfile> authProfiles = new LinkedHashMap<>();
    private volatile boolean saveInProgress = false;

    private final DBVModel.ModelChangeListener modelChangeListener = new DBVModel.ModelChangeListener();
    private volatile ConfigSaver configSaver;
    private DBACredentialsProvider authCredentialsProvider;
    private Throwable lastLoadError;

    public DataSourceRegistry(DBPProject project) {
        this(project, new DataSourceConfigurationManagerNIO(project));
    }

    public DataSourceRegistry(@NotNull DBPProject project, DataSourceConfigurationManager configurationManager) {
        this.project = project;
        this.configurationManager = configurationManager;

        loadDataSources(true);

        if (!isVirtual()) {
            DataSourceProviderRegistry.getInstance().fireRegistryChange(this, true);

            addDataSourceListener(modelChangeListener);
        }
    }

    // Virtual registry:
    // - doesn't register listeners
    // -
    private boolean isVirtual() {
        return project.isVirtual();
    }

    @Override
    public void dispose() {
        if (!isVirtual()) {
            removeDataSourceListener(modelChangeListener);
            DataSourceProviderRegistry.getInstance().fireRegistryChange(this, false);
        }
        synchronized (dataSourceListeners) {
            if (!this.dataSourceListeners.isEmpty()) {
                log.warn("Some data source listeners are still registered: " + dataSourceListeners);
            }
            this.dataSourceListeners.clear();
        }
        // Disconnect in 5 seconds or die
        closeConnections(DISCONNECT_ALL_TIMEOUT);
        // Do not save config on shutdown.
        // Some data source might be broken due to misconfiguration
        // and we don't want to lose their config just after restart
//        if (getProjectNode().isOpen()) {
//            flushConfig();
//        }
        // Dispose and clear all descriptors
        synchronized (dataSources) {
            for (DataSourceDescriptor dataSourceDescriptor : this.dataSources.values()) {
                dataSourceDescriptor.dispose();
            }
            this.dataSources.clear();
        }
    }

    private void closeConnections(long waitTime) {
        boolean hasConnections = false;
        synchronized (dataSources) {
            for (DataSourceDescriptor dataSource : dataSources.values()) {
                if (dataSource.isConnected()) {
                    hasConnections = true;
                    break;
                }
            }
        }
        if (!hasConnections) {
            return;
        }
        final DisconnectTask disconnectTask = new DisconnectTask();
        if (!RuntimeUtils.runTask(disconnectTask, "Disconnect from data sources", waitTime)) {
            log.warn("Some data source connections wasn't closed on shutdown in " + waitTime + "ms. Probably network timeout occurred.");
        }
    }

    @NotNull
    DBPDataSourceConfigurationStorage getDefaultStorage() {
        synchronized (storages) {
            for (DBPDataSourceConfigurationStorage storage : storages) {
                if (storage.isDefault()) {
                    return storage;
                }
            }
            List<DBPDataSourceConfigurationStorage> storages = getConfigurationManager().getConfigurationStorages();
            for (DBPDataSourceConfigurationStorage storage : storages) {
                if (storage.isDefault()) {
                    this.storages.add(storage);
                    return storage;
                }
            }
            // No default storage. Seems to be an internal error
            throw new IllegalStateException("no default storage in registry " + this);
        }
    }

    ////////////////////////////////////////////////////
    // Data sources

    @Nullable
    @Override
    public DataSourceDescriptor getDataSource(String id) {
        synchronized (dataSources) {
            return dataSources.get(id);
        }
    }

    @Nullable
    @Override
    public DataSourceDescriptor getDataSource(DBPDataSource dataSource) {
        synchronized (dataSources) {
            for (DataSourceDescriptor dsd : dataSources.values()) {
                if (dsd.getDataSource() == dataSource) {
                    return dsd;
                }
            }
        }
        return null;
    }

    @Nullable
    @Override
    public DataSourceDescriptor findDataSourceByName(String name) {
        synchronized (dataSources) {
            for (DataSourceDescriptor dsd : dataSources.values()) {
                if (!dsd.isHidden() && dsd.getName().equals(name)) {
                    return dsd;
                }
            }
        }
        return null;
    }

    @NotNull
    @Override
    public List<? extends DBPDataSourceContainer> getDataSourcesByProfile(@NotNull DBWNetworkProfile profile) {
        List<DataSourceDescriptor> dsCopy;
        synchronized (dataSources) {
            dsCopy = CommonUtils.copyList(dataSources.values());
        }
        dsCopy.removeIf(ds -> !CommonUtils.equalObjects(ds.getConnectionConfiguration().getConfigProfileName(), profile.getProfileName()));
        return dsCopy;
    }

    @NotNull
    @Override
    public List<DataSourceDescriptor> getDataSources() {
        List<DataSourceDescriptor> dsCopy;
        synchronized (dataSources) {
            dsCopy = CommonUtils.copyList(dataSources.values());
        }
        dsCopy.sort((o1, o2) -> CommonUtils.notNull(o1.getName(), o1.getId()).compareToIgnoreCase(
            CommonUtils.notNull(o2.getName(), o2.getId())));
        return dsCopy;
    }

    @NotNull
    @Override
    public DBPDataSourceContainer createDataSource(DBPDriver driver, DBPConnectionConfiguration connConfig) {
        return new DataSourceDescriptor(this, DataSourceDescriptor.generateNewId(driver), driver, connConfig);
    }

    @NotNull
    @Override
    public DBPDataSourceContainer createDataSource(DBPDataSourceContainer source) {
        DataSourceDescriptor newDS = new DataSourceDescriptor((DataSourceDescriptor) source, this);
        newDS.setId(DataSourceDescriptor.generateNewId(source.getDriver()));
        return newDS;
    }

    @NotNull
    @Override
    public List<DataSourceFolder> getAllFolders() {
        return dataSourceFolders;
    }

    @NotNull
    @Override
    public List<DataSourceFolder> getRootFolders() {
        List<DataSourceFolder> rootFolders = new ArrayList<>();
        for (DataSourceFolder folder : dataSourceFolders) {
            if (folder.getParent() == null) {
                rootFolders.add(folder);
            }
        }
        return rootFolders;
    }

    @Override
    public DataSourceFolder addFolder(DBPDataSourceFolder parent, String name) {
        DataSourceFolder folder = new DataSourceFolder(this, (DataSourceFolder) parent, name, null);
        dataSourceFolders.add(folder);
        return folder;
    }

    @Override
    public void removeFolder(DBPDataSourceFolder folder, boolean dropContents) {
        final DataSourceFolder folderImpl = (DataSourceFolder) folder;

        for (DataSourceFolder child : folderImpl.getChildren()) {
            removeFolder(child, dropContents);
        }

        final DBPDataSourceFolder parent = folder.getParent();
        if (parent != null) {
            folderImpl.setParent(null);
        }
        for (DataSourceDescriptor ds : dataSources.values()) {
            if (ds.getFolder() == folder) {
                if (dropContents) {
                    removeDataSource(ds);
                } else {
                    ds.setFolder(parent);
                }
            }
        }
        dataSourceFolders.remove(folderImpl);
    }

    private DataSourceFolder findRootFolder(String name) {
        for (DataSourceFolder root : getRootFolders()) {
            if (root.getName().equals(name)) {
                return root;
            }
        }
        return null;
    }

    @Override
    public DBPDataSourceFolder getFolder(String path) {
        return findFolderByPath(path, true);
    }

    DataSourceFolder findFolderByPath(String path, boolean create) {
        DataSourceFolder parent = null;
        for (String name : path.split("/")) {
            DataSourceFolder folder = parent == null ? findRootFolder(name) : parent.getChild(name);
            if (folder == null) {
                if (!create) {
                    log.warn("Folder '" + path + "' not found");
                    break;
                } else {
                    folder = addFolder(parent, name);
                }
            }
            parent = folder;
        }
        return parent;
    }

    void addDataSourceFolder(DataSourceFolder folder) {
        dataSourceFolders.add(folder);
    }

    ////////////////////////////////////////////////////
    // Saved filters

    @Nullable
    @Override
    public DBSObjectFilter getSavedFilter(String name) {
        for (DBSObjectFilter filter : savedFilters) {
            if (CommonUtils.equalObjects(filter.getName(), name)) {
                return filter;
            }
        }
        return null;
    }

    @NotNull
    @Override
    public List<DBSObjectFilter> getSavedFilters() {
        return savedFilters;
    }

    @Override
    public void updateSavedFilter(DBSObjectFilter filter) {
        DBSObjectFilter filterCopy = new DBSObjectFilter(filter);
        for (int i = 0; i < savedFilters.size(); i++) {
            if (CommonUtils.equalObjects(savedFilters.get(i).getName(), filter.getName())) {
                savedFilters.set(i, filterCopy);
                return;
            }
        }
        savedFilters.add(filterCopy);
    }

    @Override
    public void removeSavedFilter(String filterName) {
        for (int i = 0; i < savedFilters.size(); ) {
            if (CommonUtils.equalObjects(savedFilters.get(i).getName(), filterName)) {
                savedFilters.remove(i);
            } else {
                i++;
            }
        }
    }

    void addSavedFilter(DBSObjectFilter filter) {
        savedFilters.add(filter);
    }

    ////////////////////////////////////////////////////
    // Config profiles

    @Nullable
    @Override
    public DBWNetworkProfile getNetworkProfile(String name) {
        synchronized (networkProfiles) {
            return networkProfiles.stream().filter(profile -> CommonUtils.equalObjects(profile.getProfileName(), name)).findFirst().orElse(null);
        }
    }

    @NotNull
    @Override
    public List<DBWNetworkProfile> getNetworkProfiles() {
        return networkProfiles;
    }

    @Override
    public void updateNetworkProfile(DBWNetworkProfile profile) {
        for (int i = 0; i < networkProfiles.size(); i++) {
            if (CommonUtils.equalObjects(networkProfiles.get(i).getProfileName(), profile.getProfileName())) {
                networkProfiles.set(i, profile);
                return;
            }
        }
        networkProfiles.add(profile);
    }

    @Override
    public void removeNetworkProfile(DBWNetworkProfile profile) {
        networkProfiles.remove(profile);
    }

    ////////////////////////////////////////////////////
    // Auth profiles

    @Nullable
    @Override
    public DBAAuthProfile getAuthProfile(String id) {
        synchronized (authProfiles) {
            return authProfiles.get(id);
        }
    }

    @NotNull
    @Override
    public List<DBAAuthProfile> getAllAuthProfiles() {
        synchronized (authProfiles) {
            return new ArrayList<>(authProfiles.values());
        }
    }

    @NotNull
    @Override
    public List<DBAAuthProfile> getApplicableAuthProfiles(@Nullable DBPDriver driver) {
        DBPDataSourceProviderRegistry dspRegistry = DBWorkbench.getPlatform().getDataSourceProviderRegistry();
        synchronized (authProfiles) {
            return authProfiles.values().stream().filter(p -> {
                DBPAuthModelDescriptor authModel = dspRegistry.getAuthModel(p.getAuthModelId());
                return authModel != null && authModel.isApplicableTo(driver);
            }).collect(Collectors.toList());
        }
    }

    @Override
    public void updateAuthProfile(DBAAuthProfile profile) {
        synchronized (authProfiles) {
            authProfiles.put(profile.getProfileId(), profile);
        }
    }

    @Override
    public void removeAuthProfile(DBAAuthProfile profile) {
        synchronized (authProfiles) {
            authProfiles.remove(profile.getProfileId());
        }
    }

    ////////////////////////////////////////////////////
    // Data sources

    public void addDataSource(@NotNull DBPDataSourceContainer dataSource) {
        final DataSourceDescriptor descriptor = (DataSourceDescriptor) dataSource;
        addDataSourceToList(descriptor);
        if (!descriptor.isDetached()) {
            persistDataSourceUpdate(dataSource);
        }
        notifyDataSourceListeners(new DBPEvent(DBPEvent.Action.OBJECT_ADD, descriptor, true));
    }

    void addDataSourceToList(@NotNull DataSourceDescriptor descriptor) {
        synchronized (dataSources) {
            this.dataSources.put(descriptor.getId(), descriptor);
            DBPDataSourceConfigurationStorage storage = descriptor.getStorage();
            if (!storages.contains(storage) && !descriptor.isDetached()) {
                storages.add(storage);
            }
        }
    }

    public void removeDataSource(@NotNull DBPDataSourceContainer dataSource) {
        final DataSourceDescriptor descriptor = (DataSourceDescriptor) dataSource;
        synchronized (dataSources) {
            this.dataSources.remove(descriptor.getId());
        }
        if (!descriptor.isDetached()) {
            persistDataSourceDelete(dataSource);
        }
        try {
            this.fireDataSourceEvent(DBPEvent.Action.OBJECT_REMOVE, dataSource);
        } finally {
            descriptor.dispose();
        }
    }

    public void updateDataSource(@NotNull DBPDataSourceContainer dataSource) {
        if (!(dataSource instanceof DataSourceDescriptor)) {
            return;
        }
        if (!dataSources.containsKey(dataSource.getId())) {
            addDataSource(dataSource);
        } else {
            if (!((DataSourceDescriptor) dataSource).isDetached()) {
                persistDataSourceUpdate(dataSource);
            }
            this.fireDataSourceEvent(DBPEvent.Action.OBJECT_UPDATE, dataSource);
        }
    }

    protected void persistDataSourceUpdate(@NotNull DBPDataSourceContainer container) {
        saveDataSources();
    }

    protected void persistDataSourceDelete(@NotNull DBPDataSourceContainer container) {
        saveDataSources();
    }

    @Override
    public void flushConfig() {
        if (project.isInMemory()) {
            return;
        }
        // Use async config saver to avoid too frequent configuration re-save during some massive configuration update
        if (configSaver == null) {
            configSaver = new ConfigSaver();
        }
        configSaver.schedule(100);
    }

    @Override
    public void refreshConfig() {
        if (!saveInProgress) {
            this.loadDataSources(true);
        }
    }

    @Override
    public Throwable getLastLoadError() {
        Throwable error = this.lastLoadError;
        this.lastLoadError = null;
        return error;
    }

    @Override
    public void addDataSourceListener(@NotNull DBPEventListener listener) {
        synchronized (dataSourceListeners) {
            dataSourceListeners.add(listener);
        }
    }

    @Override
    public boolean removeDataSourceListener(@NotNull DBPEventListener listener) {
        synchronized (dataSourceListeners) {
            return dataSourceListeners.remove(listener);
        }
    }

    private void fireDataSourceEvent(
        DBPEvent.Action action,
        DBSObject object) {
        notifyDataSourceListeners(new DBPEvent(action, object));
    }

    public void notifyDataSourceListeners(final DBPEvent event) {
        final List<DBPEventListener> listeners;
        synchronized (dataSourceListeners) {
            if (dataSourceListeners.isEmpty()) {
                return;
            }
            listeners = new ArrayList<>(dataSourceListeners);
        }
        new Job("Notify datasource events") {
            {
                setSystem(true);
            }

            @Override
            protected IStatus run(IProgressMonitor monitor) {
                for (DBPEventListener listener : listeners) {
                    listener.handleDataSourceEvent(event);
                }
                return Status.OK_STATUS;
            }
        }.schedule();
    }

    @Override
    @NotNull
    public ISecurePreferences getSecurePreferences() {
        return DBWorkbench.getPlatform().getApplication().getSecureStorage().getSecurePreferences().node("datasources");
    }

    @Nullable
    @Override
    public DBACredentialsProvider getAuthCredentialsProvider() {
        return authCredentialsProvider;
    }

    public void setAuthCredentialsProvider(DBACredentialsProvider authCredentialsProvider) {
        this.authCredentialsProvider = authCredentialsProvider;
    }


    public static List<DBPDataSourceContainer> getAllDataSources() {
        List<DBPDataSourceContainer> result = new ArrayList<>();
        DBPWorkspace workspace = DBWorkbench.getPlatform().getWorkspace();
        for (DBPProject project : workspace.getProjects()) {
            if (project.isOpen() && project.isRegistryLoaded()) {
                result.addAll(project.getDataSourceRegistry().getDataSources());
            }
        }
        return result;
    }

    public Set<DBPDataSourceFolder> getTemporaryFolders() {
        Set<DBPDataSourceFolder> result = new HashSet<>(Collections.emptySet());
        Set<DBPDataSourceFolder> folders = getDataSources().stream()
            .filter(DBPDataSourceContainer::isTemporary)
            .map(DBPDataSourceContainer::getFolder)
            .collect(Collectors.toSet());
        for (DBPDataSourceFolder folder : folders) {
            while (folder != null) {
                result.add(folder);
                folder = folder.getParent();
            }
        }
        return result;
    }

    private void loadDataSources(boolean refresh) {
<<<<<<< HEAD
        loadDataSources(configurationManager.getConfigurationStorages(), refresh, true);
    }

    public void loadDataSources(@NotNull List<DBPDataSourceConfigurationStorage> storages, boolean refresh, boolean purgeUntouched) {
=======
        loadDataSources(configurationManager.getConfigurationStorages(), configurationManager, refresh, true);
    }

    public void loadDataSources(
        @NotNull List<DBPDataSourceConfigurationStorage> storages,
        @NotNull DataSourceConfigurationManager manager,
        boolean refresh,
        boolean purgeUntouched
    ) {
>>>>>>> 84f28c8f
        if (!project.isOpen() || project.isInMemory()) {
            return;
        }
        // Clear filters before reload
        savedFilters.clear();

        // Parse datasources
        ParseResults parseResults = new ParseResults();

        // Modern way - search json configs in metadata folder
        for (DBPDataSourceConfigurationStorage cfgStorage : storages) {
<<<<<<< HEAD
            loadDataSources(cfgStorage, false, parseResults);
=======
            loadDataSources(cfgStorage, manager, false, parseResults);
>>>>>>> 84f28c8f
        }

        // Reflect changes
        if (refresh) {
            for (DBPDataSourceContainer ds : parseResults.updatedDataSources) {
                fireDataSourceEvent(DBPEvent.Action.OBJECT_UPDATE, ds);
            }
            for (DBPDataSourceContainer ds : parseResults.addedDataSources) {
                addDataSourceToList((DataSourceDescriptor) ds);
                fireDataSourceEvent(DBPEvent.Action.OBJECT_ADD, ds);
            }

            if (purgeUntouched) {
                List<DataSourceDescriptor> removedDataSource = new ArrayList<>();
                for (DataSourceDescriptor ds : dataSources.values()) {
                    if (!parseResults.addedDataSources.contains(ds) && !parseResults.updatedDataSources.contains(ds) &&
                        !ds.isProvided() && !ds.isExternallyProvided() && !ds.isDetached())
                    {
                        removedDataSource.add(ds);
                    }
                }
                for (DataSourceDescriptor ds : removedDataSource) {
                    this.dataSources.remove(ds.getId());
                    this.fireDataSourceEvent(DBPEvent.Action.OBJECT_REMOVE, ds);
                    ds.dispose();
                }
            }
        }
    }

    private void loadDataSources(
        @NotNull DBPDataSourceConfigurationStorage storage,
        @NotNull DataSourceConfigurationManager manager,
        boolean refresh,
        @NotNull ParseResults parseResults
    ) {
        try {
            DataSourceSerializer serializer;
            if (storage instanceof DataSourceFileStorage && ((DataSourceFileStorage) storage).isLegacy()) {
                serializer = new DataSourceSerializerLegacy(this);
            } else {
                serializer = new DataSourceSerializerModern(this);
            }
<<<<<<< HEAD
            serializer.parseDataSources(storage, configurationManager, parseResults, refresh);
=======
            serializer.parseDataSources(storage, manager, parseResults, refresh);
>>>>>>> 84f28c8f
            updateProjectNature();

            lastLoadError = null;
        } catch (Exception ex) {
            lastLoadError = ex;
            log.error("Error loading datasource config from " + storage.getStorageId(), ex);
        }
    }

    public void saveDataSources() {
        if (project.isInMemory()) {
            return;
        }

        updateProjectNature();
        final DBRProgressMonitor monitor = new VoidProgressMonitor();
        saveInProgress = true;
        try {
            for (DBPDataSourceConfigurationStorage storage : storages) {
                List<DataSourceDescriptor> localDataSources = getDataSources(storage);

                try {
                    DataSourceSerializer serializer = new DataSourceSerializerModern(this);
                    serializer.saveDataSources(
                        monitor,
                        configurationManager,
                        storage,
                        localDataSources);
                    try {
                        if (!configurationManager.isSecure()) {
                            getSecurePreferences().flush();
                        }
                    } catch (Throwable e) {
                        log.error("Error saving secured preferences", e);
                    }
                } catch (Exception ex) {
                    log.error("Error saving datasources configuration", ex);
                }
            }
        } finally {
            saveInProgress = false;
        }
    }

    private List<DataSourceDescriptor> getDataSources(DBPDataSourceConfigurationStorage storage) {
        List<DataSourceDescriptor> result = new ArrayList<>();
        synchronized (dataSources) {
            for (DataSourceDescriptor ds : dataSources.values()) {
                if (CommonUtils.equalObjects(ds.getStorage(), storage)) {
                    result.add(ds);
                }
            }
        }

        return result;
    }

    private void updateProjectNature() {
        if (isVirtual()) {
            return;
        }
        try {
            IProject eclipseProject = project.getEclipseProject();
            if (eclipseProject != null) {
                final IProjectDescription description = eclipseProject.getDescription();
                if (description != null) {
                    String[] natureIds = description.getNatureIds();
                    if (dataSources.isEmpty()) {
                        // Remove nature
                        if (ArrayUtils.contains(natureIds, DBeaverNature.NATURE_ID)) {
                            description.setNatureIds(ArrayUtils.remove(String.class, natureIds, DBeaverNature.NATURE_ID));
                            eclipseProject.setDescription(description, new NullProgressMonitor());
                        }

                    } else {
                        // Add nature
                        if (!ArrayUtils.contains(natureIds, DBeaverNature.NATURE_ID)) {
                            description.setNatureIds(ArrayUtils.add(String.class, natureIds, DBeaverNature.NATURE_ID));
                            try {
                                eclipseProject.setDescription(description, new NullProgressMonitor());
                            } catch (CoreException e) {
                                log.debug("Can't set project nature", e);
                            }
                        }
                    }
                }
            }
        } catch (Exception e) {
            log.debug(e);
        }
    }

    private void clearSecuredPasswords(DataSourceDescriptor dataSource) {
        try {
            dataSource.getSecurePreferences().removeNode();
        } catch (Throwable e) {
            log.debug("Error clearing '" + dataSource.getId() + "' secure storage");
        }
    }

    @Override
    public DBPProject getProject() {
        return project;
    }

    public DataSourceConfigurationManager getConfigurationManager() {
        return configurationManager;
    }

    @Override
    public String toString() {
        return project.getName() + " (" + getClass().getSimpleName() + ")";
    }

    public void saveConfigurationToManager(
        @NotNull DBRProgressMonitor monitor,
        @NotNull DataSourceConfigurationManager configurationManager,
        @Nullable Predicate<DBPDataSourceContainer> filter
    ) {
        List<DataSourceDescriptor> localDataSources = getDataSources();
        if (filter != null) {
            localDataSources.removeIf(filter.negate());
        }

        try {
            DataSourceSerializer serializer = new DataSourceSerializerModern(this);
            serializer.saveDataSources(
                monitor,
                configurationManager,
                getDefaultStorage(),
                localDataSources);
            try {
                if (!configurationManager.isSecure()) {
                    getSecurePreferences().flush();
                }
            } catch (Throwable e) {
                log.error("Error saving secured preferences", e);
            }
        } catch (Exception ex) {
            log.error("Error saving datasources configuration", ex);
        }

    }

    static class ParseResults {
        Set<DBPDataSourceContainer> updatedDataSources = new LinkedHashSet<>();
        Set<DBPDataSourceContainer> addedDataSources = new LinkedHashSet<>();
    }

    private class DisconnectTask implements DBRRunnableWithProgress {
        boolean disconnected;

        @Override
        public void run(DBRProgressMonitor monitor) throws InvocationTargetException, InterruptedException {
            monitor = new ProxyProgressMonitor(monitor) {
                @Override
                public boolean isCanceled() {
                    // It is never canceled because we call DisconnectTask on shutdown when all tasks are canceled
                    return false;
                }
            };
            List<DataSourceDescriptor> dsSnapshot;
            synchronized (dataSources) {
                dsSnapshot = CommonUtils.copyList(dataSources.values());
            }
            monitor.beginTask("Disconnect all databases", dsSnapshot.size());
            try {
                for (DataSourceDescriptor dataSource : dsSnapshot) {
                    if (monitor.isCanceled()) {
                        break;
                    }
                    if (dataSource.isConnected()) {
                        try {
                            // Disconnect
                            monitor.subTask("Disconnect from [" + dataSource.getName() + "]");
                            disconnected = dataSource.disconnect(monitor);
                        } catch (Exception ex) {
                            log.error("Can't shutdown data source '" + dataSource.getName() + "'", ex);
                        }
                    }
                    monitor.worked(1);
                }
            } finally {
                monitor.done();
            }
        }
    }

    private class ConfigSaver extends AbstractJob {
        ConfigSaver() {
            super("Datasource configuration save");
        }
        @Override
        protected IStatus run(DBRProgressMonitor monitor) {
            synchronized (DataSourceRegistry.this) {
                //log.debug("Save column config " + System.currentTimeMillis());
                saveDataSources();
            }
            return Status.OK_STATUS;
        }
    }

}<|MERGE_RESOLUTION|>--- conflicted
+++ resolved
@@ -628,12 +628,6 @@
     }
 
     private void loadDataSources(boolean refresh) {
-<<<<<<< HEAD
-        loadDataSources(configurationManager.getConfigurationStorages(), refresh, true);
-    }
-
-    public void loadDataSources(@NotNull List<DBPDataSourceConfigurationStorage> storages, boolean refresh, boolean purgeUntouched) {
-=======
         loadDataSources(configurationManager.getConfigurationStorages(), configurationManager, refresh, true);
     }
 
@@ -643,7 +637,6 @@
         boolean refresh,
         boolean purgeUntouched
     ) {
->>>>>>> 84f28c8f
         if (!project.isOpen() || project.isInMemory()) {
             return;
         }
@@ -655,11 +648,7 @@
 
         // Modern way - search json configs in metadata folder
         for (DBPDataSourceConfigurationStorage cfgStorage : storages) {
-<<<<<<< HEAD
-            loadDataSources(cfgStorage, false, parseResults);
-=======
             loadDataSources(cfgStorage, manager, false, parseResults);
->>>>>>> 84f28c8f
         }
 
         // Reflect changes
@@ -703,11 +692,7 @@
             } else {
                 serializer = new DataSourceSerializerModern(this);
             }
-<<<<<<< HEAD
-            serializer.parseDataSources(storage, configurationManager, parseResults, refresh);
-=======
             serializer.parseDataSources(storage, manager, parseResults, refresh);
->>>>>>> 84f28c8f
             updateProjectNature();
 
             lastLoadError = null;
