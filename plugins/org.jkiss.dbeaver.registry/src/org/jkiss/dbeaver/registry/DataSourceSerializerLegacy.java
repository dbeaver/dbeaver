/*
 * DBeaver - Universal Database Manager
 * Copyright (C) 2010-2024 DBeaver Corp and others
 *
 * Licensed under the Apache License, Version 2.0 (the "License");
 * you may not use this file except in compliance with the License.
 * You may obtain a copy of the License at
 *
 *     http://www.apache.org/licenses/LICENSE-2.0
 *
 * Unless required by applicable law or agreed to in writing, software
 * distributed under the License is distributed on an "AS IS" BASIS,
 * WITHOUT WARRANTIES OR CONDITIONS OF ANY KIND, either express or implied.
 * See the License for the specific language governing permissions and
 * limitations under the License.
 */
package org.jkiss.dbeaver.registry;

import org.jkiss.code.NotNull;
import org.jkiss.dbeaver.DBException;
import org.jkiss.dbeaver.Log;
import org.jkiss.dbeaver.model.DBConstants;
import org.jkiss.dbeaver.model.DBPDataSourceConfigurationStorage;
import org.jkiss.dbeaver.model.app.DBPProject;
import org.jkiss.dbeaver.model.connection.DBPConnectionConfiguration;
import org.jkiss.dbeaver.model.connection.DBPConnectionEventType;
import org.jkiss.dbeaver.model.connection.DBPConnectionType;
import org.jkiss.dbeaver.model.connection.DBPDriver;
import org.jkiss.dbeaver.model.net.DBWHandlerConfiguration;
import org.jkiss.dbeaver.model.runtime.DBRProgressMonitor;
import org.jkiss.dbeaver.model.runtime.DBRShellCommand;
import org.jkiss.dbeaver.model.secret.DBSSecretController;
import org.jkiss.dbeaver.model.struct.DBSObjectFilter;
import org.jkiss.dbeaver.model.struct.rdb.DBSCatalog;
import org.jkiss.dbeaver.model.struct.rdb.DBSSchema;
import org.jkiss.dbeaver.registry.driver.DriverDescriptor;
import org.jkiss.dbeaver.registry.network.NetworkHandlerDescriptor;
import org.jkiss.dbeaver.registry.network.NetworkHandlerRegistry;
import org.jkiss.dbeaver.runtime.encode.SimpleStringEncrypter;
import org.jkiss.utils.CommonUtils;
import org.jkiss.utils.xml.SAXListener;
import org.jkiss.utils.xml.SAXReader;
import org.xml.sax.Attributes;

import java.io.IOException;
import java.io.InputStream;
import java.nio.file.Path;
import java.util.Collection;
import java.util.Collections;
import java.util.List;

/**
 * Legacy datasource serialization (xml)
 */
class DataSourceSerializerLegacy implements DataSourceSerializer
{
    private static final Log log = Log.getLog(DataSourceSerializerLegacy.class);

<<<<<<< HEAD
=======
    private static final PasswordEncrypter ENCRYPTOR = new SimpleStringEncrypter();

>>>>>>> 29ac7f3f
    private final DataSourceRegistry registry;

    private static final String LEGACY_DEFAULT_AUTO_COMMIT = "default.autocommit"; //$NON-NLS-1$
    private static final String LEGACY_DEFAULT_ISOLATION = "default.isolation"; //$NON-NLS-1$
    private static final String LEGACY_DEFAULT_ACTIVE_OBJECT = "default.activeObject"; //$NON-NLS-1$

    DataSourceSerializerLegacy(DataSourceRegistry registry) {
        this.registry = registry;
    }

    @Override
    public void saveDataSources(
        DBRProgressMonitor monitor,
        DataSourceConfigurationManager configurationManager,
        DBPDataSourceConfigurationStorage configurationStorage,
        List<DataSourceDescriptor> localDataSources
    ) throws IOException {
        throw new IOException("Legacy serializer is deprecated, save not possible");
    }

    @Override
    public boolean parseDataSources(
        @NotNull DBPDataSourceConfigurationStorage configurationStorage,
        @NotNull DataSourceConfigurationManager configurationManager,
        @NotNull DataSourceRegistry.ParseResults parseResults,
        Collection<String> dataSourceIds, boolean refresh
    ) throws DBException {
        try (InputStream is = configurationManager.readConfiguration(configurationStorage.getStorageName(), dataSourceIds)) {
            if (is != null) {
                SAXReader parser = new SAXReader(is);
                final DataSourcesParser dsp = new DataSourcesParser(registry, configurationStorage, refresh, parseResults);
                parser.parse(dsp);
            }
        } catch (Exception ex) {
            throw new DBException("Datasource config parse error", ex);
        }
        return false;
    }

<<<<<<< HEAD
    private class DataSourcesParser implements SAXListener {
=======
    @Nullable
    private static String decryptPassword(String encPassword) {
        if (!CommonUtils.isEmpty(encPassword)) {
            try {
                encPassword = ENCRYPTOR.decrypt(encPassword);
            } catch (Throwable e) {
                // could not decrypt - use as is
                encPassword = null;
            }
        }
        return encPassword;
    }

    private static class DataSourcesParser implements SAXListener {
>>>>>>> 29ac7f3f
        DataSourceRegistry registry;
        DataSourceDescriptor curDataSource;
        DBPDataSourceConfigurationStorage storage;
        boolean refresh;
        boolean isDescription = false;
        DBRShellCommand curCommand = null;
        private DBWHandlerConfiguration curNetworkHandler;
        private DBSObjectFilter curFilter;
        private StringBuilder curQuery;
        private final DataSourceRegistry.ParseResults parseResults;
        private boolean passwordReadCanceled = false;

        private DataSourcesParser(DataSourceRegistry registry, DBPDataSourceConfigurationStorage storage, boolean refresh, DataSourceRegistry.ParseResults parseResults) {
            this.registry = registry;
            this.storage = storage;
            this.refresh = refresh;
            this.parseResults = parseResults;
        }

        @Override
        public void saxStartElement(SAXReader reader, String namespaceURI, String localName, Attributes atts) {
            isDescription = false;
            curCommand = null;
            switch (localName) {
                case RegistryConstants.TAG_FOLDER: {
                    String name = atts.getValue(RegistryConstants.ATTR_NAME);
                    String description = atts.getValue(RegistryConstants.ATTR_DESCRIPTION);
                    String parentFolder = atts.getValue(RegistryConstants.ATTR_PARENT);
                    DataSourceFolder parent = parentFolder == null ? null : registry.findFolderByPath(parentFolder, true, parseResults);
                    DataSourceFolder folder = parent == null ? registry.findFolderByPath(name, true, parseResults) : parent.getChild(name);
                    if (folder == null) {
                        folder = new DataSourceFolder(registry, parent, name, description);
                        parseResults.addedFolders.add(folder);
                    } else {
                        folder.setDescription(description);
                        parseResults.updatedFolders.add(folder);
                    }
                    break;
                }
                case RegistryConstants.TAG_DATA_SOURCE: {
                    String name = atts.getValue(RegistryConstants.ATTR_NAME);
                    String id = atts.getValue(RegistryConstants.ATTR_ID);
                    if (id == null) {
                        // Support of old version without ID
                        id = name;
                    }
                    String providerId = atts.getValue(RegistryConstants.ATTR_PROVIDER);
                    DataSourceProviderDescriptor provider = DataSourceProviderRegistry.getInstance().getDataSourceProvider(providerId);
                    if (provider == null) {
                        log.warn("Can't find datasource provider " + providerId + " for datasource '" + name + "'");
                        curDataSource = null;
                        reader.setListener(EMPTY_LISTENER);
                        return;
                    }
                    String driverId = atts.getValue(RegistryConstants.ATTR_DRIVER);
                    DriverDescriptor driver = provider.getDriver(driverId);
                    if (driver == null) {
                        log.warn("Can't find driver " + driverId + " in datasource provider " + provider.getId() + " for datasource '" + name + "'. Create new driver");
                        driver = provider.createDriver(driverId);
                        provider.addDriver(driver);
                    }
                    curDataSource = registry.getDataSource(id);
                    boolean newDataSource = (curDataSource == null);
                    if (newDataSource) {
                        curDataSource = new DataSourceDescriptor(
                            registry,
                            storage,
                            DataSourceOriginLocal.INSTANCE,
                            id,
                            driver,
                            new DBPConnectionConfiguration());
                    } else {
                        // Clean settings - they have to be loaded later by parser
                        curDataSource.getConnectionConfiguration().setProperties(Collections.emptyMap());
                        curDataSource.getConnectionConfiguration().setHandlers(Collections.emptyList());
                        curDataSource.clearFilters();
                    }
                    curDataSource.setName(name);
                    curDataSource.setSavePassword(CommonUtils.getBoolean(atts.getValue(RegistryConstants.ATTR_SAVE_PASSWORD)));

                    DataSourceNavigatorSettings navSettings = curDataSource.getNavigatorSettings();
                    navSettings.setShowSystemObjects(CommonUtils.getBoolean(atts.getValue(DataSourceSerializerModern.ATTR_NAVIGATOR_SHOW_SYSTEM_OBJECTS)));
                    navSettings.setShowUtilityObjects(CommonUtils.getBoolean(atts.getValue(DataSourceSerializerModern.ATTR_NAVIGATOR_SHOW_UTIL_OBJECTS)));
                    navSettings.setShowOnlyEntities(CommonUtils.getBoolean(atts.getValue(DataSourceSerializerModern.ATTR_NAVIGATOR_SHOW_ONLY_ENTITIES)));
                    navSettings.setHideFolders(CommonUtils.getBoolean(atts.getValue(DataSourceSerializerModern.ATTR_NAVIGATOR_HIDE_FOLDERS)));
                    navSettings.setHideSchemas(CommonUtils.getBoolean(atts.getValue(DataSourceSerializerModern.ATTR_NAVIGATOR_HIDE_SCHEMAS)));
                    navSettings.setHideVirtualModel(CommonUtils.getBoolean(atts.getValue(DataSourceSerializerModern.ATTR_NAVIGATOR_HIDE_VIRTUAL)));
                    navSettings.setMergeEntities(CommonUtils.getBoolean(atts.getValue(DataSourceSerializerModern.ATTR_NAVIGATOR_MERGE_ENTITIES)));

                    curDataSource.setConnectionReadOnly(CommonUtils.getBoolean(atts.getValue(RegistryConstants.ATTR_READ_ONLY)));
                    final String folderPath = atts.getValue(RegistryConstants.ATTR_FOLDER);
                    if (folderPath != null) {
                        curDataSource.setFolder(registry.findFolderByPath(folderPath, true, parseResults));
                    }
                    curDataSource.setLockPasswordHash(atts.getValue(RegistryConstants.ATTR_LOCK_PASSWORD));
                    {
                        // Legacy filter settings
                        String legacyCatalogFilter = atts.getValue(RegistryConstants.ATTR_FILTER_CATALOG);
                        if (!CommonUtils.isEmpty(legacyCatalogFilter)) {
                            curDataSource.updateObjectFilter(DBSCatalog.class.getName(), null, new DBSObjectFilter(legacyCatalogFilter, null));
                        }
                        String legacySchemaFilter = atts.getValue(RegistryConstants.ATTR_FILTER_SCHEMA);
                        if (!CommonUtils.isEmpty(legacySchemaFilter)) {
                            curDataSource.updateObjectFilter(DBSSchema.class.getName(), null, new DBSObjectFilter(legacySchemaFilter, null));
                        }
                    }
                    if (newDataSource) {
                        parseResults.addedDataSources.add(curDataSource);
                    } else {
                        parseResults.updatedDataSources.add(curDataSource);
                    }
                    break;
                }
                case RegistryConstants.TAG_CONNECTION:
                    if (curDataSource != null) {
                        DBPDriver driver = curDataSource.getDriver();
                        if (CommonUtils.isEmpty(driver.getName())) {
                            if (driver instanceof DriverDescriptor) {
                                // Broken driver - seems to be just created
                                ((DriverDescriptor)driver).setName(atts.getValue(RegistryConstants.ATTR_URL));
                                ((DriverDescriptor)driver).setDriverClassName("java.sql.Driver");
                            }
                        }
                        DBPConnectionConfiguration config = curDataSource.getConnectionConfiguration();
                        config.setHostName(atts.getValue(RegistryConstants.ATTR_HOST));
                        config.setHostPort(atts.getValue(RegistryConstants.ATTR_PORT));
                        config.setServerName(atts.getValue(RegistryConstants.ATTR_SERVER));
                        config.setDatabaseName(atts.getValue(RegistryConstants.ATTR_DATABASE));
                        config.setUrl(atts.getValue(RegistryConstants.ATTR_URL));
                        if (!passwordReadCanceled) {
                            final String[] creds = readSecuredCredentials(atts, curDataSource, null);
                            config.setUserName(creds[0]);
                            if (curDataSource.isSavePassword()) {
                                config.setUserPassword(creds[1]);
                            }
                        }
                        config.setClientHomeId(atts.getValue(RegistryConstants.ATTR_HOME));
                        config.setConnectionType(
                            DataSourceProviderRegistry.getInstance().getConnectionType(
                                CommonUtils.toString(atts.getValue(RegistryConstants.ATTR_TYPE)),
                                DBPConnectionType.DEFAULT_TYPE)
                        );
                        String colorValue = atts.getValue(RegistryConstants.ATTR_COLOR);
                        if (!CommonUtils.isEmpty(colorValue)) {
                            config.setConnectionColor(colorValue);
                        }
                        String keepAlive = atts.getValue(RegistryConstants.ATTR_KEEP_ALIVE);
                        if (!CommonUtils.isEmpty(keepAlive)) {
                            try {
                                config.setKeepAliveInterval(Integer.parseInt(keepAlive));
                            } catch (NumberFormatException e) {
                                log.warn("Bad keep-alive interval value", e);
                            }
                        }
                    }
                    break;
                case RegistryConstants.TAG_BOOTSTRAP:
                    if (curDataSource != null) {
                        DBPConnectionConfiguration config = curDataSource.getConnectionConfiguration();
                        if (atts.getValue(RegistryConstants.ATTR_AUTOCOMMIT) != null) {
                            config.getBootstrap().setDefaultAutoCommit(CommonUtils.toBoolean(atts.getValue(RegistryConstants.ATTR_AUTOCOMMIT)));
                        }
                        if (atts.getValue(RegistryConstants.ATTR_TXN_ISOLATION) != null) {
                            config.getBootstrap().setDefaultTransactionIsolation(CommonUtils.toInt(atts.getValue(RegistryConstants.ATTR_TXN_ISOLATION)));
                        }
                        if (!CommonUtils.isEmpty(atts.getValue(RegistryConstants.ATTR_DEFAULT_OBJECT))) {
                            config.getBootstrap().setDefaultCatalogName(atts.getValue(RegistryConstants.ATTR_DEFAULT_OBJECT));
                        }
                        if (atts.getValue(RegistryConstants.ATTR_IGNORE_ERRORS) != null) {
                            config.getBootstrap().setIgnoreErrors(CommonUtils.toBoolean(atts.getValue(RegistryConstants.ATTR_IGNORE_ERRORS)));
                        }
                    }
                    break;
                case RegistryConstants.TAG_QUERY:
                    curQuery = new StringBuilder();
                    break;
                case RegistryConstants.TAG_PROPERTY:
                    if (curNetworkHandler != null) {
                        curNetworkHandler.setProperty(
                            atts.getValue(RegistryConstants.ATTR_NAME),
                            atts.getValue(RegistryConstants.ATTR_VALUE));
                    } else if (curDataSource != null) {
                        final String propName = atts.getValue(RegistryConstants.ATTR_NAME);
                        final String propValue = atts.getValue(RegistryConstants.ATTR_VALUE);
                        if (propName != null) {
                            if (propName.startsWith(DBConstants.INTERNAL_PROP_PREFIX)) {
                                // Backward compatibility - internal properties are provider properties
                                curDataSource.getConnectionConfiguration().setProviderProperty(propName, propValue);
                            } else {
                                curDataSource.getConnectionConfiguration().setProperty(propName, propValue);
                            }
                        }
                    }
                    break;
                case RegistryConstants.TAG_PROVIDER_PROPERTY:
                    if (curDataSource != null) {
                        curDataSource.getConnectionConfiguration().setProviderProperty(
                            atts.getValue(RegistryConstants.ATTR_NAME),
                            atts.getValue(RegistryConstants.ATTR_VALUE));
                    }
                    break;
                case RegistryConstants.TAG_EVENT:
                    if (curDataSource != null) {
                        DBPConnectionEventType eventType = DBPConnectionEventType.valueOf(atts.getValue(RegistryConstants.ATTR_TYPE));
                        curCommand = new DBRShellCommand("");
                        curCommand.setEnabled(CommonUtils.getBoolean(atts.getValue(RegistryConstants.ATTR_ENABLED)));
                        curCommand.setShowProcessPanel(CommonUtils.getBoolean(atts.getValue(RegistryConstants.ATTR_SHOW_PANEL)));
                        curCommand.setWaitProcessFinish(CommonUtils.getBoolean(atts.getValue(RegistryConstants.ATTR_WAIT_PROCESS)));
                        if (curCommand.isWaitProcessFinish()) {
                            String timeoutString = atts.getValue(RegistryConstants.ATTR_WAIT_PROCESS_TIMEOUT);
                            int timeoutMs = CommonUtils.toInt(timeoutString, DBRShellCommand.WAIT_PROCESS_TIMEOUT_FOREVER);
                            curCommand.setWaitProcessTimeoutMs(timeoutMs);
                        }
                        curCommand.setTerminateAtDisconnect(CommonUtils.getBoolean(atts.getValue(RegistryConstants.ATTR_TERMINATE_AT_DISCONNECT)));
                        curCommand.setPauseAfterExecute(CommonUtils.toInt(atts.getValue(RegistryConstants.ATTR_PAUSE_AFTER_EXECUTE)));
                        curCommand.setWorkingDirectory(atts.getValue(RegistryConstants.ATTR_WORKING_DIRECTORY));
                        curDataSource.getConnectionConfiguration().setEvent(eventType, curCommand);
                    }
                    break;
                case RegistryConstants.TAG_CUSTOM_PROPERTY:
                    if (curDataSource != null) {
                        String propName = atts.getValue(RegistryConstants.ATTR_NAME);
                        String propValue = atts.getValue(RegistryConstants.ATTR_VALUE);
                        // Backward compatibility
                        switch (propName) {
                            case LEGACY_DEFAULT_AUTO_COMMIT:
                                curDataSource.getConnectionConfiguration().getBootstrap().setDefaultAutoCommit(CommonUtils.toBoolean(propValue));
                                break;
                            case LEGACY_DEFAULT_ISOLATION:
                                curDataSource.getConnectionConfiguration().getBootstrap().setDefaultTransactionIsolation(CommonUtils.toInt(propValue));
                                break;
                            case LEGACY_DEFAULT_ACTIVE_OBJECT:
                                if (!CommonUtils.isEmpty(propValue)) {
                                    curDataSource.getConnectionConfiguration().getBootstrap().setDefaultCatalogName(propValue);
                                }
                                break;
                            default:
                                curDataSource.getPreferenceStore().getProperties().put(propName, propValue);
                                break;
                        }
                    }
                    break;
                case RegistryConstants.TAG_NETWORK_HANDLER:
                    if (curDataSource != null) {
                        String handlerId = atts.getValue(RegistryConstants.ATTR_ID);
                        NetworkHandlerDescriptor handlerDescriptor = NetworkHandlerRegistry.getInstance().getDescriptor(handlerId);
                        if (handlerDescriptor == null) {
                            log.warn("Can't find network handler '" + handlerId + "'");
                            reader.setListener(EMPTY_LISTENER);
                            return;
                        }
                        curNetworkHandler = new DBWHandlerConfiguration(handlerDescriptor, curDataSource);
                        curNetworkHandler.setEnabled(CommonUtils.getBoolean(atts.getValue(RegistryConstants.ATTR_ENABLED)));
                        curNetworkHandler.setSavePassword(CommonUtils.getBoolean(atts.getValue(RegistryConstants.ATTR_SAVE_PASSWORD)));
                        if (!passwordReadCanceled) {
                            final String[] creds = readSecuredCredentials(atts, curDataSource, "network/" + handlerId);
                            curNetworkHandler.setUserName(creds[0]);
                            if (curNetworkHandler.isSavePassword()) {
                                curNetworkHandler.setPassword(creds[1]);
                            }
                        }

                        curDataSource.getConnectionConfiguration().updateHandler(curNetworkHandler);
                    }
                    break;
                case RegistryConstants.TAG_FILTER:
                    if (curDataSource != null) {
                        String typeName = atts.getValue(RegistryConstants.ATTR_TYPE);
                        String objectID = atts.getValue(RegistryConstants.ATTR_ID);
                        if (typeName != null) {
                            curFilter = new DBSObjectFilter();
                            curFilter.setName(atts.getValue(RegistryConstants.ATTR_NAME));
                            curFilter.setDescription(atts.getValue(RegistryConstants.ATTR_DESCRIPTION));
                            curFilter.setEnabled(CommonUtils.getBoolean(atts.getValue(RegistryConstants.ATTR_ENABLED), true));
                            curDataSource.updateObjectFilter(typeName, objectID, curFilter);

                        }
                    } else {
                        curFilter = new DBSObjectFilter();
                        curFilter.setName(atts.getValue(RegistryConstants.ATTR_NAME));
                        curFilter.setDescription(atts.getValue(RegistryConstants.ATTR_DESCRIPTION));
                        curFilter.setEnabled(CommonUtils.getBoolean(atts.getValue(RegistryConstants.ATTR_ENABLED), true));
                        registry.addSavedFilter(curFilter);
                    }
                    break;
                case RegistryConstants.TAG_INCLUDE:
                    if (curFilter != null) {
                        curFilter.addInclude(CommonUtils.notEmpty(atts.getValue(RegistryConstants.ATTR_NAME)));
                    }
                    break;
                case RegistryConstants.TAG_EXCLUDE:
                    if (curFilter != null) {
                        curFilter.addExclude(CommonUtils.notEmpty(atts.getValue(RegistryConstants.ATTR_NAME)));
                    }
                    break;
                case RegistryConstants.TAG_DESCRIPTION:
                    isDescription = true;
                    break;
                case RegistryConstants.TAG_VIRTUAL_META_DATA:
                    if (curDataSource != null) {
                        reader.setListener(curDataSource.getVirtualModel().getModelParser());
                    }
                    break;
            }
        }

        @Override
        public void saxText(SAXReader reader, String data) {
            if (isDescription && curDataSource != null) {
                curDataSource.setDescription(data);
            } else if (curCommand != null) {
                curCommand.setCommand(data);
                curCommand = null;
            } else if (curQuery != null) {
                curQuery.append(data);
            }
        }

        @Override
        public void saxEndElement(SAXReader reader, String namespaceURI, String localName) {
            switch (localName) {
                case RegistryConstants.TAG_DATA_SOURCE:
                    curDataSource = null;
                    break;
                case RegistryConstants.TAG_NETWORK_HANDLER:
                    curNetworkHandler = null;
                    break;
                case RegistryConstants.TAG_FILTER:
                    curFilter = null;
                    break;
                case RegistryConstants.TAG_QUERY:
                    if (curDataSource != null && curQuery != null && !curQuery.isEmpty()) {
                        curDataSource.getConnectionConfiguration().getBootstrap().getInitQueries().add(curQuery.toString());
                        curQuery = null;
                    }
                    break;
            }
            isDescription = false;
        }

        private String[] readSecuredCredentials(Attributes xmlAttrs, DataSourceDescriptor dataSource, String subNode) {
            String[] creds = new String[2];
            DBPProject project = dataSource.getProject();
            {
                try {
                    if (project.isUseSecretStorage()) {
                        DBSSecretController secretController = DBSSecretController.getProjectSecretController(project);
                        String keyPrefix;
                        if (dataSource == null) {
                            keyPrefix = "projects/" + project.getId();
                        } else {
                            keyPrefix = "datasources/" + dataSource.getId();
                        }
                        Path itemPath = Path.of(keyPrefix).resolve(CommonUtils.notEmpty(subNode));

                        creds[0] = secretController.getPrivateSecretValue(itemPath.resolve(RegistryConstants.ATTR_USER)
                            .toString());
                        creds[1] = secretController.getPrivateSecretValue(itemPath.resolve(RegistryConstants.ATTR_PASSWORD)
                            .toString());
                    }
                } catch (Throwable e) {
                    // Most likely user canceled master password enter of failed by some other reason.
                    // Anyhow we won't try it again
                    log.error("Can't read password from secure storage", e);
                    passwordReadCanceled = true;
                }
            }
            if (CommonUtils.isEmpty(creds[0])) {
                creds[0] = xmlAttrs.getValue(RegistryConstants.ATTR_USER);
            }
            if (CommonUtils.isEmpty(creds[1])) {
                final String encPassword = xmlAttrs.getValue(RegistryConstants.ATTR_PASSWORD);
                if (CommonUtils.isNotEmpty(encPassword)) {
                    try {
                        // Backward compatibility
                        creds[1] = SimpleStringEncrypter.INSTANCE.decrypt(creds[1]);
                    } catch (Throwable e) {
                        // could not decrypt - use as is
                        creds[1] = null;
                    }
                } else {
                    creds[1] = null;
                }
            }
            return creds;
        }

    }

}<|MERGE_RESOLUTION|>--- conflicted
+++ resolved
@@ -56,11 +56,6 @@
 {
     private static final Log log = Log.getLog(DataSourceSerializerLegacy.class);
 
-<<<<<<< HEAD
-=======
-    private static final PasswordEncrypter ENCRYPTOR = new SimpleStringEncrypter();
-
->>>>>>> 29ac7f3f
     private final DataSourceRegistry registry;
 
     private static final String LEGACY_DEFAULT_AUTO_COMMIT = "default.autocommit"; //$NON-NLS-1$
@@ -100,9 +95,6 @@
         return false;
     }
 
-<<<<<<< HEAD
-    private class DataSourcesParser implements SAXListener {
-=======
     @Nullable
     private static String decryptPassword(String encPassword) {
         if (!CommonUtils.isEmpty(encPassword)) {
@@ -117,7 +109,6 @@
     }
 
     private static class DataSourcesParser implements SAXListener {
->>>>>>> 29ac7f3f
         DataSourceRegistry registry;
         DataSourceDescriptor curDataSource;
         DBPDataSourceConfigurationStorage storage;
