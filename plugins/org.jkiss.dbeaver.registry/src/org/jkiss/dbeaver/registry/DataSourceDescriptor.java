--- conflicted
+++ resolved
@@ -842,27 +842,16 @@
 
     @Override
     public void resolveSecrets(DBSSecretController secretController) throws DBException {
-<<<<<<< HEAD
-        if (!isSharedCredentials()) {
-            String secretValue = secretController.getSecretValue(getSecretKeyId());
-            loadFromSecret(secretValue);
-            this.secretsContainsDatabaseCreds =
-                isSavePassword() && this.connectionInfo.getAuthModel().isDatabaseCredentialsPresent(this.connectionInfo);
-            if (secretValue == null && !DBWorkbench.isDistributed()) {
-                // Backward compatibility
-                loadFromLegacySecret(secretController);
-=======
         try {
             if (!isSharedCredentials()) {
                 String secretValue = secretController.getSecretValue(getSecretKeyId());
-                loadFromSecret(secretValue);
-                this.secretsContainsDatabaseCreds =
+            loadFromSecret(secretValue);
+            this.secretsContainsDatabaseCreds =
                     isSavePassword() && this.connectionInfo.getAuthModel().isDatabaseCredentialsPresent(getProject(), this.connectionInfo);
                 if (secretValue == null && !DBWorkbench.isDistributed()) {
                     // Backward compatibility
                     loadFromLegacySecret(secretController);
                 }
->>>>>>> a8afcb8f
             }
         } finally {
             // we always consider the secret to be resolved,
