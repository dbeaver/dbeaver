/*
 * DBeaver - Universal Database Manager
 * Copyright (C) 2010-2022 DBeaver Corp and others
 *
 * Licensed under the Apache License, Version 2.0 (the "License");
 * you may not use this file except in compliance with the License.
 * You may obtain a copy of the License at
 *
 *     http://www.apache.org/licenses/LICENSE-2.0
 *
 * Unless required by applicable law or agreed to in writing, software
 * distributed under the License is distributed on an "AS IS" BASIS,
 * WITHOUT WARRANTIES OR CONDITIONS OF ANY KIND, either express or implied.
 * See the License for the specific language governing permissions and
 * limitations under the License.
 */
package org.jkiss.dbeaver.registry;

import org.eclipse.core.runtime.IAdaptable;
import org.eclipse.core.runtime.IStatus;
import org.eclipse.core.runtime.Status;
import org.eclipse.core.runtime.jobs.Job;
import org.eclipse.osgi.util.NLS;
import org.jkiss.code.NotNull;
import org.jkiss.code.Nullable;
import org.jkiss.dbeaver.DBException;
import org.jkiss.dbeaver.Log;
import org.jkiss.dbeaver.ModelPreferences;
import org.jkiss.dbeaver.model.*;
import org.jkiss.dbeaver.model.access.DBACredentialsProvider;
import org.jkiss.dbeaver.model.app.DBPDataSourceRegistry;
import org.jkiss.dbeaver.model.app.DBPProject;
import org.jkiss.dbeaver.model.connection.*;
import org.jkiss.dbeaver.model.data.DBDDataFormatterProfile;
import org.jkiss.dbeaver.model.data.DBDFormatSettings;
import org.jkiss.dbeaver.model.data.DBDValueHandler;
import org.jkiss.dbeaver.model.data.json.JSONUtils;
import org.jkiss.dbeaver.model.exec.DBCException;
import org.jkiss.dbeaver.model.exec.DBCExecutionContext;
import org.jkiss.dbeaver.model.exec.DBCTransactionManager;
import org.jkiss.dbeaver.model.exec.DBExecUtils;
import org.jkiss.dbeaver.model.impl.SimpleExclusiveLock;
import org.jkiss.dbeaver.model.impl.data.DefaultValueHandler;
import org.jkiss.dbeaver.model.meta.Property;
import org.jkiss.dbeaver.model.meta.PropertyLength;
import org.jkiss.dbeaver.model.navigator.DBNBrowseSettings;
import org.jkiss.dbeaver.model.net.*;
import org.jkiss.dbeaver.model.preferences.DBPPropertySource;
import org.jkiss.dbeaver.model.runtime.AbstractJob;
import org.jkiss.dbeaver.model.runtime.DBRProcessDescriptor;
import org.jkiss.dbeaver.model.runtime.DBRProgressMonitor;
import org.jkiss.dbeaver.model.runtime.DBRShellCommand;
import org.jkiss.dbeaver.model.secret.DBSSecret;
import org.jkiss.dbeaver.model.secret.DBSSecretBrowser;
import org.jkiss.dbeaver.model.secret.DBSSecretController;
import org.jkiss.dbeaver.model.sql.SQLDialectMetadata;
import org.jkiss.dbeaver.model.struct.DBSInstance;
import org.jkiss.dbeaver.model.struct.DBSObject;
import org.jkiss.dbeaver.model.struct.DBSObjectFilter;
import org.jkiss.dbeaver.model.struct.DBSObjectState;
import org.jkiss.dbeaver.model.virtual.DBVModel;
import org.jkiss.dbeaver.registry.driver.DriverDescriptor;
import org.jkiss.dbeaver.registry.formatter.DataFormatterProfile;
import org.jkiss.dbeaver.registry.internal.RegistryMessages;
import org.jkiss.dbeaver.runtime.DBWorkbench;
import org.jkiss.dbeaver.runtime.IVariableResolver;
import org.jkiss.dbeaver.runtime.properties.PropertyCollector;
import org.jkiss.dbeaver.utils.RuntimeUtils;
import org.jkiss.dbeaver.utils.SystemVariablesResolver;
import org.jkiss.utils.CommonUtils;

import java.io.StringReader;
import java.net.URL;
import java.net.URLClassLoader;
import java.nio.file.Path;
import java.nio.file.Paths;
import java.text.DateFormat;
import java.util.*;

/**
 * DataSourceDescriptor
 */
public class DataSourceDescriptor
    implements
    DBPDataSourceContainer,
    DBPImageProvider,
    IAdaptable,
    DBPStatefulObject,
    DBPRefreshableObject {

    private static final Log log = Log.getLog(DataSourceDescriptor.class);

    public static final String CATEGORY_CONNECTIONS = "Connections";
    public static final String CATEGORY_SERVER = "Server";
    public static final String CATEGORY_DRIVER = "Driver";
    public static final String CATEGORY_DRIVER_FILES = "Driver Files";

    // Secret key prefix
    public static final String DATASOURCE_KEY_PREFIX = "/datasources/";

    @NotNull
    private final DBPDataSourceRegistry registry;
    @NotNull
    private final DBPDataSourceConfigurationStorage storage;
    @NotNull
    private DBPDataSourceOrigin origin;

    @NotNull
    private DBPDriver driver;
    @NotNull
    private DBPConnectionConfiguration connectionInfo;
    // Copy of connection info with resolved params (cache)
    private DBPConnectionConfiguration resolvedConnectionInfo;

    @NotNull
    private String id;
    private String name;
    private String description;
    // Password is saved in configuration
    private boolean savePassword;
    // Password is shared.
    // It will be saved in local configuration even if project uses secured storage
    private boolean sharedPassword;

    private boolean connectionReadOnly;
    private boolean forceUseSingleConnection = false;
    private List<DBPDataSourcePermission> connectionModifyRestrictions;
    private final Map<String, FilterMapping> filterMap = new HashMap<>();
    private DBDDataFormatterProfile formatterProfile;
    @Nullable
    private DBPNativeClientLocation clientHome;
    @Nullable
    private String lockPasswordHash;
    @Nullable
    private DataSourceFolder folder;

    @NotNull
    private final DataSourcePreferenceStore preferenceStore;
    @Nullable
    private DBPDataSource dataSource;

    private boolean temporary;
    private boolean hidden;
    private boolean template;

    @NotNull
    private DataSourceNavigatorSettings navigatorSettings;
    @NotNull
    private DBVModel virtualModel;

    private final boolean manageable;

    private boolean accessCheckRequired = true;

    private volatile boolean connectFailed = false;
    private volatile Date connectTime = null;
    private volatile boolean disposed = false;
    private volatile boolean connecting = false;

    private volatile boolean secretsResolved = false;

    private final List<DBRProcessDescriptor> childProcesses = new ArrayList<>();
    private DBWNetworkHandler proxyHandler;
    private DBWTunnel tunnelHandler;
    private final List<DBPDataSourceTask> users = new ArrayList<>();

    private transient final DBPExclusiveResource exclusiveLock = new SimpleExclusiveLock();

    public DataSourceDescriptor(
        @NotNull DBPDataSourceRegistry registry,
        @NotNull String id,
        @NotNull DBPDriver driver,
        @NotNull DBPConnectionConfiguration connectionInfo) {
        this(registry, ((DataSourceRegistry) registry).getDefaultStorage(), DataSourceOriginLocal.INSTANCE, id, driver, connectionInfo);
    }

    public DataSourceDescriptor(
        @NotNull DBPDataSourceRegistry registry,
        @NotNull DBPDataSourceConfigurationStorage storage,
        @NotNull DBPDataSourceOrigin origin,
        @NotNull String id,
        @NotNull DBPDriver driver,
        @NotNull DBPConnectionConfiguration connectionInfo) {
        this.registry = registry;
        this.storage = storage;
        this.origin = origin;
        this.manageable = storage.isDefault();
        this.id = id;
        this.driver = driver;
        this.connectionInfo = connectionInfo;
        this.preferenceStore = new DataSourcePreferenceStore(this);
        this.virtualModel = new DBVModel(this);
        this.navigatorSettings = new DataSourceNavigatorSettings(DataSourceNavigatorSettings.getDefaultSettings());
    }

    // Copy constructor
    public DataSourceDescriptor(@NotNull DataSourceDescriptor source, @NotNull DBPDataSourceRegistry registry) {
        this(source, registry, true);
    }

    /**
     * Copies datasource configuration
     *
     * @param setDefaultStorage sets storage to default (in order to allow connection copy-paste with following save in default configuration)
     */
    public DataSourceDescriptor(@NotNull DataSourceDescriptor source, @NotNull DBPDataSourceRegistry registry,
                                boolean setDefaultStorage) {
        this.registry = registry;
        this.storage = setDefaultStorage ? ((DataSourceRegistry) registry).getDefaultStorage() : source.storage;
        this.origin = source.origin;
        this.manageable = setDefaultStorage && ((DataSourceRegistry) registry).getDefaultStorage().isDefault();
        this.accessCheckRequired = manageable;
        this.id = source.id;
        this.name = source.name;
        this.description = source.description;
        this.savePassword = source.savePassword;
        this.navigatorSettings = new DataSourceNavigatorSettings(source.navigatorSettings);
        this.connectionReadOnly = source.connectionReadOnly;
        this.forceUseSingleConnection = source.forceUseSingleConnection;
        this.driver = source.driver;
        this.connectionInfo = source.connectionInfo;
        this.clientHome = source.clientHome;

        this.connectionModifyRestrictions = source.connectionModifyRestrictions == null ? null : new ArrayList<>(source.connectionModifyRestrictions);

        this.connectionInfo = new DBPConnectionConfiguration(source.connectionInfo);
        for (Map.Entry<String, FilterMapping> fe : source.filterMap.entrySet()) {
            this.filterMap.put(fe.getKey(), new FilterMapping(fe.getValue()));
        }
        this.lockPasswordHash = source.lockPasswordHash;
        if (source.getRegistry() == registry) {
            this.folder = source.folder;
        } else if (source.folder != null) {
            // Cross-registry copy
            this.folder = (DataSourceFolder) registry.getFolder(source.folder.getFolderPath());
        }

        this.preferenceStore = new DataSourcePreferenceStore(this);
        this.preferenceStore.setProperties(source.preferenceStore.getProperties());
        this.preferenceStore.setDefaultProperties(source.preferenceStore.getDefaultProperties());

        if (source.formatterProfile == null || source.formatterProfile.getProfileName().equals(source.getId())) {
            this.formatterProfile = null;
        } else {
            this.formatterProfile = new DataFormatterProfile(source.formatterProfile.getProfileName(), preferenceStore);
        }

        this.virtualModel = new DBVModel(this, source.virtualModel);
    }

    private String getSecretKeyId() {
        return getProject().getName() + DATASOURCE_KEY_PREFIX + getId();
    }

    public boolean isDisposed() {
        return disposed;
    }

    public void dispose() {
        if (disposed) {
            log.warn("Dispose of already disposed data source");
            return;
        }
        synchronized (users) {
            users.clear();
        }
        this.virtualModel.dispose();
        disposed = true;
    }

    @NotNull
    @Override
    @Property(name = "ID", viewable = false, order = 0)
    public String getId() {
        return id;
    }

    public void setId(@NotNull String id) {
        this.id = id;
    }

    @NotNull
    @Override
    public DBPDriver getDriver() {
        return driver;
    }

    @NotNull
    @Override
    public DBPDataSourceConfigurationStorage getConfigurationStorage() {
        return storage;
    }

    @Property(viewable = true, order = 3)
    @NotNull
    @Override
    public DBPDataSourceOrigin getOrigin() {
        if (origin instanceof DataSourceOriginLazy) {
            DBPDataSourceOrigin realOrigin;
            try {
                realOrigin = ((DataSourceOriginLazy) this.origin).resolveRealOrigin();
            } catch (DBException e) {
                log.debug("Error reading datasource origin", e);
                realOrigin = null;
            }
            if (realOrigin != null) {
                this.origin = realOrigin;
            } else {
                // Do not replace source origin config.
                // Possibly different product/config and origin is not available for now.
                return DataSourceOriginLocal.INSTANCE;
            }
        }
        return origin;
    }

    @NotNull
    DBPDataSourceOrigin getOriginSource() {
        return origin;
    }

    public void setDriver(@NotNull DriverDescriptor driver) {
        this.driver = driver;
    }

    @NotNull
    @Override
    public DBPConnectionConfiguration getConnectionConfiguration() {
        return connectionInfo;
    }

    public void setConnectionInfo(@NotNull DBPConnectionConfiguration connectionInfo) {
        this.connectionInfo = connectionInfo;
    }

    @NotNull
    @Override
    public DBPConnectionConfiguration getActualConnectionConfiguration() {
        return this.resolvedConnectionInfo != null ? this.resolvedConnectionInfo : this.connectionInfo;
    }

    @NotNull
    @Override
    public DataSourceNavigatorSettings getNavigatorSettings() {
        return navigatorSettings;
    }

    public void setNavigatorSettings(DBNBrowseSettings copyFrom) {
        this.navigatorSettings = new DataSourceNavigatorSettings(copyFrom);
    }

    @NotNull
    @Override
    @Property(viewable = true, order = 1)
    public String getName() {
        return name;
    }

    public void setName(String name) {
        this.name = name;
    }

    @Nullable
    @Override
    @Property(viewable = true, length = PropertyLength.MULTILINE, order = 2)
    public String getDescription() {
        return description;
    }

    public boolean isSavePassword() {
        return savePassword;
    }

    @Override
    public void setSavePassword(boolean savePassword) {
        this.savePassword = savePassword;
    }

    public boolean isSharedPassword() {
        return sharedPassword;
    }

    public void setSharedPassword(boolean sharedPassword) {
        this.sharedPassword = sharedPassword;
    }

    @Override
    public boolean isConnectionReadOnly() {
        return connectionReadOnly;
    }

    public void setConnectionReadOnly(boolean connectionReadOnly) {
        this.connectionReadOnly = connectionReadOnly;
    }

    @Override
    public boolean hasModifyPermission(DBPDataSourcePermission permission) {
        if ((permission == DBPDataSourcePermission.PERMISSION_EDIT_DATA ||
            permission == DBPDataSourcePermission.PERMISSION_EDIT_METADATA) && connectionReadOnly) {
            return false;
        }
        if (CommonUtils.isEmpty(connectionModifyRestrictions)) {
            return getConnectionConfiguration().getConnectionType().hasModifyPermission(permission);
        } else {
            return !connectionModifyRestrictions.contains(permission);
        }
    }

    @Override
    public List<DBPDataSourcePermission> getModifyPermission() {
        if (CommonUtils.isEmpty(this.connectionModifyRestrictions)) {
            return Collections.emptyList();
        } else {
            return new ArrayList<>(this.connectionModifyRestrictions);
        }
    }

    @Override
    public void setModifyPermissions(@Nullable Collection<DBPDataSourcePermission> permissions) {
        if (CommonUtils.isEmpty(permissions)) {
            this.connectionModifyRestrictions = null;
        } else {
            this.connectionModifyRestrictions = new ArrayList<>(permissions);
        }
    }

    @Override
    public boolean isDefaultAutoCommit() {
        if (connectionInfo.getBootstrap().getDefaultAutoCommit() != null) {
            return connectionInfo.getBootstrap().getDefaultAutoCommit();
        } else {
            return getConnectionConfiguration().getConnectionType().isAutocommit();
        }
    }

    @Override
    public void setDefaultAutoCommit(final boolean autoCommit) {
        // Save in preferences
        if (autoCommit == getConnectionConfiguration().getConnectionType().isAutocommit()) {
            connectionInfo.getBootstrap().setDefaultAutoCommit(null);
        } else {
            connectionInfo.getBootstrap().setDefaultAutoCommit(autoCommit);
        }
    }

    @Override
    public boolean isAutoCloseTransactions() {
        if (getPreferenceStore().isDefault(ModelPreferences.TRANSACTIONS_AUTO_CLOSE_ENABLED)) {
            return connectionInfo.getConnectionType().isAutoCloseTransactions();
        }
        return getPreferenceStore().getBoolean(ModelPreferences.TRANSACTIONS_AUTO_CLOSE_ENABLED);
    }

    @Nullable
    @Override
    public DBPTransactionIsolation getActiveTransactionsIsolation() {
        if (dataSource != null) {
            DBSInstance defaultInstance = dataSource.getDefaultInstance();
            if (defaultInstance != null) {
                DBCTransactionManager txnManager = DBUtils.getTransactionManager(DBUtils.getDefaultContext(defaultInstance, false));
                if (txnManager != null) {
                    try {
                        return txnManager.getTransactionIsolation();
                    } catch (DBCException e) {
                        log.debug("Can't determine isolation level", e);
                        return null;
                    }
                }
            }
        }
        return null;
    }

    @Override
    public Integer getDefaultTransactionsIsolation() {
        return connectionInfo.getBootstrap().getDefaultTransactionIsolation();
    }

    @Override
    public void setDefaultTransactionsIsolation(@Nullable final DBPTransactionIsolation isolationLevel) {
        if (isolationLevel == null) {
            connectionInfo.getBootstrap().setDefaultTransactionIsolation(null);
        } else {
            connectionInfo.getBootstrap().setDefaultTransactionIsolation(isolationLevel.getCode());
        }
    }

    public Collection<FilterMapping> getObjectFilters() {
        return filterMap.values();
    }

    @Nullable
    @Override
    public DBSObjectFilter getObjectFilter(Class<?> type, @Nullable DBSObject parentObject, boolean firstMatch) {
        FilterMapping filterMapping = getFilterMapping(type, parentObject, firstMatch);
        if (filterMapping != null) {
            return filterMapping.getFilter(parentObject, firstMatch);
        }
        return null;
    }

    @Nullable
    private FilterMapping getFilterMapping(Class<?> type, @Nullable DBSObject parentObject, boolean firstMatch) {
        if (filterMap.isEmpty()) {
            return null;
        }
        // Test all super classes
        for (Class<?> testType = type; testType != null; testType = testType.getSuperclass()) {
            FilterMapping filterMapping = getTypeFilterMapping(parentObject, firstMatch, testType);
            if (filterMapping != null) {
                return filterMapping;
            }
        }
        for (Class<?> testType : type.getInterfaces()) {
            FilterMapping filterMapping = getTypeFilterMapping(parentObject, firstMatch, testType);
            if (filterMapping != null) {
                return filterMapping;
            }
        }

        return null;
    }

    private FilterMapping getTypeFilterMapping(@Nullable DBSObject parentObject, boolean firstMatch, Class<?> testType) {
        FilterMapping filterMapping = filterMap.get(testType.getName());
        DBSObjectFilter filter;
        if (filterMapping == null) {
            // Try to find using interfaces and superclasses
            for (Class<?> it : testType.getInterfaces()) {
                filterMapping = filterMap.get(it.getName());
                if (filterMapping != null) {
                    filter = filterMapping.getFilter(parentObject, firstMatch);
                    if (filter != null && (firstMatch || filter.isEnabled())) return filterMapping;
                }
            }
        }
        if (filterMapping != null) {
            filter = filterMapping.getFilter(parentObject, firstMatch);
            if (filter != null && (firstMatch || filter.isEnabled())) {
                return filterMapping;
            }
        }
        return null;
    }

    @Override
    public void setObjectFilter(Class<?> type, DBSObject parentObject, DBSObjectFilter filter) {
        FilterMapping filterMapping = getFilterMapping(type, parentObject, true);
        if (filterMapping != null) {
            // Update filter
            if (parentObject == null) {
                filterMapping.defaultFilter = filter;
            } else {
                filterMapping.customFilters.put(FilterMapping.getFilterContainerUniqueID(parentObject), filter);
            }
        }

        updateObjectFilter(type.getName(), parentObject == null ? null : FilterMapping.getFilterContainerUniqueID(parentObject), filter);
    }

    void clearFilters() {
        filterMap.clear();
    }

    void updateObjectFilter(String typeName, @Nullable String objectID, DBSObjectFilter filter) {
        FilterMapping filterMapping = filterMap.get(typeName);
        if (filterMapping == null) {
            filterMapping = new FilterMapping(typeName);
            filterMap.put(typeName, filterMapping);
        }
        if (objectID == null) {
            filterMapping.defaultFilter = filter;
        } else {
            filterMapping.customFilters.put(objectID, filter);
        }
    }

    @Override
    @NotNull
    public DBVModel getVirtualModel() {
        return virtualModel;
    }

    public boolean hasSharedVirtualModel() {
        return !CommonUtils.equalObjects(virtualModel.getId(), getId());
    }

    public void setVirtualModel(@NotNull DBVModel virtualModel) {
        if (virtualModel.getId().equals(getId())) {
            // DS-specific model
            this.virtualModel = virtualModel;
            this.virtualModel.setDataSourceContainer(this);
        } else {
            // Shared model
            this.virtualModel = new DBVModel(this, virtualModel);
            this.virtualModel.setId(virtualModel.getId());
        }
    }

    @Override
    public DBPNativeClientLocation getClientHome() {
        if (clientHome == null && !CommonUtils.isEmpty(connectionInfo.getClientHomeId())) {
            this.clientHome = DBUtils.findObject(driver.getNativeClientLocations(), connectionInfo.getClientHomeId());
        }
        return clientHome;
    }

    @Override
    public DBWNetworkHandler[] getActiveNetworkHandlers() {
        if (proxyHandler == null && tunnelHandler == null) {
            return new DBWNetworkHandler[0];
        }
        return proxyHandler == null ?
            new DBWNetworkHandler[]{tunnelHandler} :
            tunnelHandler == null ?
                new DBWNetworkHandler[]{proxyHandler} :
                new DBWNetworkHandler[]{proxyHandler, tunnelHandler};
    }

    @NotNull
    DBPDataSourceConfigurationStorage getStorage() {
        return storage;
    }

    public boolean isDetached() {
        return hidden || temporary;
    }

    public boolean isManageable() {
        return manageable;
    }

    @Override
    public boolean isAccessCheckRequired() {
        return isManageable() && accessCheckRequired;
    }

    public void setAccessCheckRequired(boolean accessCheckRequired) {
        this.accessCheckRequired = accessCheckRequired;
    }

    @Override
    public boolean isProvided() {
        return !storage.isDefault();
    }

    @Override
    public boolean isExternallyProvided() {
        return getOrigin().isDynamic();
    }

    @Override
    public boolean isTemplate() {
        return template;
    }

    public void setTemplate(boolean template) {
        this.template = template;
    }

    @Override
    public boolean isTemporary() {
        return temporary;
    }

    public void setTemporary(boolean temporary) {
        this.temporary = temporary;
    }

    @Override
    public boolean isHidden() {
        return hidden;
    }

    public void setHidden(boolean hidden) {
        this.hidden = hidden;
    }

    @Override
    public DBSObject getParentObject() {
        return null;
    }

    @Override
    public DBSObject refreshObject(@NotNull DBRProgressMonitor monitor)
        throws DBException {
        if (dataSource instanceof DBPRefreshableObject) {
            dataSource = (DBPDataSource) ((DBPRefreshableObject) dataSource).refreshObject(monitor);
        } else {
            this.reconnect(monitor, false);
        }

        getRegistry().notifyDataSourceListeners(new DBPEvent(
            DBPEvent.Action.OBJECT_UPDATE,
            DataSourceDescriptor.this));

        return this;
    }

    @Override
    public void setDescription(@Nullable String description) {
        this.description = description;
    }

    public Date getConnectTime() {
        return connectTime;
    }

    @NotNull
    @Override
    public SQLDialectMetadata getScriptDialect() {
        return driver.getScriptDialect();
    }

    public boolean isLocked() {
        return !CommonUtils.isEmpty(lockPasswordHash);
    }

    @Nullable
    public String getLockPasswordHash() {
        return lockPasswordHash;
    }

    void setLockPasswordHash(@Nullable String lockPasswordHash) {
        this.lockPasswordHash = lockPasswordHash;
    }

    @Nullable
    @Override
    public DBPDataSource getDataSource() {
        return dataSource;
    }

    @Nullable
    @Override
    public DataSourceFolder getFolder() {
        return folder;
    }

    @Override
    public void setFolder(@Nullable DBPDataSourceFolder folder) {
        this.folder = (DataSourceFolder) folder;
    }

    @Override
    public boolean isPersisted() {
        return true;
    }

    @NotNull
    @Override
    public DBPDataSourceRegistry getRegistry() {
        return registry;
    }

    @NotNull
    @Override
    public DBPProject getProject() {
        return registry.getProject();
    }

    @Override
    public boolean persistConfiguration() {
        // Save secrets
        if (getProject().isUseSecretStorage()) {
            try {
                DBSSecretController secretController = DBSSecretController.getProjectSecretController(getProject());

                persistSecrets(secretController);
            } catch (DBException e) {
                DBWorkbench.getPlatformUI().showError("Secret save error", "Error saving credentials to secret storage", e);
                return false;
            }
        }

        registry.updateDataSource(this);
        Throwable lastError = registry.getLastError();
        if (lastError != null) {
            DBWorkbench.getPlatformUI().showError("Save error", "Error saving datasource configuration", lastError);
            return false;
        }

        return true;
    }

    @Override
    public void persistSecrets(DBSSecretController secretController) throws DBException {
        secretController.setSecretValue(
            getSecretKeyId(),
            saveToSecret()
        );
    }

    @Override
    public void resolveSecrets(DBSSecretController secretController) throws DBException {
        String secretValue = secretController.getSecretValue(
            getSecretKeyId());
        if (secretValue != null) {
            loadFromSecret(secretValue);
        } else {
            if (!DBWorkbench.getPlatform().getApplication().isDistributed()) {
                // Backward compatibility
                loadFromLegacySecret(secretController);
            }
        }
    }

    @Override
    public boolean isConnected() {
        return dataSource != null && !connecting;
    }

    public boolean connect(DBRProgressMonitor monitor, boolean initialize, boolean reflect)
        throws DBException {
        if (connecting) {
            log.debug("Can't connect - connect/disconnect is in progress");
            return false;
        }
        if (this.isConnected()) {
            log.debug("Can't connect - already connected");
            return false;
        }
        DBSSecretController secretController = null;

        log.debug("Connect with '" + getName() + "' (" + getId() + ")");
        if (getProject().isUseSecretStorage()) {
            // Resolve secrets
            secretController = DBSSecretController.getProjectSecretController(getProject());
            resolveSecrets(secretController);
        }

        resolvedConnectionInfo = new DBPConnectionConfiguration(connectionInfo);

        // Update auth properties if possible

        connecting = true;
        try {
            processEvents(monitor, DBPConnectionEventType.BEFORE_CONNECT);

            // 1. Get credentials from origin
            DBPDataSourceOrigin dsOrigin = getOrigin();
            if (dsOrigin instanceof DBACredentialsProvider) {
                monitor.beginTask("Read auth parameters from " + dsOrigin.getDisplayName(), 1);
                try {
                    ((DBACredentialsProvider) dsOrigin).provideAuthParameters(monitor, this, resolvedConnectionInfo);
                } finally {
                    monitor.done();
                }
            }

            // 2. Get credentials from global provider
            boolean authProvided = true;
            DBACredentialsProvider authProvider = registry.getAuthCredentialsProvider();
            if (authProvider != null) {
                authProvided = authProvider.provideAuthParameters(monitor, this, resolvedConnectionInfo);
            } else {
                // 3. USe legacy password provider
                if (!isSavePassword() && !getDriver().isAnonymousAccess()) {
                    // Ask for password
                    authProvided = askForPassword(this, null, DBWTunnel.AuthCredentials.CREDENTIALS);
                }
            }
            if (!authProvided) {
                // Auth parameters were canceled
                updateDataSourceObject(this);
                return false;
            }

            // Resolve variables
            if (preferenceStore.getBoolean(ModelPreferences.CONNECT_USE_ENV_VARS) ||
                !CommonUtils.isEmpty(connectionInfo.getConfigProfileName())) {
                // Update config from profile
                if (!CommonUtils.isEmpty(connectionInfo.getConfigProfileName())) {
                    // Update config from profile
                    DBWNetworkProfile profile = registry.getNetworkProfile(resolvedConnectionInfo.getConfigProfileName());
                    if (profile != null) {
                        if (secretController != null) {
                            profile.resolveSecrets(secretController);
                        }
                        for (DBWHandlerConfiguration handlerCfg : profile.getConfigurations()) {
                            if (handlerCfg.isEnabled()) {
                                resolvedConnectionInfo.updateHandler(new DBWHandlerConfiguration(handlerCfg));
                            }
                        }
                    }
                }
                // Process variables
                if (preferenceStore.getBoolean(ModelPreferences.CONNECT_USE_ENV_VARS)) {
                    IVariableResolver variableResolver = new DataSourceVariableResolver(
                        this, this.resolvedConnectionInfo);
                    this.resolvedConnectionInfo.resolveDynamicVariables(variableResolver);
                }
            }

            // Handle tunnelHandler
            // Open tunnelHandler and replace connection info with new one
            this.proxyHandler = null;
            this.tunnelHandler = null;
            DBWHandlerConfiguration tunnelConfiguration = null, proxyConfiguration = null;
            for (DBWHandlerConfiguration handler : resolvedConnectionInfo.getHandlers()) {
                if (handler.isEnabled()) {
                    // Set driver explicitly.
                    // Handler config may have null driver if it was copied from profile config.
                    handler.setDataSource(this);

                    if (handler.getType() == DBWHandlerType.TUNNEL) {
                        tunnelConfiguration = handler;
                    } else if (handler.getType() == DBWHandlerType.PROXY) {
                        proxyConfiguration = handler;
                    }
                }
            }

            String target = getActualConnectionConfiguration().getUrl();
            if (CommonUtils.isEmpty(target)) {
                target = getName();
            }
            monitor.beginTask("Connect to " + target, tunnelConfiguration != null ? 3 : 2);

            // Use ds exclusive lock to initialize network handlers
            Object dsLock = exclusiveLock.acquireExclusiveLock();
            try {
                // Setup proxy handler
                if (proxyConfiguration != null) {
                    monitor.subTask("Initialize proxy");
                    proxyHandler = proxyConfiguration.createHandler(DBWNetworkHandler.class);
                    proxyHandler.initializeHandler(monitor, proxyConfiguration, resolvedConnectionInfo);
                }

                if (tunnelConfiguration != null) {
                    monitor.subTask("Initialize tunnel");
                    tunnelHandler = tunnelConfiguration.createHandler(DBWTunnel.class);
                    try {
                        if (!tunnelConfiguration.isSavePassword()) {
                            DBWTunnel.AuthCredentials rc = tunnelHandler.getRequiredCredentials(tunnelConfiguration);
                            if (rc != DBWTunnel.AuthCredentials.NONE) {
                                if (!askForPassword(this, tunnelConfiguration, rc)) {
                                    updateDataSourceObject(this);
                                    tunnelHandler = null;
                                    return false;
                                }
                            }
                        }

                        DBExecUtils.startContextInitiation(this);
                        try {
                            resolvedConnectionInfo = tunnelHandler.initializeHandler(monitor, tunnelConfiguration, resolvedConnectionInfo);
                        } finally {
                            DBExecUtils.finishContextInitiation(this);
                        }
                    } catch (Exception e) {
                        throw new DBCException("Can't initialize tunnel", e);
                    }
                    monitor.worked(1);
                }

                monitor.subTask("Connect to data source");

                openDataSource(monitor, initialize);

                this.connectFailed = false;
            } finally {
                exclusiveLock.releaseExclusiveLock(dsLock);
            }

            processEvents(monitor, DBPConnectionEventType.AFTER_CONNECT);

            if (reflect) {
                getRegistry().notifyDataSourceListeners(new DBPEvent(
                    DBPEvent.Action.OBJECT_UPDATE,
                    DataSourceDescriptor.this,
                    true));
            }
            try {
                log.debug("Connected (" + getId() + ", " + getPropertyDriver() + ")");
            } catch (Throwable e) {
                log.debug("Connected (" + getId() + ", driver unknown)");
            }
            return true;
        } catch (Throwable e) {
            log.debug("Connection failed (" + getId() + ")", e);
            if (dataSource != null) {
                try {
                    dataSource.shutdown(monitor);
                } catch (Exception e1) {
                    log.debug("Error closing failed connection", e1);
                } finally {
                    dataSource = null;
                }
            }

            if (tunnelHandler != null) {
                try {
                    tunnelHandler.closeTunnel(monitor);
                } catch (Exception e1) {
                    log.error("Error closing tunnel", e1);
                } finally {
                    tunnelHandler = null;
                }
            }
            proxyHandler = null;
            // Failed
            connectFailed = true;
            //if (reflect) {
            getRegistry().notifyDataSourceListeners(new DBPEvent(
                DBPEvent.Action.OBJECT_UPDATE,
                DataSourceDescriptor.this,
                false));
            //}
            if (e instanceof DBException) {
                throw (DBException) e;
            } else {
                throw new DBException("Internal error connecting to " + getName(), e);
            }
        } finally {
            monitor.done();
            connecting = false;
        }
    }

    public void openDataSource(DBRProgressMonitor monitor, boolean initialize) throws DBException {
        if (this.getDriver().isSingleConnection()) {
            this.setForceUseSingleConnection(true);
        }

        final DBPDataSourceProvider provider = getDriver().getDataSourceProvider();
        if (provider instanceof DBPDataSourceProviderSynchronizable) {
            try {
                monitor.beginTask("Synchronize local data source", 1);
                ((DBPDataSourceProviderSynchronizable) provider).syncLocalDataSource(monitor, this);
                monitor.worked(1);
            } catch (DBException e) {
                DBWorkbench.getPlatformUI().showError(
                    RegistryMessages.dialog_data_source_synchronization_fail_title,
                    NLS.bind(RegistryMessages.dialog_data_source_synchronization_fail_local_message, getName()),
                    e
                );
                throw e;
            } finally {
                monitor.done();
            }
        }

        this.dataSource = provider.openDataSource(monitor, this);
        this.connectTime = new Date();
        monitor.worked(1);

        if (initialize) {
            monitor.subTask("Initialize data source");
            try {
                dataSource.initialize(monitor);
            } catch (Throwable e) {
                log.error("Error initializing datasource", e);
                throw e;
            }
        }
    }

    private void processEvents(DBRProgressMonitor monitor, DBPConnectionEventType eventType) throws DBException {
        DBPConnectionConfiguration info = getActualConnectionConfiguration();
        DBRShellCommand command = info.getEvent(eventType);
        if (command != null && command.isEnabled()) {
            final DBRProcessDescriptor processDescriptor = new DBRProcessDescriptor(command, getVariablesResolver(true));

            monitor.subTask("Execute process " + processDescriptor.getName());
            DBWorkbench.getPlatformUI().executeProcess(processDescriptor);

            {
                // Run output grab job
                new AbstractJob(processDescriptor.getName() + ": output reader") {
                    @Override
                    protected IStatus run(DBRProgressMonitor monitor) {
                        try {
                            String output = processDescriptor.dumpErrors();
                            log.debug("Process error output:\n" + output);
                        } catch (Exception e) {
                            log.debug(e);
                        }
                        return Status.OK_STATUS;
                    }
                }.schedule();
            }

            if (command.isWaitProcessFinish()) {
                int resultCode;
                if (command.getWaitProcessTimeoutMs() >= 0) {
                    resultCode = processDescriptor.waitFor(command.getWaitProcessTimeoutMs());
                } else {
                    resultCode = processDescriptor.waitFor();
                }
                log.debug(processDescriptor.getName() + " result code: " + resultCode);
            }
            addChildProcess(processDescriptor);
        }

        for (DataSourceHandlerDescriptor handlerDesc : DataSourceProviderRegistry.getInstance().getDataSourceHandlers()) {
            switch (eventType) {
                case BEFORE_CONNECT:
                    handlerDesc.getInstance().beforeConnect(monitor, this);
                    break;
                case AFTER_DISCONNECT:
                    handlerDesc.getInstance().beforeDisconnect(monitor, this);
                    break;
            }
        }
    }

    @Override
    public boolean disconnect(final DBRProgressMonitor monitor) {
        return disconnect(monitor, true);
    }

    private boolean disconnect(final DBRProgressMonitor monitor, boolean reflect) {
        if (dataSource == null) {
            log.error("Datasource is not connected");
            return true;
        }
        if (connecting) {
            log.error("Connect/disconnect is in progress");
            return false;
        }

        connecting = true;
        try {
            releaseDataSourceUsers(monitor);

            monitor.beginTask("Disconnect from '" + getName() + "'", 5 + dataSource.getAvailableInstances().size());

            processEvents(monitor, DBPConnectionEventType.BEFORE_DISCONNECT);

            monitor.worked(1);

            final DBPDataSourceProvider provider = driver.getDataSourceProvider();
            if (provider instanceof DBPDataSourceProviderSynchronizable) {
                final DBPDataSourceProviderSynchronizable remoteProvider = (DBPDataSourceProviderSynchronizable) provider;
                if (!remoteProvider.isLocalDataSourceSynchronized(monitor, this)) {
                    try {
                        monitor.beginTask("Synchronize remote data source", 1);
                        remoteProvider.syncRemoteDataSource(monitor, this);
                        monitor.worked(1);
                    } catch (DBException e) {
                        DBWorkbench.getPlatformUI().showError(
                            RegistryMessages.dialog_data_source_synchronization_fail_title,
                            NLS.bind(RegistryMessages.dialog_data_source_synchronization_fail_remote_message, dataSource.getName()),
                            e
                        );
                        throw e;
                    } finally {
                        monitor.done();
                    }
                }
            }

            // Close datasource
            monitor.subTask("Close connection");
            if (dataSource != null) {
                dataSource.shutdown(monitor);
            }
            monitor.worked(1);

            // Close tunnelHandler
            if (tunnelHandler != null) {
                monitor.subTask("Close tunnel");
                try {
                    tunnelHandler.closeTunnel(monitor);
                } catch (Throwable e) {
                    log.error("Error closing tunnel", e);
                }
            }
            monitor.worked(1);

            proxyHandler = null;

            processEvents(monitor, DBPConnectionEventType.AFTER_DISCONNECT);

            monitor.worked(1);

            monitor.done();

            return true;
        } catch (Exception e) {
            log.error("Error during datasource disconnect", e);
            return false;
        } finally {
            // Terminate child processes
            synchronized (childProcesses) {
                for (Iterator<DBRProcessDescriptor> iter = childProcesses.iterator(); iter.hasNext(); ) {
                    DBRProcessDescriptor process = iter.next();
                    if (process.isRunning() && process.getCommand().isTerminateAtDisconnect()) {
                        process.terminate();
                    }
                    iter.remove();
                }
            }

            this.dataSource = null;
            this.resolvedConnectionInfo = null;
            this.connectTime = null;

            if (reflect) {
                // Reflect UI
                getRegistry().notifyDataSourceListeners(new DBPEvent(
                    DBPEvent.Action.OBJECT_UPDATE,
                    this,
                    false));
            }

            connecting = false;
            log.debug("Disconnected (" + getId() + ")");
        }
    }

    private void releaseDataSourceUsers(DBRProgressMonitor monitor) {
        List<DBPDataSourceTask> usersStamp;
        synchronized (users) {
            usersStamp = new ArrayList<>(users);
        }

        int jobCount = 0;
        // Save all unsaved data
        for (DBPDataSourceTask user : usersStamp) {
            if (user instanceof Job) {
                jobCount++;
            }
            if (user instanceof DBPDataSourceAcquirer) {
                ((DBPDataSourceAcquirer) user).beforeDisconnect();
            }
        }
        if (jobCount > 0) {
            monitor.beginTask("Waiting for all active tasks to finish", jobCount);
            // Stop all jobs
            for (DBPDataSourceTask user : usersStamp) {
                if (user instanceof Job) {
                    Job job = (Job) user;
                    monitor.subTask("Stop '" + job.getName() + "'");
                    if (job.getState() == Job.RUNNING) {
                        job.cancel();
                        try {
                            // Wait for 3 seconds
                            for (int i = 0; i < 30; i++) {
                                Thread.sleep(100);
                                if (job.getState() != Job.RUNNING) {
                                    break;
                                }
                            }
                        } catch (InterruptedException e) {
                            // its ok, do nothing
                        }
                    }
                    monitor.worked(1);
                }
            }
            monitor.done();
        }
    }

    @Override
    public boolean reconnect(final DBRProgressMonitor monitor)
        throws DBException {
        return reconnect(monitor, true);
    }

    public boolean reconnect(final DBRProgressMonitor monitor, boolean reflect)
        throws DBException {
        if (connecting) {
            log.debug("Can't reconnect - connect/disconnect is in progress");
            return false;
        }
        if (isConnected() && !disconnect(monitor, reflect)) {
            return false;
        }
        return connect(monitor, true, reflect);
    }

    @Override
    public Collection<DBPDataSourceTask> getTasks() {
        synchronized (users) {
            return new ArrayList<>(users);
        }
    }

    @Override
    public void acquire(DBPDataSourceTask user) {
        synchronized (users) {
            if (users.contains(user)) {
                log.warn("Datasource user '" + user + "' already registered in datasource '" + getName() + "'");
            } else {
                users.add(user);
            }
        }
    }

    @Override
    public void release(DBPDataSourceTask user) {
        synchronized (users) {
            if (!users.remove(user)) {
                if (!isDisposed()) {
                    log.warn("Datasource user '" + user + "' is not registered in datasource '" + getName() + "'");
                }
            }
        }
    }

    @Override
    public void fireEvent(DBPEvent event) {
        registry.notifyDataSourceListeners(event);
    }

    @Override
    public DBDDataFormatterProfile getDataFormatterProfile() {
        if (this.formatterProfile == null) {
            this.formatterProfile = new DataFormatterProfile(getId(), preferenceStore);
        }
        return this.formatterProfile;
    }

    @Override
    public boolean isUseNativeDateTimeFormat() {
        return getPreferenceStore().getBoolean(ModelPreferences.RESULT_NATIVE_DATETIME_FORMAT);
    }

    @Override
    public boolean isUseNativeNumericFormat() {
        return getPreferenceStore().getBoolean(ModelPreferences.RESULT_NATIVE_NUMERIC_FORMAT);
    }

    @Override
    public boolean isUseScientificNumericFormat() {
        return getPreferenceStore().getBoolean(ModelPreferences.RESULT_SCIENTIFIC_NUMERIC_FORMAT);
    }

    @NotNull
    @Override
    public DBDValueHandler getDefaultValueHandler() {
        if (dataSource instanceof DBDFormatSettings) {
            return ((DBDFormatSettings) dataSource).getDefaultValueHandler();
        }
        return DefaultValueHandler.INSTANCE;
    }

    @NotNull
    @Override
    public DataSourcePreferenceStore getPreferenceStore() {
        return preferenceStore;
    }

    public void resetPassword() {
        connectionInfo.setUserPassword(null);
    }

    @Nullable
    @Override
    public <T> T getAdapter(Class<T> adapter) {
        if (DBPDataSourceContainer.class.isAssignableFrom(adapter)) {
            return adapter.cast(this);
        } else if (adapter == DBPPropertySource.class) {
            PropertyCollector coll = new PropertyCollector(this, true);
            coll.collectProperties();
            if (dataSource != null) {
                int conIndex = 0;
                for (DBSInstance instance : dataSource.getAvailableInstances()) {
                    for (DBCExecutionContext context : instance.getAllContexts()) {
                        conIndex++;
                        coll.addProperty(CATEGORY_CONNECTIONS, "context-" + context.getContextId(), String.valueOf(conIndex), context.getContextName());
                    }
                }
            }
            if (driver.getClassLoader() instanceof URLClassLoader) {
                final URL[] urls = ((URLClassLoader) driver.getClassLoader()).getURLs();
                for (int urlIndex = 0; urlIndex < urls.length; urlIndex++) {
                    Object path = urls[urlIndex];
                    try {
                        path = Paths.get(((URL) path).toURI());
                    } catch (Exception ignored) {
                    }
                    coll.addProperty(CATEGORY_DRIVER_FILES, "driver-file-" + String.valueOf(urlIndex), String.valueOf(urlIndex), path);
                }
            }
            return adapter.cast(coll);
        }
        return null;
    }

    @Override
    @NotNull
    public DBPImage getObjectImage() {
        return driver.getPlainIcon();
    }

    @NotNull
    @Override
    public DBSObjectState getObjectState() {
        if (isConnected()) {
            return DBSObjectState.ACTIVE;
        } else if (connectFailed) {
            return DBSObjectState.INVALID;
        } else {
            return DBSObjectState.NORMAL;
        }
    }

    @Override
    public void refreshObjectState(@NotNull DBRProgressMonitor monitor) {
        // just do nothing
    }

    public static String generateNewId(DBPDriver driver) {
        long rnd = new Random().nextLong();
        if (rnd < 0) rnd = -rnd;
        return driver.getId() + "-" + Long.toHexString(System.currentTimeMillis()) + "-" + Long.toHexString(rnd);
    }

    @Property(viewable = true, order = 20, category = CATEGORY_DRIVER)
    public String getPropertyDriverType() {
        return driver.getName();
    }

    @Property(order = 30, category = CATEGORY_SERVER)
    public String getPropertyAddress() {
        StringBuilder addr = new StringBuilder();
        if (!CommonUtils.isEmpty(connectionInfo.getHostName())) {
            addr.append(connectionInfo.getHostName());
        }
        if (!CommonUtils.isEmpty(connectionInfo.getHostPort())) {
            addr.append(':').append(connectionInfo.getHostPort());
        }
        return addr.toString();
    }

    @Property(order = 31, category = CATEGORY_SERVER)
    public String getPropertyDatabase() {
        return connectionInfo.getDatabaseName();
    }

    @Property(order = 32, category = CATEGORY_SERVER)
    public String getPropertyURL() {
        return connectionInfo.getUrl();
    }

    @Nullable
    @Property(order = 33, category = CATEGORY_SERVER)
    public String getPropertyServerName() {
        if (dataSource != null) {
            String serverName = dataSource.getInfo().getDatabaseProductName();
            String serverVersion = dataSource.getInfo().getDatabaseProductVersion();
            if (serverName != null) {
                return serverName + (serverVersion == null ? "" : " [" + serverVersion + "]");
            }
        }
        return null;
    }

    @Nullable
    @Property(order = 34, category = CATEGORY_SERVER)
    public Map<String, Object> getPropertyServerDetails() {
        if (dataSource != null) {
            return dataSource.getInfo().getDatabaseProductDetails();
        }
        return null;
    }

    @Nullable
    @Property(order = 21, category = CATEGORY_DRIVER)
    public String getPropertyDriver() {
        if (dataSource != null) {
            String driverName = dataSource.getInfo().getDriverName();
            String driverVersion = dataSource.getInfo().getDriverVersion();
            if (driverName != null) {
                return driverName + (driverVersion == null ? "" : " [" + driverVersion + "]");
            }
        }
        return null;
    }

    @Nullable
    @Property(order = 8)
    public String getPropertyConnectTime() {
        if (connectTime != null) {
            return DateFormat.getDateTimeInstance(DateFormat.SHORT, DateFormat.SHORT).format(connectTime);
        }
        return null;
    }

    @Property(order = 9)
    public String getPropertyConnectType() {
        return connectionInfo.getConnectionType().getName();
    }

    private void addChildProcess(DBRProcessDescriptor process) {
        synchronized (childProcesses) {
            childProcesses.add(process);
        }
    }

    public void copyFrom(DataSourceDescriptor descriptor) {
        this.origin = descriptor.origin;
        this.filterMap.clear();
        for (FilterMapping mapping : descriptor.getObjectFilters()) {
            this.filterMap.put(mapping.typeName, new FilterMapping(mapping));
        }
        this.virtualModel.copyFrom(descriptor.getVirtualModel());

        this.description = descriptor.description;
        this.savePassword = descriptor.savePassword;
        this.connectionReadOnly = descriptor.connectionReadOnly;
        this.forceUseSingleConnection = descriptor.forceUseSingleConnection;

        this.navigatorSettings = new DataSourceNavigatorSettings(descriptor.getNavigatorSettings());
    }

    @Override
    public String toString() {
        return name + " [" + driver + "]";
    }

    public boolean equalSettings(Object obj) {
        if (!(obj instanceof DataSourceDescriptor)) {
            return false;
        }
        DataSourceDescriptor source = (DataSourceDescriptor) obj;
        return
            CommonUtils.equalOrEmptyStrings(this.name, source.name) &&
                CommonUtils.equalOrEmptyStrings(this.description, source.description) &&
                CommonUtils.equalObjects(this.savePassword, source.savePassword) &&
                CommonUtils.equalObjects(this.connectionReadOnly, source.connectionReadOnly) &&
                CommonUtils.equalObjects(this.forceUseSingleConnection, source.forceUseSingleConnection) &&
                CommonUtils.equalObjects(this.navigatorSettings, source.navigatorSettings) &&
                CommonUtils.equalObjects(this.driver, source.driver) &&
                CommonUtils.equalObjects(this.connectionInfo, source.connectionInfo) &&
                CommonUtils.equalObjects(this.filterMap, source.filterMap) &&
                CommonUtils.equalObjects(this.formatterProfile, source.formatterProfile) &&
                CommonUtils.equalObjects(this.clientHome, source.clientHome) &&
                CommonUtils.equalObjects(this.lockPasswordHash, source.lockPasswordHash) &&
                CommonUtils.equalObjects(this.folder, source.folder) &&
                CommonUtils.equalObjects(this.preferenceStore, source.preferenceStore) &&
                CommonUtils.equalsContents(this.connectionModifyRestrictions, source.connectionModifyRestrictions);
    }

    public static class ContextInfo implements DBPObject {
        private final DBCExecutionContext context;

        public ContextInfo(DBCExecutionContext context) {
            this.context = context;
        }

        @Property(viewable = true, order = 1)
        public String getName() {
            return context.getContextName();
        }

        @Override
        public String toString() {
            return getName();
        }
    }

    @Override
    public IVariableResolver getVariablesResolver(boolean actualConfig) {
        return name -> {
            DBPConnectionConfiguration configuration = actualConfig ? getActualConnectionConfiguration() : getConnectionConfiguration();
            String propValue = configuration.getProperties().get(name);
            if (propValue != null) {
                return propValue;
            }

            name = name.toLowerCase(Locale.ENGLISH);
            switch (name) {
                case DBPConnectionConfiguration.VARIABLE_HOST:
                    return configuration.getHostName();
                case DBPConnectionConfiguration.VARIABLE_PORT:
                    return configuration.getHostPort();
                case DBPConnectionConfiguration.VARIABLE_SERVER:
                    return configuration.getServerName();
                case DBPConnectionConfiguration.VARIABLE_DATABASE:
                    return configuration.getDatabaseName();
                case DBPConnectionConfiguration.VARIABLE_USER:
                    return configuration.getUserName();
                case DBPConnectionConfiguration.VARIABLE_PASSWORD:
                    return configuration.getUserPassword();
                case DBPConnectionConfiguration.VARIABLE_URL:
                    return configuration.getUrl();
                case DBPConnectionConfiguration.VARIABLE_CONN_TYPE:
                    return configuration.getConnectionType().getId();
                case DBPConnectionConfiguration.VARIABLE_DATE:
                    return RuntimeUtils.getCurrentDate();
                default:
                    return SystemVariablesResolver.INSTANCE.get(name);
            }
        };
    }

    @Override
    public DBPDataSourceContainer createCopy(DBPDataSourceRegistry forRegistry) {
        DataSourceDescriptor copy = new DataSourceDescriptor(this, forRegistry, true);
        copy.setId(DataSourceDescriptor.generateNewId(copy.getDriver()));
        return copy;
    }

    @Override
    public DBPExclusiveResource getExclusiveLock() {
        return exclusiveLock;
    }

    @Override
    public boolean isForceUseSingleConnection() {
        return this.forceUseSingleConnection;
    }

    @Override
    public void setForceUseSingleConnection(boolean value) {
        this.forceUseSingleConnection = value;
    }

<<<<<<< HEAD
    @Nullable
    @Override
    public String getRequiredExternalAuth() {
        if (origin instanceof DBPDataSourceOriginExternal) {
            var externalOrigin = (DBPDataSourceOriginExternal) origin;
            return externalOrigin.getSubType();
        }

        var reqAuthProvider = getConnectionConfiguration().getAuthModelDescriptor().getRequiredAuthProviderId();
        return CommonUtils.isEmpty(reqAuthProvider) ? null : reqAuthProvider;
    }

    public static boolean askForPassword(@NotNull final DataSourceDescriptor dataSourceContainer, @Nullable final DBWHandlerConfiguration networkHandler, final boolean passwordOnly) {
=======
    public static boolean askForPassword(
        @NotNull DataSourceDescriptor dataSourceContainer,
        @Nullable DBWHandlerConfiguration networkHandler,
        @NotNull DBWTunnel.AuthCredentials authType
    ) {
>>>>>>> 8ff0bc30
        DBPConnectionConfiguration actualConfig = dataSourceContainer.getActualConnectionConfiguration();
        DBPConnectionConfiguration connConfig = dataSourceContainer.getConnectionConfiguration();

        final String prompt = networkHandler != null ?
            NLS.bind(RegistryMessages.dialog_connection_auth_title_for_handler, networkHandler.getTitle()) :
            "'" + dataSourceContainer.getName() + RegistryMessages.dialog_connection_auth_title; //$NON-NLS-1$
        final String user = networkHandler != null ? networkHandler.getUserName() : actualConfig.getUserName();
        final String password = networkHandler != null ? networkHandler.getPassword() : actualConfig.getUserPassword();

        DBPAuthInfo authInfo;
        try {
            authInfo = DBWorkbench.getPlatformUI().promptUserCredentials(prompt,
                RegistryMessages.dialog_connection_auth_username,
                user,
                authType == DBWTunnel.AuthCredentials.PASSWORD
                    ? RegistryMessages.dialog_connection_auth_passphrase
                    : RegistryMessages.dialog_connection_auth_password,
                password,
                authType != DBWTunnel.AuthCredentials.CREDENTIALS,
                !dataSourceContainer.isTemporary()
            );
        } catch (Exception e) {
            log.debug(e);
            authInfo = new DBPAuthInfo(user, password, false);
        }
        if (authInfo == null) {
            return false;
        }

        if (networkHandler != null) {
            if (authType == DBWTunnel.AuthCredentials.CREDENTIALS) {
                networkHandler.setUserName(authInfo.getUserName());
            }
            networkHandler.setPassword(authInfo.getUserPassword());
            networkHandler.setSavePassword(authInfo.isSavePassword());
            actualConfig.updateHandler(networkHandler);

            if (authInfo.isSavePassword() && connConfig != actualConfig) {
                // Save changes in real connection info
                connConfig.updateHandler(networkHandler);
            }
        } else {
            if (authType == DBWTunnel.AuthCredentials.CREDENTIALS) {
                actualConfig.setUserName(authInfo.getUserName());
            }
            actualConfig.setUserPassword(authInfo.getUserPassword());
            dataSourceContainer.setSavePassword(authInfo.isSavePassword());
        }
        if (authInfo.isSavePassword()) {
            if (authInfo.isSavePassword() && connConfig != actualConfig) {
                if (authType == DBWTunnel.AuthCredentials.CREDENTIALS) {
                    if (networkHandler != null) {
                        networkHandler.setUserName(authInfo.getUserName());
                    } else {
                        connConfig.setUserName(authInfo.getUserName());
                    }
                }
                if (networkHandler != null) {
                    networkHandler.setPassword(authInfo.getUserPassword());
                } else {
                    connConfig.setUserPassword(authInfo.getUserPassword());
                }
            }
            // Update connection properties
            dataSourceContainer.getRegistry().updateDataSource(dataSourceContainer);
        }

        return true;
    }

    public void updateDataSourceObject(DataSourceDescriptor dataSourceDescriptor) {
        getRegistry().notifyDataSourceListeners(new DBPEvent(
            DBPEvent.Action.OBJECT_UPDATE,
            dataSourceDescriptor,
            false));
    }

    /**
     * Saves datasource secret credentials to secret value (json)
     */
    private String saveToSecret() {
        Map<String, Object> props = new LinkedHashMap<>();

        // Info fields (we don't use them anyhow)
        props.put("datasource-id", getId());
        props.put("datasource-name", getName());
        props.put("datasource-driver", getDriver().getFullId());

        // Primary props
        if (connectionInfo.getUserName() != null) {
            props.put(RegistryConstants.ATTR_USER, connectionInfo.getUserName());
        }
        if (connectionInfo.getUserPassword() != null) {
            props.put(RegistryConstants.ATTR_PASSWORD, connectionInfo.getUserPassword());
        }
        // Additional auth props
        if (!CommonUtils.isEmpty(connectionInfo.getAuthProperties())) {
            props.put(RegistryConstants.TAG_PROPERTIES, connectionInfo.getAuthProperties());
        }
        // Handlers
        List<Map<String, Object>> handlersConfigs = new ArrayList<>();
        for (DBWHandlerConfiguration hc : connectionInfo.getHandlers()) {
            Map<String, Object> handlerProps = hc.saveToMap();
            if (!handlerProps.isEmpty()) {
                handlerProps.put(RegistryConstants.ATTR_ID, hc.getHandlerDescriptor().getId());
                handlersConfigs.add(handlerProps);
            }
        }
        if (!handlersConfigs.isEmpty()) {
            props.put(RegistryConstants.TAG_HANDLERS, handlersConfigs);
        }
        return DBInfoUtils.SECRET_GSON.toJson(props);
    }

    private void loadFromSecret(String secretValue) {
        Map<String, Object> props = JSONUtils.parseMap(DBInfoUtils.SECRET_GSON, new StringReader(secretValue));

        // Primary props
        connectionInfo.setUserName(JSONUtils.getString(props, RegistryConstants.ATTR_USER));
        connectionInfo.setUserPassword(JSONUtils.getString(props, RegistryConstants.ATTR_PASSWORD));
        // Additional auth props
        connectionInfo.setAuthProperties(
            JSONUtils.deserializeStringMap(props, RegistryConstants.TAG_PROPERTIES));

        // Handlers
        List<Map<String, Object>> handlerList = JSONUtils.getObjectList(props, RegistryConstants.TAG_HANDLERS);
        if (!CommonUtils.isEmpty(handlerList)) {
            for (Map<String, Object> handlerMap : handlerList) {
                String handlerId = JSONUtils.getString(handlerMap, RegistryConstants.ATTR_ID);
                DBWHandlerConfiguration hc = connectionInfo.getHandler(handlerId);
                if (hc == null) {
                    log.warn("Handler '" + handlerId + "' not found in datasource '" + getId() + "'. Secret configuration will be lost.");
                    continue;
                }
                hc.setUserName(JSONUtils.getString(handlerMap, RegistryConstants.ATTR_USER));
                hc.setPassword(JSONUtils.getString(handlerMap, RegistryConstants.ATTR_PASSWORD));
                hc.setSecureProperties(JSONUtils.deserializeStringMap(handlerMap, RegistryConstants.TAG_PROPERTIES));
            }
        }
    }

    private void loadFromLegacySecret(DBSSecretController secretController) {
        if (!(secretController instanceof DBSSecretBrowser)) {
            return;
        }
        DBSSecretBrowser sBrowser = (DBSSecretBrowser)secretController;

        // Datasource props
        String keyPrefix = "datasources/" + getId();
        Path itemPath = Path.of(keyPrefix);
        try {
            for (DBSSecret secret : sBrowser.listSecrets(itemPath.toString())) {
                String secretId = secret.getId();
                switch (secret.getName()) {
                    case RegistryConstants.ATTR_USER:
                        connectionInfo.setUserName(
                            secretController.getSecretValue(secretId));
                        break;
                    case RegistryConstants.ATTR_PASSWORD:
                        connectionInfo.setUserPassword(
                            secretController.getSecretValue(secretId));
                        break;
                    default:
                        connectionInfo.setAuthProperty(
                            secretId,
                            secretController.getSecretValue(secretId));
                        break;
                }
            }
            // Handlers
            for (DBWHandlerConfiguration hc : connectionInfo.getHandlers()) {
                itemPath = Path.of(keyPrefix + "/network/" + hc.getId());
                for (DBSSecret secret : sBrowser.listSecrets(itemPath.toString())) {
                    String secretId = secret.getId();
                    switch (secret.getName()) {
                        case RegistryConstants.ATTR_USER:
                            hc.setUserName(
                                secretController.getSecretValue(secretId));
                            break;
                        case RegistryConstants.ATTR_PASSWORD:
                            hc.setPassword(
                                secretController.getSecretValue(secretId));
                            break;
                        default:
                            hc.setProperty(
                                secretId,
                                secretController.getSecretValue(secretId));
                            break;
                    }
                }
            }
        } catch (DBException e) {
            log.error("Error reading datasource '" + getId() + "' legacy secrets", e);
        }
    }


}<|MERGE_RESOLUTION|>--- conflicted
+++ resolved
@@ -1611,7 +1611,6 @@
         this.forceUseSingleConnection = value;
     }
 
-<<<<<<< HEAD
     @Nullable
     @Override
     public String getRequiredExternalAuth() {
@@ -1624,14 +1623,11 @@
         return CommonUtils.isEmpty(reqAuthProvider) ? null : reqAuthProvider;
     }
 
-    public static boolean askForPassword(@NotNull final DataSourceDescriptor dataSourceContainer, @Nullable final DBWHandlerConfiguration networkHandler, final boolean passwordOnly) {
-=======
     public static boolean askForPassword(
         @NotNull DataSourceDescriptor dataSourceContainer,
         @Nullable DBWHandlerConfiguration networkHandler,
         @NotNull DBWTunnel.AuthCredentials authType
     ) {
->>>>>>> 8ff0bc30
         DBPConnectionConfiguration actualConfig = dataSourceContainer.getActualConnectionConfiguration();
         DBPConnectionConfiguration connConfig = dataSourceContainer.getConnectionConfiguration();
 
