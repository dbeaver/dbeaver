/*
 * DBeaver - Universal Database Manager
 * Copyright (C) 2010-2022 DBeaver Corp and others
 *
 * Licensed under the Apache License, Version 2.0 (the "License");
 * you may not use this file except in compliance with the License.
 * You may obtain a copy of the License at
 *
 *     http://www.apache.org/licenses/LICENSE-2.0
 *
 * Unless required by applicable law or agreed to in writing, software
 * distributed under the License is distributed on an "AS IS" BASIS,
 * WITHOUT WARRANTIES OR CONDITIONS OF ANY KIND, either express or implied.
 * See the License for the specific language governing permissions and
 * limitations under the License.
 */
package org.jkiss.dbeaver.registry;

import org.eclipse.core.resources.*;
import org.eclipse.core.runtime.CoreException;
import org.eclipse.core.runtime.IPath;
import org.eclipse.core.runtime.NullProgressMonitor;
import org.jkiss.code.NotNull;
import org.jkiss.dbeaver.DBException;
import org.jkiss.dbeaver.Log;
import org.jkiss.dbeaver.model.app.DBPPlatform;
import org.jkiss.dbeaver.model.app.DBPWorkspaceEclipse;
import org.jkiss.dbeaver.model.runtime.DBRProgressMonitor;
import org.jkiss.dbeaver.model.runtime.LoggingProgressMonitor;
import org.jkiss.dbeaver.model.runtime.VoidProgressMonitor;
import org.jkiss.dbeaver.runtime.DBInterruptedException;
import org.jkiss.dbeaver.runtime.DBWorkbench;
import org.jkiss.dbeaver.runtime.resource.DBeaverNature;
import org.jkiss.utils.ArrayUtils;
import org.jkiss.utils.CommonUtils;

import java.util.Arrays;
import java.util.Comparator;

/**
 * DBeaver workspace.
 *
 * Basically just a wrapper around Eclipse workspace.
 * Additionally, holds information about remote workspace.
 * Identified by unique ID (random UUID).
 */
public abstract class EclipseWorkspaceImpl extends BaseWorkspaceImpl implements DBPWorkspaceEclipse {

    private static final Log log = Log.getLog(EclipseWorkspaceImpl.class);

    private final String workspaceId;
    private final ProjectListener projectListener;

    public EclipseWorkspaceImpl(DBPPlatform platform, IWorkspace eclipseWorkspace) {
        super(platform, eclipseWorkspace);

        workspaceId = readWorkspaceId();

        this.projectListener = new ProjectListener();
        this.getEclipseWorkspace().addResourceChangeListener(projectListener);
    }

    @Override
    public final void initializeProjects() {
        // Acquire workspace session
        try {
            this.getAuthContext().addSession(acquireWorkspaceSession(new VoidProgressMonitor()));
        } catch (DBException e) {
<<<<<<< HEAD
            log.debug(e.getMessage());
            DBWorkbench.getPlatformUI().showMessageBox(
                "Authentication error",
                "Error authenticating application user: " +
                    "\n" + e.getMessage(),
                true);
=======
            if (!(e instanceof DBInterruptedException)) {
                log.debug(e);
                DBWorkbench.getPlatformUI().showMessageBox(
                    "Authentication error",
                    "Error authenticating application user: " +
                        "\n" + e.getMessage(),
                    true);
            }
>>>>>>> eb4832a6
            dispose();
            System.exit(101);
        }

        loadWorkspaceProjects();

        if (DBWorkbench.getPlatform().getApplication().isStandalone() && CommonUtils.isEmpty(projects) &&
            isDefaultProjectNeeded())
        {
            try {
                createDefaultProject();
            } catch (CoreException e) {
                log.error("Can't create default project", e);
            }
        }
        if (getActiveProject() == null && !projects.isEmpty()) {
            // Set active project
            setActiveProject(projects.values().iterator().next());
        }

        if (activeProject != null && !activeProject.isOpen()) {
            try {
                activeProject.ensureOpen();
            } catch (IllegalStateException e) {
                log.error("Error opening active project", e);
            }
        }
    }

    protected boolean isDefaultProjectNeeded() {
        return DBWorkbench.getPlatform().getApplication().getDefaultProjectName() != null;
    }

    @Override
    public void dispose() {
        this.getEclipseWorkspace().removeResourceChangeListener(projectListener);

        super.dispose();
    }

    protected void loadWorkspaceProjects() {
        String activeProjectName = getPlatform().getPreferenceStore().getString(PROP_PROJECT_ACTIVE);

        IWorkspaceRoot root = getEclipseWorkspace().getRoot();
        IProject[] allProjects = root.getProjects();
        if (ArrayUtils.isEmpty(allProjects)) {
            try {
                reloadWorkspace(new LoggingProgressMonitor(log));
            } catch (Throwable e) {
                log.error(e);
            }
            allProjects = root.getProjects();
        }
        for (IProject project : allProjects) {
            if (project.exists() && !project.isHidden() && isProjectAccessible(project)) {
                LocalProjectImpl projectMetadata = projects.get(project);
                if (projectMetadata == null) {
                    projectMetadata = createProjectFrom(project);
                }
                this.projects.put(project, projectMetadata);

                if (activeProject == null || (!CommonUtils.isEmpty(activeProjectName) && project.getName().equals(activeProjectName))) {
                    activeProject = projectMetadata;
                }
            }
        }
    }

    protected void reloadWorkspace(DBRProgressMonitor monitor) {

    }

    protected boolean isProjectAccessible(IProject project) {
        return true;
    }

    protected LocalProjectImpl createProjectFrom(IProject project) {
        return new LocalProjectImpl(this, project, this.getAuthContext());
    }

    private IProject createDefaultProject() throws CoreException {
        final String baseProjectName = DBWorkbench.getPlatform().getApplication().getDefaultProjectName();
        String projectName = baseProjectName;
        for (int i = 1; ; i++) {
            final IProject project = getEclipseWorkspace().getRoot().getProject(projectName);
            if (project.exists()) {
                projectName = baseProjectName + i;
                continue;
            }
            NullProgressMonitor monitor = new NullProgressMonitor();
            project.create(monitor);
            project.open(monitor);
            final IProjectDescription description = getEclipseWorkspace().newProjectDescription(project.getName());
            description.setComment("General DBeaver project");
            description.setNatureIds(new String[]{DBeaverNature.NATURE_ID});
            project.setDescription(description, monitor);

            return project;
        }
    }

    @NotNull
    @Override
    public String getWorkspaceId() {
        return workspaceId;
    }

    private class ProjectListener implements IResourceChangeListener {
        @Override
        public void resourceChanged(IResourceChangeEvent event) {
            if (event.getType() == IResourceChangeEvent.POST_CHANGE) {
                // Process removed projects first and added projects afterwards to properly update current active project
                // Higher delta kind is processed first. See IResourceDelta constants
                Arrays.stream(event.getDelta().getAffectedChildren())
                    .filter(delta -> delta.getResource() instanceof IProject)
                    .sorted(Comparator.comparingInt(IResourceDelta::getKind).reversed())
                    .forEach(delta -> {
                        IProject project = (IProject) delta.getResource();
                        if (!projects.containsKey(project)) {
                            if (delta.getKind() == IResourceDelta.ADDED) {
                                LocalProjectImpl projectMetadata = createProjectFrom(project);
                                projects.put(project, projectMetadata);
                                fireProjectAdd(projectMetadata);
                                if (activeProject == null) {
                                    activeProject = projectMetadata;
                                    fireActiveProjectChange(null, activeProject);
                                }
                            }
                        } else {
                            if (delta.getKind() == IResourceDelta.REMOVED) {
                                // Project deleted
                                LocalProjectImpl projectMetadata = projects.remove(project);
                                fireProjectRemove(projectMetadata);
                                if (projectMetadata == activeProject) {
                                    activeProject = null;
                                    fireActiveProjectChange(projectMetadata, null);
                                }
                            } else {
                                // Some changes within project - reflect them in metadata cache
                                LocalProjectImpl projectMetadata = projects.get(project);
                                if (projectMetadata != null) {
                                    handleResourceChange(projectMetadata, delta);
                                }
                            }
                        }
                    });
            }
        }
    }

    private void handleResourceChange(LocalProjectImpl projectMetadata, IResourceDelta delta) {
        if (delta.getKind() == IResourceDelta.REMOVED) {
            IPath movedToPath = delta.getMovedToPath();
            if (movedToPath != null) {
                IPath oldPath = delta.getProjectRelativePath();
                IPath newPath = movedToPath.makeRelativeTo(projectMetadata.getEclipseProject().getFullPath());
                projectMetadata.updateResourceCache(oldPath, newPath);
            } else {
                projectMetadata.removeResourceFromCache(delta.getProjectRelativePath());
            }
        } else {
            for (IResourceDelta childDelta : delta.getAffectedChildren(IResourceDelta.ALL_WITH_PHANTOMS, IContainer.INCLUDE_HIDDEN)) {
                handleResourceChange(projectMetadata, childDelta);
            }
        }
    }


}<|MERGE_RESOLUTION|>--- conflicted
+++ resolved
@@ -28,7 +28,6 @@
 import org.jkiss.dbeaver.model.runtime.DBRProgressMonitor;
 import org.jkiss.dbeaver.model.runtime.LoggingProgressMonitor;
 import org.jkiss.dbeaver.model.runtime.VoidProgressMonitor;
-import org.jkiss.dbeaver.runtime.DBInterruptedException;
 import org.jkiss.dbeaver.runtime.DBWorkbench;
 import org.jkiss.dbeaver.runtime.resource.DBeaverNature;
 import org.jkiss.utils.ArrayUtils;
@@ -66,14 +65,6 @@
         try {
             this.getAuthContext().addSession(acquireWorkspaceSession(new VoidProgressMonitor()));
         } catch (DBException e) {
-<<<<<<< HEAD
-            log.debug(e.getMessage());
-            DBWorkbench.getPlatformUI().showMessageBox(
-                "Authentication error",
-                "Error authenticating application user: " +
-                    "\n" + e.getMessage(),
-                true);
-=======
             if (!(e instanceof DBInterruptedException)) {
                 log.debug(e);
                 DBWorkbench.getPlatformUI().showMessageBox(
@@ -82,7 +73,6 @@
                         "\n" + e.getMessage(),
                     true);
             }
->>>>>>> eb4832a6
             dispose();
             System.exit(101);
         }
