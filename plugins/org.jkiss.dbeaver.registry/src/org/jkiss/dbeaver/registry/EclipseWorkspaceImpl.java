/*
 * DBeaver - Universal Database Manager
 * Copyright (C) 2010-2023 DBeaver Corp and others
 *
 * Licensed under the Apache License, Version 2.0 (the "License");
 * you may not use this file except in compliance with the License.
 * You may obtain a copy of the License at
 *
 *     http://www.apache.org/licenses/LICENSE-2.0
 *
 * Unless required by applicable law or agreed to in writing, software
 * distributed under the License is distributed on an "AS IS" BASIS,
 * WITHOUT WARRANTIES OR CONDITIONS OF ANY KIND, either express or implied.
 * See the License for the specific language governing permissions and
 * limitations under the License.
 */
package org.jkiss.dbeaver.registry;

import org.eclipse.core.resources.*;
import org.eclipse.core.runtime.CoreException;
import org.eclipse.core.runtime.IPath;
import org.eclipse.core.runtime.NullProgressMonitor;
import org.jkiss.code.NotNull;
import org.jkiss.dbeaver.DBException;
import org.jkiss.dbeaver.Log;
import org.jkiss.dbeaver.model.app.DBPPlatform;
import org.jkiss.dbeaver.model.app.DBPWorkspaceEclipse;
import org.jkiss.dbeaver.model.runtime.DBRProgressMonitor;
import org.jkiss.dbeaver.model.runtime.LoggingProgressMonitor;
import org.jkiss.dbeaver.runtime.DBWorkbench;
import org.jkiss.dbeaver.runtime.resource.DBeaverNature;
import org.jkiss.utils.CommonUtils;

import java.util.Arrays;
import java.util.Comparator;

/**
 * DBeaver workspace.
 *
 * Basically just a wrapper around Eclipse workspace.
 * Additionally, holds information about remote workspace.
 * Identified by unique ID (random UUID).
 */
public abstract class EclipseWorkspaceImpl extends BaseWorkspaceImpl implements DBPWorkspaceEclipse {

    private static final Log log = Log.getLog(EclipseWorkspaceImpl.class);

    private final String workspaceId;
    private final ProjectListener projectListener;

    public EclipseWorkspaceImpl(DBPPlatform platform, IWorkspace eclipseWorkspace) {
        super(platform, eclipseWorkspace);

        workspaceId = readWorkspaceId();

        if (!isReadOnly()) {
            this.projectListener = new ProjectListener();
            this.getEclipseWorkspace().addResourceChangeListener(projectListener);
        } else {
            this.projectListener = null;
        }
    }

    @Override
    public final void initializeProjects() {
        initializeWorkspaceSession();
<<<<<<< HEAD

        loadWorkspaceProjects();

        if (DBWorkbench.getPlatform().getApplication().isStandalone() && CommonUtils.isEmpty(projects) &&
            isDefaultProjectNeeded() && !isReadOnly())
        {
=======
        try {
            loadWorkspaceProjects();
        } catch (DBException ex) {
            log.error("Can't load workspace projects", ex);
        }
        
        if (DBWorkbench.getPlatform().getApplication().isStandalone() && CommonUtils.isEmpty(projects) && isDefaultProjectNeeded()) {
>>>>>>> b3f42e60
            try {
                createDefaultProject();
            } catch (CoreException e) {
                log.error("Can't create default project", e);
            }
        }
        if (getActiveProject() == null && !projects.isEmpty() && !isReadOnly()) {
            // Set active project
            setActiveProject(projects.values().iterator().next());
        }

        if (activeProject != null && !activeProject.isOpen()) {
            try {
                activeProject.ensureOpen();
            } catch (IllegalStateException e) {
                log.error("Error opening active project", e);
            }
        }
    }

    protected boolean isDefaultProjectNeeded() {
        return DBWorkbench.getPlatform().getApplication().getDefaultProjectName() != null;
    }

    @Override
    public void dispose() {
        if (projectListener != null) {
            this.getEclipseWorkspace().removeResourceChangeListener(projectListener);
        }

        super.dispose();
    }

    protected void loadWorkspaceProjects() throws DBException {
        String activeProjectName = getPlatform().getPreferenceStore().getString(PROP_PROJECT_ACTIVE);

        IWorkspaceRoot root = getEclipseWorkspace().getRoot();
        try {
            reloadWorkspace(new LoggingProgressMonitor(log));
        } catch (Throwable e) {
            log.error(e);
        }
        IProject[] allProjects = root.getProjects();
        for (IProject project : allProjects) {
            if (project.exists() && !project.isHidden() && isProjectAccessible(project)) {
                LocalProjectImpl projectMetadata = projects.get(project);
                if (projectMetadata == null) {
                    projectMetadata = createProjectFrom(project);
                }
                this.projects.put(project, projectMetadata);

                if (activeProject == null || (!CommonUtils.isEmpty(activeProjectName) && project.getName().equals(activeProjectName))) {
                    activeProject = projectMetadata;
                }
            }
        }
    }

    protected void reloadWorkspace(DBRProgressMonitor monitor) {

    }

    protected boolean isProjectAccessible(IProject project) {
        return true;
    }

    protected LocalProjectImpl createProjectFrom(IProject project) {
        return new LocalProjectImpl(this, project, this.getAuthContext());
    }

    private IProject createDefaultProject() throws CoreException {
        final String baseProjectName = DBWorkbench.getPlatform().getApplication().getDefaultProjectName();
        String projectName = baseProjectName;
        for (int i = 1; ; i++) {
            final IProject project = getEclipseWorkspace().getRoot().getProject(projectName);
            if (project.exists()) {
                projectName = baseProjectName + i;
                continue;
            }
            NullProgressMonitor monitor = new NullProgressMonitor();
            project.create(monitor);
            project.open(monitor);
            final IProjectDescription description = getEclipseWorkspace().newProjectDescription(project.getName());
            description.setComment("General DBeaver project");
            description.setNatureIds(new String[]{DBeaverNature.NATURE_ID});
            project.setDescription(description, monitor);

            return project;
        }
    }

    @NotNull
    @Override
    public String getWorkspaceId() {
        return workspaceId;
    }

    private class ProjectListener implements IResourceChangeListener {
        @Override
        public void resourceChanged(IResourceChangeEvent event) {
            if (event.getType() == IResourceChangeEvent.POST_CHANGE) {
                // Process removed projects first and added projects afterwards to properly update current active project
                // Higher delta kind is processed first. See IResourceDelta constants
                Arrays.stream(event.getDelta().getAffectedChildren())
                    .filter(delta -> delta.getResource() instanceof IProject)
                    .sorted(Comparator.comparingInt(IResourceDelta::getKind).reversed())
                    .forEach(delta -> {
                        IProject project = (IProject) delta.getResource();
                        if (!projects.containsKey(project)) {
                            if (delta.getKind() == IResourceDelta.ADDED) {
                                LocalProjectImpl projectMetadata = createProjectFrom(project);
                                projects.put(project, projectMetadata);
                                fireProjectAdd(projectMetadata);
                                if (activeProject == null) {
                                    activeProject = projectMetadata;
                                    fireActiveProjectChange(null, activeProject);
                                }
                            }
                        } else {
                            if (delta.getKind() == IResourceDelta.REMOVED) {
                                // Project deleted
                                LocalProjectImpl projectMetadata = projects.remove(project);
                                fireProjectRemove(projectMetadata);
                                if (projectMetadata == activeProject) {
                                    activeProject = null;
                                    fireActiveProjectChange(projectMetadata, null);
                                }
                            } else {
                                // Some changes within project - reflect them in metadata cache
                                LocalProjectImpl projectMetadata = projects.get(project);
                                if (projectMetadata != null) {
                                    handleResourceChange(projectMetadata, delta);
                                }
                            }
                        }
                    });
            }
        }
    }

    private void handleResourceChange(LocalProjectImpl projectMetadata, IResourceDelta delta) {
        if (delta.getKind() == IResourceDelta.REMOVED) {
            IPath movedToPath = delta.getMovedToPath();
            if (movedToPath != null) {
                IPath oldPath = delta.getProjectRelativePath();
                IPath newPath = movedToPath.makeRelativeTo(projectMetadata.getEclipseProject().getFullPath());
                projectMetadata.moveResourceCache(oldPath, newPath);
            } else {
                projectMetadata.removeResourceFromCache(delta.getProjectRelativePath());
            }
        } else {
            for (IResourceDelta childDelta : delta.getAffectedChildren(IResourceDelta.ALL_WITH_PHANTOMS, IContainer.INCLUDE_HIDDEN)) {
                handleResourceChange(projectMetadata, childDelta);
            }
        }
    }


}<|MERGE_RESOLUTION|>--- conflicted
+++ resolved
@@ -64,22 +64,13 @@
     @Override
     public final void initializeProjects() {
         initializeWorkspaceSession();
-<<<<<<< HEAD
-
-        loadWorkspaceProjects();
-
-        if (DBWorkbench.getPlatform().getApplication().isStandalone() && CommonUtils.isEmpty(projects) &&
-            isDefaultProjectNeeded() && !isReadOnly())
-        {
-=======
         try {
             loadWorkspaceProjects();
         } catch (DBException ex) {
             log.error("Can't load workspace projects", ex);
         }
         
-        if (DBWorkbench.getPlatform().getApplication().isStandalone() && CommonUtils.isEmpty(projects) && isDefaultProjectNeeded()) {
->>>>>>> b3f42e60
+        if (DBWorkbench.getPlatform().getApplication().isStandalone() && CommonUtils.isEmpty(projects) && isDefaultProjectNeeded() && !isReadOnly()) {
             try {
                 createDefaultProject();
             } catch (CoreException e) {
