/*
 * DBeaver - Universal Database Manager
 * Copyright (C) 2010-2023 DBeaver Corp and others
 *
 * Licensed under the Apache License, Version 2.0 (the "License");
 * you may not use this file except in compliance with the License.
 * You may obtain a copy of the License at
 *
 *     http://www.apache.org/licenses/LICENSE-2.0
 *
 * Unless required by applicable law or agreed to in writing, software
 * distributed under the License is distributed on an "AS IS" BASIS,
 * WITHOUT WARRANTIES OR CONDITIONS OF ANY KIND, either express or implied.
 * See the License for the specific language governing permissions and
 * limitations under the License.
 */
package org.jkiss.dbeaver.registry;

import org.eclipse.core.runtime.Platform;
import org.eclipse.core.runtime.Plugin;
import org.jkiss.code.NotNull;
import org.jkiss.code.Nullable;
import org.jkiss.dbeaver.Log;
import org.jkiss.dbeaver.model.DBConfigurationController;
import org.jkiss.dbeaver.model.DBFileController;
import org.jkiss.dbeaver.model.DBPDataSourceContainer;
import org.jkiss.dbeaver.model.app.DBPApplication;
import org.jkiss.dbeaver.model.app.DBPApplicationConfigurator;
import org.jkiss.dbeaver.model.app.DBPPlatform;
import org.jkiss.dbeaver.model.connection.DBPDataSourceProviderRegistry;
import org.jkiss.dbeaver.model.data.DBDRegistry;
import org.jkiss.dbeaver.model.edit.DBERegistry;
import org.jkiss.dbeaver.model.fs.DBFRegistry;
import org.jkiss.dbeaver.model.impl.preferences.AbstractPreferenceStore;
import org.jkiss.dbeaver.model.navigator.DBNModel;
import org.jkiss.dbeaver.model.net.DBWHandlerRegistry;
import org.jkiss.dbeaver.model.preferences.DBPPreferenceStore;
import org.jkiss.dbeaver.model.runtime.OSDescriptor;
import org.jkiss.dbeaver.model.sql.SQLDialectMetadataRegistry;
import org.jkiss.dbeaver.model.task.DBTTaskController;
import org.jkiss.dbeaver.registry.datatype.DataTypeProviderRegistry;
import org.jkiss.dbeaver.registry.fs.FileSystemProviderRegistry;
import org.jkiss.dbeaver.registry.network.NetworkHandlerRegistry;
import org.jkiss.dbeaver.runtime.IPluginService;
import org.jkiss.dbeaver.runtime.jobs.DataSourceMonitorJob;
import org.jkiss.dbeaver.utils.RuntimeUtils;
import org.jkiss.utils.CommonUtils;
import org.osgi.framework.Bundle;
import org.osgi.service.component.annotations.Component;

import java.io.IOException;
import java.nio.file.Files;
import java.nio.file.Path;
import java.util.ArrayList;
import java.util.HashMap;
import java.util.List;
import java.util.Map;

/**
 * BaseWorkspaceImpl.
 *
 * Base implementation of DBeaver platform
 */
@Component
public abstract class BasePlatformImpl implements DBPPlatform, DBPApplicationConfigurator {

    private static final Log log = Log.getLog(BasePlatformImpl.class);

    private static final String APP_CONFIG_FILE = "dbeaver.ini";
    private static final String ECLIPSE_CONFIG_FILE = "eclipse.ini";

    public static final String CONFIG_FOLDER = ".config";
    public static final String FILES_FOLDER = ".files";

    protected OSDescriptor localSystem;

    private DBNModel navigatorModel;
    private final List<IPluginService> activatedServices = new ArrayList<>();
    private DBFileController localFileController;
    private DBTTaskController localTaskController;
    
    private DBConfigurationController defaultConfigurationController;
    private final Map<Bundle, DBConfigurationController> configurationControllerByPlugin = new HashMap<>();

    private SQLDialectMetadataRegistry sqlDialectRegistry;

    protected void initialize() {
        log.debug("Initialize base platform...");

        DBPPreferenceStore prefsStore = getPreferenceStore();
        // Global pref events forwarder
        prefsStore.addPropertyChangeListener(event -> {
            // Forward event to all data source preferences
            for (DBPDataSourceContainer ds : DataSourceRegistry.getAllDataSources()) {
                ((AbstractPreferenceStore)ds.getPreferenceStore()).firePropertyChangeEvent(prefsStore, event.getProperty(), event.getOldValue(), event.getNewValue());
            }
        });

        // Navigator model
        this.navigatorModel = new DBNModel(this, null);
        this.navigatorModel.setModelAuthContext(getWorkspace().getAuthContext());
        this.navigatorModel.initialize();

        if (!getApplication().isExclusiveMode()) {
            // Activate plugin services
            activatePluginServices();

            // Connections monitoring job
            new DataSourceMonitorJob(this).scheduleMonitor();
        }
    }

    protected void activatePluginServices() {
        for (IPluginService pluginService : PluginServiceRegistry.getInstance().getServices()) {
            try {
                pluginService.activateService();
                activatedServices.add(pluginService);
            } catch (Throwable e) {
                log.error("Error activating plugin service", e);
            }
        }
    }

    public synchronized void dispose() {
        // Deactivate plugin services
        for (IPluginService pluginService : activatedServices) {
            try {
                pluginService.deactivateService();
            } catch (Exception e) {
                log.error("Error deactivating plugin service", e);
            }
        }
        activatedServices.clear();

        // Dispose navigator model first
        // It is a part of UI
        if (this.navigatorModel != null) {
            this.navigatorModel.dispose();
            //this.navigatorModel = null;
        }
    }

    @NotNull
    @Override
    public DBDRegistry getValueHandlerRegistry() {
        return DataTypeProviderRegistry.getInstance();
    }

    @NotNull
    @Override
    public DBERegistry getEditorsRegistry() {
        return ObjectManagerRegistry.getInstance();
    }

    @NotNull
    @Override
    public DBFRegistry getFileSystemRegistry() {
        return FileSystemProviderRegistry.getInstance();
    }

    @NotNull
    @Override
    public SQLDialectMetadataRegistry getSQLDialectRegistry() {
        if (sqlDialectRegistry == null) {
            sqlDialectRegistry = RuntimeUtils.getBundleService(SQLDialectMetadataRegistry.class, true);
        }
        return sqlDialectRegistry;
    }

    @NotNull
    @Override
    public DBWHandlerRegistry getNetworkHandlerRegistry() {
        return NetworkHandlerRegistry.getInstance();
    }

    @NotNull
    @Override
    public DBConfigurationController getConfigurationController() {
        return getPluginConfigurationController(null);
    }
    
    @NotNull
    @Override
    public DBConfigurationController getProductConfigurationController() {
        return getConfigurationController(getProductPlugin().getBundle());
    }
    
    @NotNull
    @Override
    public DBConfigurationController getPluginConfigurationController(@Nullable String pluginId) {
<<<<<<< HEAD
        return getConfigurationController(pluginId == null ? null : Platform.getBundle(pluginId));
=======
        return getConfigurationController(CommonUtils.isEmpty(pluginId) ? null : Platform.getBundle(pluginId));
>>>>>>> 4dc4682e
    }
    
    private DBConfigurationController getConfigurationController(@Nullable Bundle bundle) {
        DBConfigurationController controller = bundle == null ? defaultConfigurationController : configurationControllerByPlugin.get(bundle);
        if (controller == null) {
            controller = createConfigurationController(bundle);
            if (bundle == null) {
                defaultConfigurationController = controller;
            } else {
                configurationControllerByPlugin.put(bundle, controller);
            }
        }
        return controller;
    }

    @NotNull
    @Override
    public DBConfigurationController createConfigurationController(@Nullable String pluginId) {
        return createConfigurationController(pluginId == null ? null : Platform.getBundle(pluginId));
    }

    @NotNull
    private DBConfigurationController createConfigurationController(@Nullable Bundle bundle) {
        DBPApplication application = getApplication();
        if (application instanceof DBPApplicationConfigurator) {
            String pluginBundleName = bundle == null ? null : bundle.getSymbolicName();
            return ((DBPApplicationConfigurator) application).createConfigurationController(pluginBundleName);
        } else if (bundle == null) {
            LocalConfigurationController controller = new LocalConfigurationController(
                getWorkspace().getMetadataFolder().resolve(CONFIG_FOLDER)
            );
            Plugin productPlugin = getProductPlugin();
            if (productPlugin != null && productPlugin.getStateLocation() != null) {
                controller.setLegacyConfigFolder(productPlugin.getStateLocation().toFile().toPath());
            }
            return controller;
        } else {
            return new LocalConfigurationController(
                Platform.getStateLocation(bundle).toFile().toPath()
            );
        }
    }

    @NotNull
    @Override
    public DBFileController getFileController() {
        if (localFileController == null) {
            localFileController = createFileController();
        }
        return localFileController;
    }

    @Override
    @NotNull
    public DBFileController createFileController() {
        DBPApplication application = getApplication();
        if (application instanceof DBPApplicationConfigurator) {
            return ((DBPApplicationConfigurator) application).createFileController();
        }

        return new LocalFileController(
            getWorkspace().getMetadataFolder().resolve(FILES_FOLDER)
        );
    }

    @NotNull
    @Override
    public Path getLocalConfigurationFile(String fileName) {
        return getProductPlugin().getStateLocation().toFile().toPath().resolve(fileName);
    }

    @NotNull
    @Override
    public DBTTaskController getTaskController() {
        if (localTaskController == null) {
            localTaskController = createTaskController();
        }
        return localTaskController;
    }

    @Override
    public DBTTaskController createTaskController() {
        DBPApplication application = getApplication();
        if (application instanceof DBPApplicationConfigurator) {
            return ((DBPApplicationConfigurator) application).createTaskController();
        } else {
            return new LocalTaskController();
        }
    }

    protected abstract Plugin getProductPlugin();
    
    @NotNull
    @Override
    public Path getApplicationConfiguration() {
        Path configPath;
        try {
            configPath = RuntimeUtils.getLocalPathFromURL(Platform.getInstallLocation().getURL());
        } catch (IOException e) {
            throw new IllegalStateException("Can't detect application installation folder.", e);
        }
        Path iniFile = configPath.resolve(ECLIPSE_CONFIG_FILE);
        if (!Files.exists(iniFile)) {
            iniFile = configPath.resolve(APP_CONFIG_FILE);
        }
        return iniFile;
    }

    @NotNull
    @Override
    public OSDescriptor getLocalSystem() {
        if (this.localSystem == null) {
            this.localSystem = new OSDescriptor(Platform.getOS(), Platform.getOSArch());
        }
        return this.localSystem;
    }

    @NotNull
    @Override
    public DBNModel getNavigatorModel() {
        return navigatorModel;
    }

    @NotNull
    @Override
    public DBPDataSourceProviderRegistry getDataSourceProviderRegistry() {
        return DataSourceProviderRegistry.getInstance();
    }

}<|MERGE_RESOLUTION|>--- conflicted
+++ resolved
@@ -188,11 +188,7 @@
     @NotNull
     @Override
     public DBConfigurationController getPluginConfigurationController(@Nullable String pluginId) {
-<<<<<<< HEAD
-        return getConfigurationController(pluginId == null ? null : Platform.getBundle(pluginId));
-=======
         return getConfigurationController(CommonUtils.isEmpty(pluginId) ? null : Platform.getBundle(pluginId));
->>>>>>> 4dc4682e
     }
     
     private DBConfigurationController getConfigurationController(@Nullable Bundle bundle) {
