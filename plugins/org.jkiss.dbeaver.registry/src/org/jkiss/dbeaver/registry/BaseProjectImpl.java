--- conflicted
+++ resolved
@@ -37,10 +37,12 @@
 import org.jkiss.dbeaver.model.impl.app.DefaultValueEncryptor;
 import org.jkiss.dbeaver.model.runtime.AbstractJob;
 import org.jkiss.dbeaver.model.runtime.DBRProgressMonitor;
+import org.jkiss.dbeaver.model.runtime.VoidProgressMonitor;
 import org.jkiss.dbeaver.model.task.DBTTaskManager;
 import org.jkiss.dbeaver.registry.task.TaskManagerImpl;
 import org.jkiss.dbeaver.utils.ContentUtils;
 import org.jkiss.utils.CommonUtils;
+import org.jkiss.utils.Pair;
 
 import javax.crypto.SecretKey;
 import javax.crypto.spec.SecretKeySpec;
@@ -387,17 +389,11 @@
                 resourceProperties.put(newResourcePath, resProps);
             }
         }
-<<<<<<< HEAD
         flushMetadata(false); // wait for the file to be written
     }
 
-    /**
-     * Method for Bulk Update of resources properties paths
-     *
-     * @param oldToNewPaths collection of OldPath to NewPath pairs
-     */
-    @Override
-    public final void moveResourcePropertiesBatch(@NotNull Collection<Pair<String, String>> oldToNewPaths) {
+    @Override
+    public void moveResourcePropertiesBatch(@NotNull Collection<Pair<String, String>> oldToNewPaths) {
         loadMetadata();
         synchronized (metadataSync) {
             for (var pathsPair : oldToNewPaths) {
@@ -410,9 +406,6 @@
             }
         }
         flushMetadata(false); // wait for the file to be written
-=======
-        flushMetadata();
->>>>>>> b56c82ff
     }
 
     @Override
@@ -433,15 +426,6 @@
         return hadProperties;
     }
 
-<<<<<<< HEAD
-=======
-    @NotNull
-    private static String normalizeResourcePath(@NotNull String resourcePath) {
-        while (resourcePath.startsWith("/")) resourcePath = resourcePath.substring(1);
-        return resourcePath;
-    }
-
->>>>>>> b56c82ff
     @Override
     @NotNull
     public String getResourcePath(@NotNull IResource resource) {
@@ -582,6 +566,10 @@
     }
 
     protected void flushMetadata() {
+        flushMetadata(true);
+    }
+
+    protected void flushMetadata(boolean async) {
         if (inMemory) {
             return;
         }
@@ -589,7 +577,11 @@
             if (metadataSyncJob == null) {
                 metadataSyncJob = new ProjectSyncJob();
             }
-            metadataSyncJob.schedule(100);
+            if (async) {
+                metadataSyncJob.schedule(100);
+            } else {
+                metadataSyncJob.run(new VoidProgressMonitor());
+            }
         }
     }
 
