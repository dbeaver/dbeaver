/*
 * DBeaver - Universal Database Manager
 * Copyright (C) 2010-2024 DBeaver Corp and others
 *
 * Licensed under the Apache License, Version 2.0 (the "License");
 * you may not use this file except in compliance with the License.
 * You may obtain a copy of the License at
 *
 *     http://www.apache.org/licenses/LICENSE-2.0
 *
 * Unless required by applicable law or agreed to in writing, software
 * distributed under the License is distributed on an "AS IS" BASIS,
 * WITHOUT WARRANTIES OR CONDITIONS OF ANY KIND, either express or implied.
 * See the License for the specific language governing permissions and
 * limitations under the License.
 */
package org.jkiss.dbeaver.ext.cubrid.model;

import org.jkiss.code.NotNull;
import org.jkiss.code.Nullable;
import org.jkiss.dbeaver.DBException;
import org.jkiss.dbeaver.ext.cubrid.CubridConstants;
import org.jkiss.dbeaver.ext.generic.model.GenericDataSource;
import org.jkiss.dbeaver.ext.generic.model.GenericSchema;
import org.jkiss.dbeaver.ext.generic.model.GenericStructContainer;
import org.jkiss.dbeaver.ext.generic.model.GenericTable;
import org.jkiss.dbeaver.ext.generic.model.GenericTableBase;
import org.jkiss.dbeaver.ext.generic.model.GenericTableColumn;
import org.jkiss.dbeaver.ext.generic.model.GenericTableIndex;
import org.jkiss.dbeaver.ext.generic.model.GenericTableIndexColumn;
import org.jkiss.dbeaver.ext.generic.model.GenericView;
import org.jkiss.dbeaver.ext.generic.model.TableCache;
import org.jkiss.dbeaver.model.DBUtils;
import org.jkiss.dbeaver.model.exec.jdbc.JDBCPreparedStatement;
import org.jkiss.dbeaver.model.exec.jdbc.JDBCResultSet;
import org.jkiss.dbeaver.model.exec.jdbc.JDBCSession;
import org.jkiss.dbeaver.model.exec.jdbc.JDBCStatement;
import org.jkiss.dbeaver.model.impl.jdbc.JDBCConstants;
import org.jkiss.dbeaver.model.impl.jdbc.JDBCUtils;
import org.jkiss.dbeaver.model.impl.jdbc.cache.JDBCCompositeCache;
import org.jkiss.dbeaver.model.meta.Property;
import org.jkiss.dbeaver.model.runtime.DBRProgressMonitor;
import org.jkiss.dbeaver.model.struct.rdb.DBSIndexType;
import org.jkiss.utils.CommonUtils;

import java.sql.DatabaseMetaData;
import java.sql.SQLException;
import java.util.ArrayList;
import java.util.List;
import java.util.Locale;

public class CubridUser extends GenericSchema
{
    private String name;
    private String comment;
    private final CubridIndexCache cubridIndexCache;

    public CubridUser(
            @NotNull GenericDataSource dataSource,
            @NotNull String schemaName,
            @Nullable String comment) {
        super(dataSource, null, schemaName);
        this.name = schemaName;
        this.comment = comment;
        this.cubridIndexCache = new CubridIndexCache(this.getTableCache());
    }

    @NotNull
    @Property(viewable = true, order = 1)
    public String getName() {
        return name;
    }

    @Nullable
    @Property(viewable = true, order = 2)
    public String getComment() {
        return comment;
    }

    @NotNull
    public boolean supportsSystemTable() {
        return name.equals("DBA");
    }

    @NotNull
    public boolean supportsSystemView() {
        return name.equals("DBA");
    }

    @NotNull
    public boolean showSystemTableFolder() {
        return this.getDataSource().getContainer().getNavigatorSettings().isShowSystemObjects();
    }

    @NotNull
    public boolean supportsSynonym() {
        return ((CubridDataSource) this.getDataSource()).getSupportMultiSchema();
    }

    @NotNull
    public boolean supportsTrigger() {
        return CubridConstants.DBA.equals(getDataSource().getContainer().getConnectionConfiguration().getUserName());
    }

    @NotNull
    @Override
    public TableCache createTableCache(@NotNull GenericDataSource datasource) {
        return new CubridTableCache(datasource);
    }

    @NotNull
    public CubridIndexCache getCubridIndexCache() {
        return cubridIndexCache;
    }

    @Nullable
    @Override
    public List<CubridTable> getPhysicalTables(@NotNull DBRProgressMonitor monitor) throws DBException {
        List<CubridTable> tables = new ArrayList<>();
        for (GenericTable table : super.getPhysicalTables(monitor)) {
            if (!table.isSystem()) {
                tables.add((CubridTable) table);
            }
        }
        return tables;
    }

    @Nullable
    public List<? extends CubridTable> getPhysicalSystemTables(@NotNull DBRProgressMonitor monitor)
            throws DBException {
        List<CubridTable> tables = new ArrayList<>();
        for (GenericTable table : super.getPhysicalTables(monitor)) {
            if (table.isSystem()) {
                tables.add((CubridTable) table);
            }
        }
        return tables;
    }

    @Nullable
    @Override
    public List<CubridView> getViews(@NotNull DBRProgressMonitor monitor) throws DBException {
        List<CubridView> views = new ArrayList<>();
        for (GenericView view : super.getViews(monitor)) {
            if (!view.isSystem()) {
                views.add((CubridView) view);
            }
        }
        return views;
    }

    @Nullable
    public List<CubridView> getSystemViews(@NotNull DBRProgressMonitor monitor) throws DBException {
        List<CubridView> views = new ArrayList<>();
        for (GenericView view : super.getViews(monitor)) {
            if (view.isSystem()) {
                views.add((CubridView) view);
            }
        }
        return views;
    }

    @Nullable
    @Override
    public List<GenericTableIndex> getIndexes(@NotNull DBRProgressMonitor monitor) throws DBException {
        List<GenericTableIndex> indexes = new ArrayList<>();
        for (CubridTable table : getPhysicalTables(monitor)) {
            indexes.addAll(table.getIndexes(monitor));
        }
        return indexes;
    }

    public class CubridTableCache extends TableCache
    {
        protected CubridTableCache(@NotNull GenericDataSource dataSource) {
            super(dataSource);
        }

        @NotNull
        @Override
        protected GenericTableColumn fetchChild(
                @NotNull JDBCSession session,
                @NotNull GenericStructContainer owner,
                @NotNull GenericTableBase table,
                @NotNull JDBCResultSet dbResult)
                throws SQLException, DBException {
            String columnName = JDBCUtils.safeGetString(dbResult, "attr_name");
            String dataType = JDBCUtils.safeGetString(dbResult, "data_type");
            String showDataType = null;
            boolean autoIncrement = false;
            String tableName = table.isSystem() ? table.getName() : ((CubridDataSource) getDataSource()).getMetaModel().getTableOrViewName(table);
            String sql = "show columns from " + DBUtils.getQuotedIdentifier(getDataSource(), tableName) + " where Field = ?";
            try (JDBCPreparedStatement dbStat = session.prepareStatement(sql)) {
                dbStat.setString(1, columnName);
                try (JDBCResultSet result = dbStat.executeQuery()) {
                    if (result.next()) {
<<<<<<< HEAD
                        dataType = JDBCUtils.safeGetString(result, "Type");
                        autoIncrement = CubridConstants.AUTO_INCREMENT.equals(JDBCUtils.safeGetString(result, "Extra"));
=======
                        showDataType = JDBCUtils.safeGetString(result, "Type");
                        autoIncrement = JDBCUtils.safeGetString(result, "Extra").equals("auto_increment");
>>>>>>> 51956e07
                    }
                }
            }
            return new CubridTableColumn(table, columnName, showDataType == null ? dataType : showDataType, autoIncrement, dbResult);
        }
    }

    public class CubridIndexCache extends JDBCCompositeCache<GenericStructContainer, CubridTable, GenericTableIndex, GenericTableIndexColumn>
    {
        CubridIndexCache(@NotNull TableCache tableCache) {
            super(tableCache, CubridTable.class, JDBCConstants.TABLE_NAME, JDBCConstants.INDEX_NAME);
        }

        @NotNull
        @Override
        protected JDBCStatement prepareObjectsStatement(@NotNull JDBCSession session, @NotNull GenericStructContainer owner, @Nullable CubridTable forParent)
                throws SQLException {
            return session.getMetaData().getIndexInfo(null, null, forParent.getUniqueName(), false, true).getSourceStatement();
        }

        @Nullable
        @Override
        protected GenericTableIndex fetchObject(
                @NotNull JDBCSession session,
                @NotNull GenericStructContainer owner,
                @Nullable CubridTable parent,
                @Nullable String indexName,
                @NotNull JDBCResultSet dbResult)
                throws SQLException, DBException {
            boolean isNonUnique = JDBCUtils.safeGetBoolean(dbResult, JDBCConstants.NON_UNIQUE);
            String indexQualifier = JDBCUtils.safeGetStringTrimmed(dbResult, JDBCConstants.INDEX_QUALIFIER);
            long cardinality = JDBCUtils.safeGetLong(dbResult, JDBCConstants.INDEX_CARDINALITY);
            int indexTypeNum = JDBCUtils.safeGetInt(dbResult, JDBCConstants.TYPE);
            String name = indexName;

            DBSIndexType indexType;
            switch (indexTypeNum) {
                case DatabaseMetaData.tableIndexStatistic:
                    return null;
                case DatabaseMetaData.tableIndexClustered:
                    indexType = DBSIndexType.CLUSTERED;
                    break;
                case DatabaseMetaData.tableIndexHashed:
                    indexType = DBSIndexType.HASHED;
                    break;
                case DatabaseMetaData.tableIndexOther:
                    indexType = DBSIndexType.OTHER;
                    break;
                default:
                    indexType = DBSIndexType.UNKNOWN;
                    break;
            }
            if (CommonUtils.isEmpty(name)) {
                name = parent.getName().toUpperCase(Locale.ENGLISH) + "_INDEX";
            }
            return new GenericTableIndex(parent, isNonUnique, indexQualifier,
                    cardinality, name, indexType, true);
        }

        @Nullable
        @Override
        protected GenericTableIndexColumn[] fetchObjectRow(
                @NotNull JDBCSession session,
                @NotNull CubridTable parent,
                @NotNull GenericTableIndex object,
                @NotNull JDBCResultSet dbResult)
                throws SQLException, DBException {
            int ordinalPosition = JDBCUtils.safeGetInt(dbResult, JDBCConstants.ORDINAL_POSITION);
            String columnName = JDBCUtils.safeGetString(dbResult, JDBCConstants.COLUMN_NAME);
            String ascOrDesc = JDBCUtils.safeGetStringTrimmed(dbResult, JDBCConstants.ASC_OR_DESC);

            if (CommonUtils.isEmpty(columnName)) {
                return null;
            }
            GenericTableColumn tableColumn = parent.getAttribute(session.getProgressMonitor(), columnName);
            if (tableColumn == null) {
                return null;
            }
            return new GenericTableIndexColumn[]{new GenericTableIndexColumn(
                    object, tableColumn, ordinalPosition, !"D".equalsIgnoreCase(ascOrDesc))
            };
        }

        @Override
        protected void cacheChildren(
                @NotNull DBRProgressMonitor monitor,
                @Nullable GenericTableIndex object,
                @Nullable List<GenericTableIndexColumn> children) {
            object.setColumns(children);
        }
    }
}
<|MERGE_RESOLUTION|>--- conflicted
+++ resolved
@@ -1,295 +1,290 @@
-/*
- * DBeaver - Universal Database Manager
- * Copyright (C) 2010-2024 DBeaver Corp and others
- *
- * Licensed under the Apache License, Version 2.0 (the "License");
- * you may not use this file except in compliance with the License.
- * You may obtain a copy of the License at
- *
- *     http://www.apache.org/licenses/LICENSE-2.0
- *
- * Unless required by applicable law or agreed to in writing, software
- * distributed under the License is distributed on an "AS IS" BASIS,
- * WITHOUT WARRANTIES OR CONDITIONS OF ANY KIND, either express or implied.
- * See the License for the specific language governing permissions and
- * limitations under the License.
- */
-package org.jkiss.dbeaver.ext.cubrid.model;
-
-import org.jkiss.code.NotNull;
-import org.jkiss.code.Nullable;
-import org.jkiss.dbeaver.DBException;
-import org.jkiss.dbeaver.ext.cubrid.CubridConstants;
-import org.jkiss.dbeaver.ext.generic.model.GenericDataSource;
-import org.jkiss.dbeaver.ext.generic.model.GenericSchema;
-import org.jkiss.dbeaver.ext.generic.model.GenericStructContainer;
-import org.jkiss.dbeaver.ext.generic.model.GenericTable;
-import org.jkiss.dbeaver.ext.generic.model.GenericTableBase;
-import org.jkiss.dbeaver.ext.generic.model.GenericTableColumn;
-import org.jkiss.dbeaver.ext.generic.model.GenericTableIndex;
-import org.jkiss.dbeaver.ext.generic.model.GenericTableIndexColumn;
-import org.jkiss.dbeaver.ext.generic.model.GenericView;
-import org.jkiss.dbeaver.ext.generic.model.TableCache;
-import org.jkiss.dbeaver.model.DBUtils;
-import org.jkiss.dbeaver.model.exec.jdbc.JDBCPreparedStatement;
-import org.jkiss.dbeaver.model.exec.jdbc.JDBCResultSet;
-import org.jkiss.dbeaver.model.exec.jdbc.JDBCSession;
-import org.jkiss.dbeaver.model.exec.jdbc.JDBCStatement;
-import org.jkiss.dbeaver.model.impl.jdbc.JDBCConstants;
-import org.jkiss.dbeaver.model.impl.jdbc.JDBCUtils;
-import org.jkiss.dbeaver.model.impl.jdbc.cache.JDBCCompositeCache;
-import org.jkiss.dbeaver.model.meta.Property;
-import org.jkiss.dbeaver.model.runtime.DBRProgressMonitor;
-import org.jkiss.dbeaver.model.struct.rdb.DBSIndexType;
-import org.jkiss.utils.CommonUtils;
-
-import java.sql.DatabaseMetaData;
-import java.sql.SQLException;
-import java.util.ArrayList;
-import java.util.List;
-import java.util.Locale;
-
-public class CubridUser extends GenericSchema
-{
-    private String name;
-    private String comment;
-    private final CubridIndexCache cubridIndexCache;
-
-    public CubridUser(
-            @NotNull GenericDataSource dataSource,
-            @NotNull String schemaName,
-            @Nullable String comment) {
-        super(dataSource, null, schemaName);
-        this.name = schemaName;
-        this.comment = comment;
-        this.cubridIndexCache = new CubridIndexCache(this.getTableCache());
-    }
-
-    @NotNull
-    @Property(viewable = true, order = 1)
-    public String getName() {
-        return name;
-    }
-
-    @Nullable
-    @Property(viewable = true, order = 2)
-    public String getComment() {
-        return comment;
-    }
-
-    @NotNull
-    public boolean supportsSystemTable() {
-        return name.equals("DBA");
-    }
-
-    @NotNull
-    public boolean supportsSystemView() {
-        return name.equals("DBA");
-    }
-
-    @NotNull
-    public boolean showSystemTableFolder() {
-        return this.getDataSource().getContainer().getNavigatorSettings().isShowSystemObjects();
-    }
-
-    @NotNull
-    public boolean supportsSynonym() {
-        return ((CubridDataSource) this.getDataSource()).getSupportMultiSchema();
-    }
-
-    @NotNull
-    public boolean supportsTrigger() {
-        return CubridConstants.DBA.equals(getDataSource().getContainer().getConnectionConfiguration().getUserName());
-    }
-
-    @NotNull
-    @Override
-    public TableCache createTableCache(@NotNull GenericDataSource datasource) {
-        return new CubridTableCache(datasource);
-    }
-
-    @NotNull
-    public CubridIndexCache getCubridIndexCache() {
-        return cubridIndexCache;
-    }
-
-    @Nullable
-    @Override
-    public List<CubridTable> getPhysicalTables(@NotNull DBRProgressMonitor monitor) throws DBException {
-        List<CubridTable> tables = new ArrayList<>();
-        for (GenericTable table : super.getPhysicalTables(monitor)) {
-            if (!table.isSystem()) {
-                tables.add((CubridTable) table);
-            }
-        }
-        return tables;
-    }
-
-    @Nullable
-    public List<? extends CubridTable> getPhysicalSystemTables(@NotNull DBRProgressMonitor monitor)
-            throws DBException {
-        List<CubridTable> tables = new ArrayList<>();
-        for (GenericTable table : super.getPhysicalTables(monitor)) {
-            if (table.isSystem()) {
-                tables.add((CubridTable) table);
-            }
-        }
-        return tables;
-    }
-
-    @Nullable
-    @Override
-    public List<CubridView> getViews(@NotNull DBRProgressMonitor monitor) throws DBException {
-        List<CubridView> views = new ArrayList<>();
-        for (GenericView view : super.getViews(monitor)) {
-            if (!view.isSystem()) {
-                views.add((CubridView) view);
-            }
-        }
-        return views;
-    }
-
-    @Nullable
-    public List<CubridView> getSystemViews(@NotNull DBRProgressMonitor monitor) throws DBException {
-        List<CubridView> views = new ArrayList<>();
-        for (GenericView view : super.getViews(monitor)) {
-            if (view.isSystem()) {
-                views.add((CubridView) view);
-            }
-        }
-        return views;
-    }
-
-    @Nullable
-    @Override
-    public List<GenericTableIndex> getIndexes(@NotNull DBRProgressMonitor monitor) throws DBException {
-        List<GenericTableIndex> indexes = new ArrayList<>();
-        for (CubridTable table : getPhysicalTables(monitor)) {
-            indexes.addAll(table.getIndexes(monitor));
-        }
-        return indexes;
-    }
-
-    public class CubridTableCache extends TableCache
-    {
-        protected CubridTableCache(@NotNull GenericDataSource dataSource) {
-            super(dataSource);
-        }
-
-        @NotNull
-        @Override
-        protected GenericTableColumn fetchChild(
-                @NotNull JDBCSession session,
-                @NotNull GenericStructContainer owner,
-                @NotNull GenericTableBase table,
-                @NotNull JDBCResultSet dbResult)
-                throws SQLException, DBException {
-            String columnName = JDBCUtils.safeGetString(dbResult, "attr_name");
-            String dataType = JDBCUtils.safeGetString(dbResult, "data_type");
-            String showDataType = null;
-            boolean autoIncrement = false;
-            String tableName = table.isSystem() ? table.getName() : ((CubridDataSource) getDataSource()).getMetaModel().getTableOrViewName(table);
-            String sql = "show columns from " + DBUtils.getQuotedIdentifier(getDataSource(), tableName) + " where Field = ?";
-            try (JDBCPreparedStatement dbStat = session.prepareStatement(sql)) {
-                dbStat.setString(1, columnName);
-                try (JDBCResultSet result = dbStat.executeQuery()) {
-                    if (result.next()) {
-<<<<<<< HEAD
-                        dataType = JDBCUtils.safeGetString(result, "Type");
-                        autoIncrement = CubridConstants.AUTO_INCREMENT.equals(JDBCUtils.safeGetString(result, "Extra"));
-=======
-                        showDataType = JDBCUtils.safeGetString(result, "Type");
-                        autoIncrement = JDBCUtils.safeGetString(result, "Extra").equals("auto_increment");
->>>>>>> 51956e07
-                    }
-                }
-            }
-            return new CubridTableColumn(table, columnName, showDataType == null ? dataType : showDataType, autoIncrement, dbResult);
-        }
-    }
-
-    public class CubridIndexCache extends JDBCCompositeCache<GenericStructContainer, CubridTable, GenericTableIndex, GenericTableIndexColumn>
-    {
-        CubridIndexCache(@NotNull TableCache tableCache) {
-            super(tableCache, CubridTable.class, JDBCConstants.TABLE_NAME, JDBCConstants.INDEX_NAME);
-        }
-
-        @NotNull
-        @Override
-        protected JDBCStatement prepareObjectsStatement(@NotNull JDBCSession session, @NotNull GenericStructContainer owner, @Nullable CubridTable forParent)
-                throws SQLException {
-            return session.getMetaData().getIndexInfo(null, null, forParent.getUniqueName(), false, true).getSourceStatement();
-        }
-
-        @Nullable
-        @Override
-        protected GenericTableIndex fetchObject(
-                @NotNull JDBCSession session,
-                @NotNull GenericStructContainer owner,
-                @Nullable CubridTable parent,
-                @Nullable String indexName,
-                @NotNull JDBCResultSet dbResult)
-                throws SQLException, DBException {
-            boolean isNonUnique = JDBCUtils.safeGetBoolean(dbResult, JDBCConstants.NON_UNIQUE);
-            String indexQualifier = JDBCUtils.safeGetStringTrimmed(dbResult, JDBCConstants.INDEX_QUALIFIER);
-            long cardinality = JDBCUtils.safeGetLong(dbResult, JDBCConstants.INDEX_CARDINALITY);
-            int indexTypeNum = JDBCUtils.safeGetInt(dbResult, JDBCConstants.TYPE);
-            String name = indexName;
-
-            DBSIndexType indexType;
-            switch (indexTypeNum) {
-                case DatabaseMetaData.tableIndexStatistic:
-                    return null;
-                case DatabaseMetaData.tableIndexClustered:
-                    indexType = DBSIndexType.CLUSTERED;
-                    break;
-                case DatabaseMetaData.tableIndexHashed:
-                    indexType = DBSIndexType.HASHED;
-                    break;
-                case DatabaseMetaData.tableIndexOther:
-                    indexType = DBSIndexType.OTHER;
-                    break;
-                default:
-                    indexType = DBSIndexType.UNKNOWN;
-                    break;
-            }
-            if (CommonUtils.isEmpty(name)) {
-                name = parent.getName().toUpperCase(Locale.ENGLISH) + "_INDEX";
-            }
-            return new GenericTableIndex(parent, isNonUnique, indexQualifier,
-                    cardinality, name, indexType, true);
-        }
-
-        @Nullable
-        @Override
-        protected GenericTableIndexColumn[] fetchObjectRow(
-                @NotNull JDBCSession session,
-                @NotNull CubridTable parent,
-                @NotNull GenericTableIndex object,
-                @NotNull JDBCResultSet dbResult)
-                throws SQLException, DBException {
-            int ordinalPosition = JDBCUtils.safeGetInt(dbResult, JDBCConstants.ORDINAL_POSITION);
-            String columnName = JDBCUtils.safeGetString(dbResult, JDBCConstants.COLUMN_NAME);
-            String ascOrDesc = JDBCUtils.safeGetStringTrimmed(dbResult, JDBCConstants.ASC_OR_DESC);
-
-            if (CommonUtils.isEmpty(columnName)) {
-                return null;
-            }
-            GenericTableColumn tableColumn = parent.getAttribute(session.getProgressMonitor(), columnName);
-            if (tableColumn == null) {
-                return null;
-            }
-            return new GenericTableIndexColumn[]{new GenericTableIndexColumn(
-                    object, tableColumn, ordinalPosition, !"D".equalsIgnoreCase(ascOrDesc))
-            };
-        }
-
-        @Override
-        protected void cacheChildren(
-                @NotNull DBRProgressMonitor monitor,
-                @Nullable GenericTableIndex object,
-                @Nullable List<GenericTableIndexColumn> children) {
-            object.setColumns(children);
-        }
-    }
-}
+/*
+ * DBeaver - Universal Database Manager
+ * Copyright (C) 2010-2024 DBeaver Corp and others
+ *
+ * Licensed under the Apache License, Version 2.0 (the "License");
+ * you may not use this file except in compliance with the License.
+ * You may obtain a copy of the License at
+ *
+ *     http://www.apache.org/licenses/LICENSE-2.0
+ *
+ * Unless required by applicable law or agreed to in writing, software
+ * distributed under the License is distributed on an "AS IS" BASIS,
+ * WITHOUT WARRANTIES OR CONDITIONS OF ANY KIND, either express or implied.
+ * See the License for the specific language governing permissions and
+ * limitations under the License.
+ */
+package org.jkiss.dbeaver.ext.cubrid.model;
+
+import org.jkiss.code.NotNull;
+import org.jkiss.code.Nullable;
+import org.jkiss.dbeaver.DBException;
+import org.jkiss.dbeaver.ext.cubrid.CubridConstants;
+import org.jkiss.dbeaver.ext.generic.model.GenericDataSource;
+import org.jkiss.dbeaver.ext.generic.model.GenericSchema;
+import org.jkiss.dbeaver.ext.generic.model.GenericStructContainer;
+import org.jkiss.dbeaver.ext.generic.model.GenericTable;
+import org.jkiss.dbeaver.ext.generic.model.GenericTableBase;
+import org.jkiss.dbeaver.ext.generic.model.GenericTableColumn;
+import org.jkiss.dbeaver.ext.generic.model.GenericTableIndex;
+import org.jkiss.dbeaver.ext.generic.model.GenericTableIndexColumn;
+import org.jkiss.dbeaver.ext.generic.model.GenericView;
+import org.jkiss.dbeaver.ext.generic.model.TableCache;
+import org.jkiss.dbeaver.model.DBUtils;
+import org.jkiss.dbeaver.model.exec.jdbc.JDBCPreparedStatement;
+import org.jkiss.dbeaver.model.exec.jdbc.JDBCResultSet;
+import org.jkiss.dbeaver.model.exec.jdbc.JDBCSession;
+import org.jkiss.dbeaver.model.exec.jdbc.JDBCStatement;
+import org.jkiss.dbeaver.model.impl.jdbc.JDBCConstants;
+import org.jkiss.dbeaver.model.impl.jdbc.JDBCUtils;
+import org.jkiss.dbeaver.model.impl.jdbc.cache.JDBCCompositeCache;
+import org.jkiss.dbeaver.model.meta.Property;
+import org.jkiss.dbeaver.model.runtime.DBRProgressMonitor;
+import org.jkiss.dbeaver.model.struct.rdb.DBSIndexType;
+import org.jkiss.utils.CommonUtils;
+
+import java.sql.DatabaseMetaData;
+import java.sql.SQLException;
+import java.util.ArrayList;
+import java.util.List;
+import java.util.Locale;
+
+public class CubridUser extends GenericSchema
+{
+    private String name;
+    private String comment;
+    private final CubridIndexCache cubridIndexCache;
+
+    public CubridUser(
+            @NotNull GenericDataSource dataSource,
+            @NotNull String schemaName,
+            @Nullable String comment) {
+        super(dataSource, null, schemaName);
+        this.name = schemaName;
+        this.comment = comment;
+        this.cubridIndexCache = new CubridIndexCache(this.getTableCache());
+    }
+
+    @NotNull
+    @Property(viewable = true, order = 1)
+    public String getName() {
+        return name;
+    }
+
+    @Nullable
+    @Property(viewable = true, order = 2)
+    public String getComment() {
+        return comment;
+    }
+
+    @NotNull
+    public boolean supportsSystemTable() {
+        return name.equals("DBA");
+    }
+
+    @NotNull
+    public boolean supportsSystemView() {
+        return name.equals("DBA");
+    }
+
+    @NotNull
+    public boolean showSystemTableFolder() {
+        return this.getDataSource().getContainer().getNavigatorSettings().isShowSystemObjects();
+    }
+
+    @NotNull
+    public boolean supportsSynonym() {
+        return ((CubridDataSource) this.getDataSource()).getSupportMultiSchema();
+    }
+
+    @NotNull
+    public boolean supportsTrigger() {
+        return CubridConstants.DBA.equals(getDataSource().getContainer().getConnectionConfiguration().getUserName());
+    }
+
+    @NotNull
+    @Override
+    public TableCache createTableCache(@NotNull GenericDataSource datasource) {
+        return new CubridTableCache(datasource);
+    }
+
+    @NotNull
+    public CubridIndexCache getCubridIndexCache() {
+        return cubridIndexCache;
+    }
+
+    @Nullable
+    @Override
+    public List<CubridTable> getPhysicalTables(@NotNull DBRProgressMonitor monitor) throws DBException {
+        List<CubridTable> tables = new ArrayList<>();
+        for (GenericTable table : super.getPhysicalTables(monitor)) {
+            if (!table.isSystem()) {
+                tables.add((CubridTable) table);
+            }
+        }
+        return tables;
+    }
+
+    @Nullable
+    public List<? extends CubridTable> getPhysicalSystemTables(@NotNull DBRProgressMonitor monitor)
+            throws DBException {
+        List<CubridTable> tables = new ArrayList<>();
+        for (GenericTable table : super.getPhysicalTables(monitor)) {
+            if (table.isSystem()) {
+                tables.add((CubridTable) table);
+            }
+        }
+        return tables;
+    }
+
+    @Nullable
+    @Override
+    public List<CubridView> getViews(@NotNull DBRProgressMonitor monitor) throws DBException {
+        List<CubridView> views = new ArrayList<>();
+        for (GenericView view : super.getViews(monitor)) {
+            if (!view.isSystem()) {
+                views.add((CubridView) view);
+            }
+        }
+        return views;
+    }
+
+    @Nullable
+    public List<CubridView> getSystemViews(@NotNull DBRProgressMonitor monitor) throws DBException {
+        List<CubridView> views = new ArrayList<>();
+        for (GenericView view : super.getViews(monitor)) {
+            if (view.isSystem()) {
+                views.add((CubridView) view);
+            }
+        }
+        return views;
+    }
+
+    @Nullable
+    @Override
+    public List<GenericTableIndex> getIndexes(@NotNull DBRProgressMonitor monitor) throws DBException {
+        List<GenericTableIndex> indexes = new ArrayList<>();
+        for (CubridTable table : getPhysicalTables(monitor)) {
+            indexes.addAll(table.getIndexes(monitor));
+        }
+        return indexes;
+    }
+
+    public class CubridTableCache extends TableCache
+    {
+        protected CubridTableCache(@NotNull GenericDataSource dataSource) {
+            super(dataSource);
+        }
+
+        @NotNull
+        @Override
+        protected GenericTableColumn fetchChild(
+                @NotNull JDBCSession session,
+                @NotNull GenericStructContainer owner,
+                @NotNull GenericTableBase table,
+                @NotNull JDBCResultSet dbResult)
+                throws SQLException, DBException {
+            String columnName = JDBCUtils.safeGetString(dbResult, "attr_name");
+            String dataType = JDBCUtils.safeGetString(dbResult, "data_type");
+            String showDataType = null;
+            boolean autoIncrement = false;
+            String tableName = table.isSystem() ? table.getName() : ((CubridDataSource) getDataSource()).getMetaModel().getTableOrViewName(table);
+            String sql = "show columns from " + DBUtils.getQuotedIdentifier(getDataSource(), tableName) + " where Field = ?";
+            try (JDBCPreparedStatement dbStat = session.prepareStatement(sql)) {
+                dbStat.setString(1, columnName);
+                try (JDBCResultSet result = dbStat.executeQuery()) {
+                    if (result.next()) {
+                        showDataType = JDBCUtils.safeGetString(result, "Type");
+                        autoIncrement = CubridConstants.AUTO_INCREMENT.equals(JDBCUtils.safeGetString(result, "Extra"));
+                    }
+                }
+            }
+            return new CubridTableColumn(table, columnName, showDataType == null ? dataType : showDataType, autoIncrement, dbResult);
+        }
+    }
+
+    public class CubridIndexCache extends JDBCCompositeCache<GenericStructContainer, CubridTable, GenericTableIndex, GenericTableIndexColumn>
+    {
+        CubridIndexCache(@NotNull TableCache tableCache) {
+            super(tableCache, CubridTable.class, JDBCConstants.TABLE_NAME, JDBCConstants.INDEX_NAME);
+        }
+
+        @NotNull
+        @Override
+        protected JDBCStatement prepareObjectsStatement(@NotNull JDBCSession session, @NotNull GenericStructContainer owner, @Nullable CubridTable forParent)
+                throws SQLException {
+            return session.getMetaData().getIndexInfo(null, null, forParent.getUniqueName(), false, true).getSourceStatement();
+        }
+
+        @Nullable
+        @Override
+        protected GenericTableIndex fetchObject(
+                @NotNull JDBCSession session,
+                @NotNull GenericStructContainer owner,
+                @Nullable CubridTable parent,
+                @Nullable String indexName,
+                @NotNull JDBCResultSet dbResult)
+                throws SQLException, DBException {
+            boolean isNonUnique = JDBCUtils.safeGetBoolean(dbResult, JDBCConstants.NON_UNIQUE);
+            String indexQualifier = JDBCUtils.safeGetStringTrimmed(dbResult, JDBCConstants.INDEX_QUALIFIER);
+            long cardinality = JDBCUtils.safeGetLong(dbResult, JDBCConstants.INDEX_CARDINALITY);
+            int indexTypeNum = JDBCUtils.safeGetInt(dbResult, JDBCConstants.TYPE);
+            String name = indexName;
+
+            DBSIndexType indexType;
+            switch (indexTypeNum) {
+                case DatabaseMetaData.tableIndexStatistic:
+                    return null;
+                case DatabaseMetaData.tableIndexClustered:
+                    indexType = DBSIndexType.CLUSTERED;
+                    break;
+                case DatabaseMetaData.tableIndexHashed:
+                    indexType = DBSIndexType.HASHED;
+                    break;
+                case DatabaseMetaData.tableIndexOther:
+                    indexType = DBSIndexType.OTHER;
+                    break;
+                default:
+                    indexType = DBSIndexType.UNKNOWN;
+                    break;
+            }
+            if (CommonUtils.isEmpty(name)) {
+                name = parent.getName().toUpperCase(Locale.ENGLISH) + "_INDEX";
+            }
+            return new GenericTableIndex(parent, isNonUnique, indexQualifier,
+                    cardinality, name, indexType, true);
+        }
+
+        @Nullable
+        @Override
+        protected GenericTableIndexColumn[] fetchObjectRow(
+                @NotNull JDBCSession session,
+                @NotNull CubridTable parent,
+                @NotNull GenericTableIndex object,
+                @NotNull JDBCResultSet dbResult)
+                throws SQLException, DBException {
+            int ordinalPosition = JDBCUtils.safeGetInt(dbResult, JDBCConstants.ORDINAL_POSITION);
+            String columnName = JDBCUtils.safeGetString(dbResult, JDBCConstants.COLUMN_NAME);
+            String ascOrDesc = JDBCUtils.safeGetStringTrimmed(dbResult, JDBCConstants.ASC_OR_DESC);
+
+            if (CommonUtils.isEmpty(columnName)) {
+                return null;
+            }
+            GenericTableColumn tableColumn = parent.getAttribute(session.getProgressMonitor(), columnName);
+            if (tableColumn == null) {
+                return null;
+            }
+            return new GenericTableIndexColumn[]{new GenericTableIndexColumn(
+                    object, tableColumn, ordinalPosition, !"D".equalsIgnoreCase(ascOrDesc))
+            };
+        }
+
+        @Override
+        protected void cacheChildren(
+                @NotNull DBRProgressMonitor monitor,
+                @Nullable GenericTableIndex object,
+                @Nullable List<GenericTableIndexColumn> children) {
+            object.setColumns(children);
+        }
+    }
+}