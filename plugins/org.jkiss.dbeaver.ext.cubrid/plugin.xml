<?xml version="1.0" encoding="UTF-8"?>
<?eclipse version="3.2"?>

<plugin>

    <extension point="org.jkiss.dbeaver.generic.meta">
        <meta id="cubrid" class="org.jkiss.dbeaver.ext.cubrid.model.meta.CubridMetaModel" driverClass="cubrid.jdbc.driver.CUBRIDDriver"/>
    </extension>

    <extension point="org.jkiss.dbeaver.sqlDialect">
        <dialect id="cubrid" parent="generic" class="org.jkiss.dbeaver.ext.cubrid.model.CubridSQLDialect.java" label="Cubrid"
                 description="Cubrid SQL dialect." icon="icons/cubrid_icon.png">
        </dialect>
    </extension>

    <extension point="org.jkiss.dbeaver.mavenRepository">
        <repository id="cubrid-maven-repo" name="Cubrid Repository" url="https://maven.cubrid.org">
            <scope group="cubrid"/>
        </repository>
    </extension>

    <extension point="org.jkiss.dbeaver.dataSourceProvider">
        <datasource
            class="org.jkiss.dbeaver.ext.cubrid.CubridDataSourceProvider"
            description="Cubrid JDBC connector"
            id="cubrid"
            parent="generic"
            label="Cubrid"
            icon="icons/cubrid_icon.png"
            dialect="cubrid">

            <tree path="cubrid" label="Cubrid data source" supportsEntityMerge="true">
                <folder id="schemas" type="org.jkiss.dbeaver.ext.cubrid.model.CubridUser" label="%tree.schemas.node.name"
                        icon="#folder_schema" description="%tree.schemas.node.tip">
                    <items label="%tree.user.node.name" path="cubridUser" property="cubridUsers" icon="#schema">
                        <folder type="org.jkiss.dbeaver.ext.cubrid.model.CubridTable" label="%tree.tables.node.name" icon="#folder_table" description="%tree.tables.node.tip">
                            <items label="%tree.table.node.name" path="table" property="physicalTables" icon="#table">
                                <folder type="org.jkiss.dbeaver.ext.cubrid.model.CubridTableColumn" label="%tree.columns.node.name" icon="#columns" description="%tree.columns.node.tip">
                                    <items label="%tree.column.node.name" path="attribute" property="attributes" icon="#column">
                                    </items>
                                </folder>
                                <folder type="org.jkiss.dbeaver.ext.generic.model.GenericUniqueKey" label="%tree.uni_keys.node.name" icon="#constraints" description="%tree.uni_keys.node.tip">
                                    <items label="%tree.uni_key.node.name" path="uniqueKey" property="constraints" icon="#unique-key">
                                        <items label="%tree.uni_key.columns.node.name" itemLabel="%tree.column.node.name" path="column" property="attributeReferences" navigable="false" inline="true">
                                        </items>
                                    </items>
                                </folder>
                                <folder type="org.jkiss.dbeaver.ext.generic.model.GenericTableForeignKey" label="%tree.foreign_keys.node.name" icon="#foreign-keys" description="%tree.foreign_keys.node.tip">
                                    <items label="%tree.foreign_key.node.name" path="association" property="associations" icon="#foreign-key">
                                        <items label="%tree.foreign_key_columns.node.name" itemLabel="%tree.column.node.name" path="column" property="attributeReferences" navigable="false" inline="true">
                                        </items>
                                    </items>
                                </folder>
                                <folder type="org.jkiss.dbeaver.ext.generic.model.GenericTableIndex" label="%tree.indexes.node.name" icon="#indexes" description="%tree.indexes.node.tip">
                                    <items label="%tree.index.node.name" path="index" property="indexes" icon="#index">
                                        <items label="%tree.index_columns.node.name" path="column" property="attributeReferences" icon="#column" navigable="false" inline="true">
                                        </items>
                                    </items>
                                </folder>
<<<<<<< HEAD

                                <folder type="org.jkiss.dbeaver.ext.cubrid.model.CubridPartition" label="%tree.partitions.node.name" icon="#partitions" description="%tree.partitions.node.tip">
                                    <items label="%tree.partitions.node.name" path="partition" property="partitions" icon="#partition">
                                        <items label="%tree.column.node.name" path="attribute" property="attributes" icon="#column">
                                        </items>
                                    </items>    
                                </folder>
                                <folder type="org.jkiss.dbeaver.ext.cubrid.model.CubridTrigger" label="%tree.triggers.node.name" icon="#folder_trigger" description="%tree.triggers.node.tip" visibleIf="object.supportsTrigger()">
                                    <items label="%tree.trigger.node.name" path="trigger" property="triggers" icon="#trigger">

=======
                                <folder type="org.jkiss.dbeaver.ext.cubrid.model.CubridTrigger" label="%tree.triggers.node.name" icon="#folder_trigger" description="%tree.triggers.node.tip" visibleIf="object.supportsTrigger()">
                                    <items label="%tree.trigger.node.name" path="trigger" property="triggers" icon="#trigger">
>>>>>>> 94471f88
                                    </items>
                                </folder>
                                <folder label="%tree.references.node.name" icon="#references" description="%tree.references.node.tip" virtual="true">
                                    <items label="%tree.reference.node.name" path="reference" property="references" icon="#reference" virtual="true">
                                        <items label="%tree.reference_columns.node.name" itemLabel="%tree.column.node.name" path="column" property="attributeReferences" navigable="false" inline="true" virtual="true">
                                        </items>
                                    </items>
                                </folder>
                            </items>
                            <folder type="org.jkiss.dbeaver.ext.cubrid.model.CubridTable" label="%tree.system_tables.node.name" icon="#folder_table" description="%tree.system_table.node.tip" visibleIf="object.supportsSystemTable() &amp;&amp; object.showSystemTableFolder()">
                                <items label="%tree.table.node.name" path="table" property="physicalSystemTables" icon="#table">
                                    <folder type="org.jkiss.dbeaver.ext.cubrid.model.CubridTableColumn" label="%tree.columns.node.name" icon="#columns" description="%tree.columns.node.tip">
                                        <items label="%tree.column.node.name" path="attribute" property="attributes" icon="#column">
                                        </items>
                                    </folder>
                                    <folder type="org.jkiss.dbeaver.ext.generic.model.GenericUniqueKey" label="%tree.uni_keys.node.name" icon="#constraints" description="%tree.uni_keys.node.tip">
                                        <items label="%tree.uni_key.node.name" path="uniqueKey" property="constraints" icon="#unique-key">
                                            <items label="%tree.uni_key.columns.node.name" itemLabel="%tree.column.node.name" path="column" property="attributeReferences" navigable="false" inline="true">
                                            </items>
                                        </items>
                                    </folder>
                                    <folder type="org.jkiss.dbeaver.ext.generic.model.GenericTableForeignKey" label="%tree.foreign_keys.node.name" icon="#foreign-keys" description="%tree.foreign_keys.node.tip">
                                        <items label="%tree.foreign_key.node.name" path="association" property="associations" icon="#foreign-key">
                                            <items label="%tree.foreign_key_columns.node.name" itemLabel="%tree.column.node.name" path="column" property="attributeReferences" navigable="false" inline="true">
                                            </items>
                                        </items>
                                    </folder>
                                    <folder type="org.jkiss.dbeaver.ext.generic.model.GenericTableIndex" label="%tree.indexes.node.name" icon="#indexes" description="%tree.indexes.node.tip">
                                        <items label="%tree.index.node.name" path="index" property="indexes" icon="#index">
                                            <items label="%tree.index_columns.node.name" path="column" property="attributeReferences" icon="#column" navigable="false" inline="true">
                                            </items>
                                        </items>
                                    </folder>
                                    <folder type="org.jkiss.dbeaver.ext.cubrid.model.CubridTrigger" label="%tree.triggers.node.name" icon="#folder_trigger" description="%tree.triggers.node.tip" visibleIf="object.supportsTrigger()">
                                        <items label="%tree.trigger.node.name" path="trigger" property="triggers" icon="#trigger">
                                        </items>
                                    </folder>
                                    <folder label="%tree.references.node.name" icon="#references" description="%tree.references.node.tip" virtual="true">
                                        <items label="%tree.reference.node.name" path="reference" property="references" icon="#reference" virtual="true">
                                            <items label="%tree.reference_columns.node.name" itemLabel="%tree.column.node.name" path="column" property="attributeReferences" navigable="false" inline="true" virtual="true">
                                            </items>
                                        </items>
                                    </folder>
                                </items>
                            </folder>
                        </folder>
                        <folder type="org.jkiss.dbeaver.ext.cubrid.model.CubridView" label="%tree.tviews.node.name" icon="#folder_view" description="%tree.tviews.node.tip">
                            <items label="%tree.tview.node.name" path="view" property="views" icon="#view">
                                <folder type="org.jkiss.dbeaver.ext.cubrid.model.CubridTableColumn" label="%tree.columns.node.name" icon="#columns" description="View columns">
                                    <items label="%tree.column.node.name" path="attribute" property="attributes" icon="#column">
                                    </items>
                                </folder>
                            </items>
                            <folder type="org.jkiss.dbeaver.ext.cubrid.model.CubridView" label="%tree.system_views.node.name" icon="#folder_view" description="%tree.system_views.node.tip" visibleIf="object.supportsSystemView() &amp;&amp; object.showSystemTableFolder()">
                                <items label="%tree.tview.node.name" path="view" property="systemViews" icon="#view">
                                    <folder type="org.jkiss.dbeaver.ext.cubrid.model.CubridTableColumn" label="%tree.columns.node.name" icon="#columns" description="View columns">
                                        <items label="%tree.column.node.name" path="attribute" property="attributes" icon="#column">
                                        </items>
                                    </folder>
                                </items>
                            </folder>
                        </folder>
                        <folder type="org.jkiss.dbeaver.ext.generic.model.GenericTableIndex" label="%tree.indexes.node.name" icon="#indexes" description="%tree.indexes.node.tip">
                            <items label="%tree.index.node.name" path="index" property="indexes" icon="#index">
                                <items label="%tree.index_columns.node.name" path="column" property="attributeReferences" icon="#column" navigable="false" inline="true">
                                </items>
                            </items>
                        </folder>
                        <folder type="org.jkiss.dbeaver.ext.cubrid.model.CubridSequence" label="%tree.sequences.node.name" icon="#folder_sequence" description="%tree.sequences.node.tip">
                            <items label="%tree.sequence.node.name" path="sequence" property="sequences" icon="#sequence">
                            </items>
                        </folder>
                        <folder type="org.jkiss.dbeaver.ext.cubrid.model.CubridSynonym" label="%tree.synonyms.node.name" icon="#folder_synonym" description="%tree.synonyms.node.tip" visibleIf="object.supportsSynonym()">
                            <items label="%tree.synonym.node.name" path="synonym" property="synonyms" icon="#synonym">
                            </items>
                        </folder>
                        <folder type="org.jkiss.dbeaver.ext.cubrid.model.CubridTrigger" label="%tree.triggers.node.name" icon="#folder_trigger" description="%tree.triggers.node.tip" visibleIf="object.supportsTrigger()">
                            <items label="%tree.trigger.node.name" path="trigger" property="triggers" icon="#trigger">
                            </items>
                        </folder>
<<<<<<< HEAD
                        <folder type="org.jkiss.dbeaver.ext.cubrid.model.CubridProcedure" label="%tree.procedures_functions.node.name" icon="#folder_procedure" description="%tree.procedures_functions.node.tip">
                            <folder label="%tree.procedures.node.name" icon="#procedures" description="%tree.procedures.node.name">
=======
                        <folder id="procedures-or-functions" label="%tree.procedures_functions.node.name" icon="#folder_procedure" description="%tree.procedures_functions.node.tip">
                            <folder label="%tree.procedures.node.name" icon="#procedures" description="%tree.procedures.node.name" type="org.jkiss.dbeaver.ext.cubrid.model.CubridProcedure">
>>>>>>> 94471f88
                                <items label="%tree.procedure.node.name" path="column" property="proceduresOnly">
	                                <folder label="%tree.parameters.node.name" icon="#columns" description="%tree.parameters.node.name">
                                        <items label="%tree.parameters.node.name" itemLabel="%tree.column.node.name" path="column" property="params">
                                        </items>
                                    </folder>
                                </items>
                            </folder>
<<<<<<< HEAD
                            <folder label="%tree.functions.node.name" icon="#procedures" description="%tree.functions.node.name">
=======
                            <folder label="%tree.functions.node.name" icon="#procedures" description="%tree.functions.node.name" type="org.jkiss.dbeaver.ext.cubrid.model.CubridProcedure">
>>>>>>> 94471f88
                                <items label="%tree.function.node.name" path="function" property="functionsOnly" icon="#function">
                                    <folder label="%tree.parameters.node.name" icon="#columns" description="%tree.parameters.node.name">
                                        <items label="%tree.parameters.node.name" itemLabel="%tree.column.node.name" path="column" property="params">
                                        </items>
                                    </folder>
                                </items>
                            </folder>
                        </folder>
                    </items>
                </folder>
                <folder id="users" type="org.jkiss.dbeaver.ext.cubrid.model.CubridUser" label="%tree.users.node.name" icon="#folder_user"
                        description="%tree.users.node.tip">
                    <items label="%tree.user.node.name" path="cubridUser" property="cubridUsers" icon="#user"/>
                </folder>
                <folder type="org.jkiss.dbeaver.model.struct.DBSDataType" label="%tree.dataTypes.node.name" icon="#data_types" description="%tree.dataTypes.node.tip">
                    <items label="%tree.dataType.node.name" path="dataType" property="dataTypes" icon="#data_type"/>
                </folder>
            </tree>

            <drivers managable="true">
                <driver
                    id="cubrid_jdbc"
                    label="CUBRID"
                    icon="icons/cubrid_icon.png"
                    iconBig="icons/cubrid_icon_big.png"
                    class="cubrid.jdbc.driver.CUBRIDDriver"
                    sampleURL="jdbc:CUBRID:{host}:{port}:{database}:::"
                    defaultPort="30000"
                    description="CUBRID JDBC driver"
                    supportedConfigurationTypes="MANUAL,URL"
                    webURL="https://www.cubrid.org/manual/en/11.2/api/jdbc.html#configuration-connection"
                    categories="sql">

                    <file type="jar" path="maven:/cubrid:cubrid-jdbc:RELEASE" bundle="!drivers.cubrid"/>
                    <file type="jar" path="drivers/cubrid" bundle="drivers.cubrid"/>
                    <replace provider="generic" driver="cubrid_jdbc"/>
                    <parameter name="ping-sql" value="SELECT 1"/>
                    <property name="altHosts" value=""/>
                    <property name="rcTime" value="600"/>
                    <property name="loadBalance" value="false"/>
                    <property name="connectTimeout" value="30"/>
                    <property name="queryTimeout" value="0"/>
                    <property name="charset" value="utf-8"/>
                    <property name="zeroDateTimeBehavior" value="exception"/>
                    <property name="logFile" value="cubrid_jdbc.log"/>
                    <property name="logOnException" value="false"/>
                    <property name="logSlowQueries" value="false"/>
                    <property name="slowQueryThresholdMillis" value="60000"/>
                    <property name="useLazyConnection" value="false"/>
                    <property name="useSSL" value="false"/>
                    <property name="clientCacheSize" value="1"/>
                    <property name="usePreparedStmtCache" value="false"/>
                    <property name="preparedStmtCacheSize" value="25"/>
                    <property name="preparedStmtCacheSqlLimit" value="256"/>
                    <property name="hold_cursor" value="true"/>
                </driver>
             </drivers>
        </datasource>
    </extension>

    <extension point="org.jkiss.dbeaver.objectManager">
        <manager class="org.jkiss.dbeaver.ext.cubrid.edit.CubridTableManager" objectType="org.jkiss.dbeaver.ext.cubrid.model.CubridTable"/>
        <manager class="org.jkiss.dbeaver.ext.cubrid.edit.CubridTableColumnManager" objectType="org.jkiss.dbeaver.ext.cubrid.model.CubridTableColumn"/>
    </extension>
</plugin>
<|MERGE_RESOLUTION|>--- conflicted
+++ resolved
@@ -1,238 +1,222 @@
-<?xml version="1.0" encoding="UTF-8"?>
-<?eclipse version="3.2"?>
-
-<plugin>
-
-    <extension point="org.jkiss.dbeaver.generic.meta">
-        <meta id="cubrid" class="org.jkiss.dbeaver.ext.cubrid.model.meta.CubridMetaModel" driverClass="cubrid.jdbc.driver.CUBRIDDriver"/>
-    </extension>
-
-    <extension point="org.jkiss.dbeaver.sqlDialect">
-        <dialect id="cubrid" parent="generic" class="org.jkiss.dbeaver.ext.cubrid.model.CubridSQLDialect.java" label="Cubrid"
-                 description="Cubrid SQL dialect." icon="icons/cubrid_icon.png">
-        </dialect>
-    </extension>
-
-    <extension point="org.jkiss.dbeaver.mavenRepository">
-        <repository id="cubrid-maven-repo" name="Cubrid Repository" url="https://maven.cubrid.org">
-            <scope group="cubrid"/>
-        </repository>
-    </extension>
-
-    <extension point="org.jkiss.dbeaver.dataSourceProvider">
-        <datasource
-            class="org.jkiss.dbeaver.ext.cubrid.CubridDataSourceProvider"
-            description="Cubrid JDBC connector"
-            id="cubrid"
-            parent="generic"
-            label="Cubrid"
-            icon="icons/cubrid_icon.png"
-            dialect="cubrid">
-
-            <tree path="cubrid" label="Cubrid data source" supportsEntityMerge="true">
-                <folder id="schemas" type="org.jkiss.dbeaver.ext.cubrid.model.CubridUser" label="%tree.schemas.node.name"
-                        icon="#folder_schema" description="%tree.schemas.node.tip">
-                    <items label="%tree.user.node.name" path="cubridUser" property="cubridUsers" icon="#schema">
-                        <folder type="org.jkiss.dbeaver.ext.cubrid.model.CubridTable" label="%tree.tables.node.name" icon="#folder_table" description="%tree.tables.node.tip">
-                            <items label="%tree.table.node.name" path="table" property="physicalTables" icon="#table">
-                                <folder type="org.jkiss.dbeaver.ext.cubrid.model.CubridTableColumn" label="%tree.columns.node.name" icon="#columns" description="%tree.columns.node.tip">
-                                    <items label="%tree.column.node.name" path="attribute" property="attributes" icon="#column">
-                                    </items>
-                                </folder>
-                                <folder type="org.jkiss.dbeaver.ext.generic.model.GenericUniqueKey" label="%tree.uni_keys.node.name" icon="#constraints" description="%tree.uni_keys.node.tip">
-                                    <items label="%tree.uni_key.node.name" path="uniqueKey" property="constraints" icon="#unique-key">
-                                        <items label="%tree.uni_key.columns.node.name" itemLabel="%tree.column.node.name" path="column" property="attributeReferences" navigable="false" inline="true">
-                                        </items>
-                                    </items>
-                                </folder>
-                                <folder type="org.jkiss.dbeaver.ext.generic.model.GenericTableForeignKey" label="%tree.foreign_keys.node.name" icon="#foreign-keys" description="%tree.foreign_keys.node.tip">
-                                    <items label="%tree.foreign_key.node.name" path="association" property="associations" icon="#foreign-key">
-                                        <items label="%tree.foreign_key_columns.node.name" itemLabel="%tree.column.node.name" path="column" property="attributeReferences" navigable="false" inline="true">
-                                        </items>
-                                    </items>
-                                </folder>
-                                <folder type="org.jkiss.dbeaver.ext.generic.model.GenericTableIndex" label="%tree.indexes.node.name" icon="#indexes" description="%tree.indexes.node.tip">
-                                    <items label="%tree.index.node.name" path="index" property="indexes" icon="#index">
-                                        <items label="%tree.index_columns.node.name" path="column" property="attributeReferences" icon="#column" navigable="false" inline="true">
-                                        </items>
-                                    </items>
-                                </folder>
-<<<<<<< HEAD
-
-                                <folder type="org.jkiss.dbeaver.ext.cubrid.model.CubridPartition" label="%tree.partitions.node.name" icon="#partitions" description="%tree.partitions.node.tip">
-                                    <items label="%tree.partitions.node.name" path="partition" property="partitions" icon="#partition">
-                                        <items label="%tree.column.node.name" path="attribute" property="attributes" icon="#column">
-                                        </items>
-                                    </items>    
-                                </folder>
-                                <folder type="org.jkiss.dbeaver.ext.cubrid.model.CubridTrigger" label="%tree.triggers.node.name" icon="#folder_trigger" description="%tree.triggers.node.tip" visibleIf="object.supportsTrigger()">
-                                    <items label="%tree.trigger.node.name" path="trigger" property="triggers" icon="#trigger">
-
-=======
-                                <folder type="org.jkiss.dbeaver.ext.cubrid.model.CubridTrigger" label="%tree.triggers.node.name" icon="#folder_trigger" description="%tree.triggers.node.tip" visibleIf="object.supportsTrigger()">
-                                    <items label="%tree.trigger.node.name" path="trigger" property="triggers" icon="#trigger">
->>>>>>> 94471f88
-                                    </items>
-                                </folder>
-                                <folder label="%tree.references.node.name" icon="#references" description="%tree.references.node.tip" virtual="true">
-                                    <items label="%tree.reference.node.name" path="reference" property="references" icon="#reference" virtual="true">
-                                        <items label="%tree.reference_columns.node.name" itemLabel="%tree.column.node.name" path="column" property="attributeReferences" navigable="false" inline="true" virtual="true">
-                                        </items>
-                                    </items>
-                                </folder>
-                            </items>
-                            <folder type="org.jkiss.dbeaver.ext.cubrid.model.CubridTable" label="%tree.system_tables.node.name" icon="#folder_table" description="%tree.system_table.node.tip" visibleIf="object.supportsSystemTable() &amp;&amp; object.showSystemTableFolder()">
-                                <items label="%tree.table.node.name" path="table" property="physicalSystemTables" icon="#table">
-                                    <folder type="org.jkiss.dbeaver.ext.cubrid.model.CubridTableColumn" label="%tree.columns.node.name" icon="#columns" description="%tree.columns.node.tip">
-                                        <items label="%tree.column.node.name" path="attribute" property="attributes" icon="#column">
-                                        </items>
-                                    </folder>
-                                    <folder type="org.jkiss.dbeaver.ext.generic.model.GenericUniqueKey" label="%tree.uni_keys.node.name" icon="#constraints" description="%tree.uni_keys.node.tip">
-                                        <items label="%tree.uni_key.node.name" path="uniqueKey" property="constraints" icon="#unique-key">
-                                            <items label="%tree.uni_key.columns.node.name" itemLabel="%tree.column.node.name" path="column" property="attributeReferences" navigable="false" inline="true">
-                                            </items>
-                                        </items>
-                                    </folder>
-                                    <folder type="org.jkiss.dbeaver.ext.generic.model.GenericTableForeignKey" label="%tree.foreign_keys.node.name" icon="#foreign-keys" description="%tree.foreign_keys.node.tip">
-                                        <items label="%tree.foreign_key.node.name" path="association" property="associations" icon="#foreign-key">
-                                            <items label="%tree.foreign_key_columns.node.name" itemLabel="%tree.column.node.name" path="column" property="attributeReferences" navigable="false" inline="true">
-                                            </items>
-                                        </items>
-                                    </folder>
-                                    <folder type="org.jkiss.dbeaver.ext.generic.model.GenericTableIndex" label="%tree.indexes.node.name" icon="#indexes" description="%tree.indexes.node.tip">
-                                        <items label="%tree.index.node.name" path="index" property="indexes" icon="#index">
-                                            <items label="%tree.index_columns.node.name" path="column" property="attributeReferences" icon="#column" navigable="false" inline="true">
-                                            </items>
-                                        </items>
-                                    </folder>
-                                    <folder type="org.jkiss.dbeaver.ext.cubrid.model.CubridTrigger" label="%tree.triggers.node.name" icon="#folder_trigger" description="%tree.triggers.node.tip" visibleIf="object.supportsTrigger()">
-                                        <items label="%tree.trigger.node.name" path="trigger" property="triggers" icon="#trigger">
-                                        </items>
-                                    </folder>
-                                    <folder label="%tree.references.node.name" icon="#references" description="%tree.references.node.tip" virtual="true">
-                                        <items label="%tree.reference.node.name" path="reference" property="references" icon="#reference" virtual="true">
-                                            <items label="%tree.reference_columns.node.name" itemLabel="%tree.column.node.name" path="column" property="attributeReferences" navigable="false" inline="true" virtual="true">
-                                            </items>
-                                        </items>
-                                    </folder>
-                                </items>
-                            </folder>
-                        </folder>
-                        <folder type="org.jkiss.dbeaver.ext.cubrid.model.CubridView" label="%tree.tviews.node.name" icon="#folder_view" description="%tree.tviews.node.tip">
-                            <items label="%tree.tview.node.name" path="view" property="views" icon="#view">
-                                <folder type="org.jkiss.dbeaver.ext.cubrid.model.CubridTableColumn" label="%tree.columns.node.name" icon="#columns" description="View columns">
-                                    <items label="%tree.column.node.name" path="attribute" property="attributes" icon="#column">
-                                    </items>
-                                </folder>
-                            </items>
-                            <folder type="org.jkiss.dbeaver.ext.cubrid.model.CubridView" label="%tree.system_views.node.name" icon="#folder_view" description="%tree.system_views.node.tip" visibleIf="object.supportsSystemView() &amp;&amp; object.showSystemTableFolder()">
-                                <items label="%tree.tview.node.name" path="view" property="systemViews" icon="#view">
-                                    <folder type="org.jkiss.dbeaver.ext.cubrid.model.CubridTableColumn" label="%tree.columns.node.name" icon="#columns" description="View columns">
-                                        <items label="%tree.column.node.name" path="attribute" property="attributes" icon="#column">
-                                        </items>
-                                    </folder>
-                                </items>
-                            </folder>
-                        </folder>
-                        <folder type="org.jkiss.dbeaver.ext.generic.model.GenericTableIndex" label="%tree.indexes.node.name" icon="#indexes" description="%tree.indexes.node.tip">
-                            <items label="%tree.index.node.name" path="index" property="indexes" icon="#index">
-                                <items label="%tree.index_columns.node.name" path="column" property="attributeReferences" icon="#column" navigable="false" inline="true">
-                                </items>
-                            </items>
-                        </folder>
-                        <folder type="org.jkiss.dbeaver.ext.cubrid.model.CubridSequence" label="%tree.sequences.node.name" icon="#folder_sequence" description="%tree.sequences.node.tip">
-                            <items label="%tree.sequence.node.name" path="sequence" property="sequences" icon="#sequence">
-                            </items>
-                        </folder>
-                        <folder type="org.jkiss.dbeaver.ext.cubrid.model.CubridSynonym" label="%tree.synonyms.node.name" icon="#folder_synonym" description="%tree.synonyms.node.tip" visibleIf="object.supportsSynonym()">
-                            <items label="%tree.synonym.node.name" path="synonym" property="synonyms" icon="#synonym">
-                            </items>
-                        </folder>
-                        <folder type="org.jkiss.dbeaver.ext.cubrid.model.CubridTrigger" label="%tree.triggers.node.name" icon="#folder_trigger" description="%tree.triggers.node.tip" visibleIf="object.supportsTrigger()">
-                            <items label="%tree.trigger.node.name" path="trigger" property="triggers" icon="#trigger">
-                            </items>
-                        </folder>
-<<<<<<< HEAD
-                        <folder type="org.jkiss.dbeaver.ext.cubrid.model.CubridProcedure" label="%tree.procedures_functions.node.name" icon="#folder_procedure" description="%tree.procedures_functions.node.tip">
-                            <folder label="%tree.procedures.node.name" icon="#procedures" description="%tree.procedures.node.name">
-=======
-                        <folder id="procedures-or-functions" label="%tree.procedures_functions.node.name" icon="#folder_procedure" description="%tree.procedures_functions.node.tip">
-                            <folder label="%tree.procedures.node.name" icon="#procedures" description="%tree.procedures.node.name" type="org.jkiss.dbeaver.ext.cubrid.model.CubridProcedure">
->>>>>>> 94471f88
-                                <items label="%tree.procedure.node.name" path="column" property="proceduresOnly">
-	                                <folder label="%tree.parameters.node.name" icon="#columns" description="%tree.parameters.node.name">
-                                        <items label="%tree.parameters.node.name" itemLabel="%tree.column.node.name" path="column" property="params">
-                                        </items>
-                                    </folder>
-                                </items>
-                            </folder>
-<<<<<<< HEAD
-                            <folder label="%tree.functions.node.name" icon="#procedures" description="%tree.functions.node.name">
-=======
-                            <folder label="%tree.functions.node.name" icon="#procedures" description="%tree.functions.node.name" type="org.jkiss.dbeaver.ext.cubrid.model.CubridProcedure">
->>>>>>> 94471f88
-                                <items label="%tree.function.node.name" path="function" property="functionsOnly" icon="#function">
-                                    <folder label="%tree.parameters.node.name" icon="#columns" description="%tree.parameters.node.name">
-                                        <items label="%tree.parameters.node.name" itemLabel="%tree.column.node.name" path="column" property="params">
-                                        </items>
-                                    </folder>
-                                </items>
-                            </folder>
-                        </folder>
-                    </items>
-                </folder>
-                <folder id="users" type="org.jkiss.dbeaver.ext.cubrid.model.CubridUser" label="%tree.users.node.name" icon="#folder_user"
-                        description="%tree.users.node.tip">
-                    <items label="%tree.user.node.name" path="cubridUser" property="cubridUsers" icon="#user"/>
-                </folder>
-                <folder type="org.jkiss.dbeaver.model.struct.DBSDataType" label="%tree.dataTypes.node.name" icon="#data_types" description="%tree.dataTypes.node.tip">
-                    <items label="%tree.dataType.node.name" path="dataType" property="dataTypes" icon="#data_type"/>
-                </folder>
-            </tree>
-
-            <drivers managable="true">
-                <driver
-                    id="cubrid_jdbc"
-                    label="CUBRID"
-                    icon="icons/cubrid_icon.png"
-                    iconBig="icons/cubrid_icon_big.png"
-                    class="cubrid.jdbc.driver.CUBRIDDriver"
-                    sampleURL="jdbc:CUBRID:{host}:{port}:{database}:::"
-                    defaultPort="30000"
-                    description="CUBRID JDBC driver"
-                    supportedConfigurationTypes="MANUAL,URL"
-                    webURL="https://www.cubrid.org/manual/en/11.2/api/jdbc.html#configuration-connection"
-                    categories="sql">
-
-                    <file type="jar" path="maven:/cubrid:cubrid-jdbc:RELEASE" bundle="!drivers.cubrid"/>
-                    <file type="jar" path="drivers/cubrid" bundle="drivers.cubrid"/>
-                    <replace provider="generic" driver="cubrid_jdbc"/>
-                    <parameter name="ping-sql" value="SELECT 1"/>
-                    <property name="altHosts" value=""/>
-                    <property name="rcTime" value="600"/>
-                    <property name="loadBalance" value="false"/>
-                    <property name="connectTimeout" value="30"/>
-                    <property name="queryTimeout" value="0"/>
-                    <property name="charset" value="utf-8"/>
-                    <property name="zeroDateTimeBehavior" value="exception"/>
-                    <property name="logFile" value="cubrid_jdbc.log"/>
-                    <property name="logOnException" value="false"/>
-                    <property name="logSlowQueries" value="false"/>
-                    <property name="slowQueryThresholdMillis" value="60000"/>
-                    <property name="useLazyConnection" value="false"/>
-                    <property name="useSSL" value="false"/>
-                    <property name="clientCacheSize" value="1"/>
-                    <property name="usePreparedStmtCache" value="false"/>
-                    <property name="preparedStmtCacheSize" value="25"/>
-                    <property name="preparedStmtCacheSqlLimit" value="256"/>
-                    <property name="hold_cursor" value="true"/>
-                </driver>
-             </drivers>
-        </datasource>
-    </extension>
-
-    <extension point="org.jkiss.dbeaver.objectManager">
-        <manager class="org.jkiss.dbeaver.ext.cubrid.edit.CubridTableManager" objectType="org.jkiss.dbeaver.ext.cubrid.model.CubridTable"/>
-        <manager class="org.jkiss.dbeaver.ext.cubrid.edit.CubridTableColumnManager" objectType="org.jkiss.dbeaver.ext.cubrid.model.CubridTableColumn"/>
-    </extension>
-</plugin>
+<?xml version="1.0" encoding="UTF-8"?>
+<?eclipse version="3.2"?>
+
+<plugin>
+
+    <extension point="org.jkiss.dbeaver.generic.meta">
+        <meta id="cubrid" class="org.jkiss.dbeaver.ext.cubrid.model.meta.CubridMetaModel" driverClass="cubrid.jdbc.driver.CUBRIDDriver"/>
+    </extension>
+
+    <extension point="org.jkiss.dbeaver.sqlDialect">
+        <dialect id="cubrid" parent="generic" class="org.jkiss.dbeaver.ext.cubrid.model.CubridSQLDialect.java" label="Cubrid"
+                 description="Cubrid SQL dialect." icon="icons/cubrid_icon.png">
+        </dialect>
+    </extension>
+
+    <extension point="org.jkiss.dbeaver.mavenRepository">
+        <repository id="cubrid-maven-repo" name="Cubrid Repository" url="https://maven.cubrid.org">
+            <scope group="cubrid"/>
+        </repository>
+    </extension>
+
+    <extension point="org.jkiss.dbeaver.dataSourceProvider">
+        <datasource
+            class="org.jkiss.dbeaver.ext.cubrid.CubridDataSourceProvider"
+            description="Cubrid JDBC connector"
+            id="cubrid"
+            parent="generic"
+            label="Cubrid"
+            icon="icons/cubrid_icon.png"
+            dialect="cubrid">
+
+            <tree path="cubrid" label="Cubrid data source" supportsEntityMerge="true">
+                <folder id="schemas" type="org.jkiss.dbeaver.ext.cubrid.model.CubridUser" label="%tree.schemas.node.name"
+                        icon="#folder_schema" description="%tree.schemas.node.tip">
+                    <items label="%tree.user.node.name" path="cubridUser" property="cubridUsers" icon="#schema">
+                        <folder type="org.jkiss.dbeaver.ext.cubrid.model.CubridTable" label="%tree.tables.node.name" icon="#folder_table" description="%tree.tables.node.tip">
+                            <items label="%tree.table.node.name" path="table" property="physicalTables" icon="#table">
+                                <folder type="org.jkiss.dbeaver.ext.cubrid.model.CubridTableColumn" label="%tree.columns.node.name" icon="#columns" description="%tree.columns.node.tip">
+                                    <items label="%tree.column.node.name" path="attribute" property="attributes" icon="#column">
+                                    </items>
+                                </folder>
+                                <folder type="org.jkiss.dbeaver.ext.generic.model.GenericUniqueKey" label="%tree.uni_keys.node.name" icon="#constraints" description="%tree.uni_keys.node.tip">
+                                    <items label="%tree.uni_key.node.name" path="uniqueKey" property="constraints" icon="#unique-key">
+                                        <items label="%tree.uni_key.columns.node.name" itemLabel="%tree.column.node.name" path="column" property="attributeReferences" navigable="false" inline="true">
+                                        </items>
+                                    </items>
+                                </folder>
+                                <folder type="org.jkiss.dbeaver.ext.generic.model.GenericTableForeignKey" label="%tree.foreign_keys.node.name" icon="#foreign-keys" description="%tree.foreign_keys.node.tip">
+                                    <items label="%tree.foreign_key.node.name" path="association" property="associations" icon="#foreign-key">
+                                        <items label="%tree.foreign_key_columns.node.name" itemLabel="%tree.column.node.name" path="column" property="attributeReferences" navigable="false" inline="true">
+                                        </items>
+                                    </items>
+                                </folder>
+                                <folder type="org.jkiss.dbeaver.ext.generic.model.GenericTableIndex" label="%tree.indexes.node.name" icon="#indexes" description="%tree.indexes.node.tip">
+                                    <items label="%tree.index.node.name" path="index" property="indexes" icon="#index">
+                                        <items label="%tree.index_columns.node.name" path="column" property="attributeReferences" icon="#column" navigable="false" inline="true">
+                                        </items>
+                                    </items>
+                                </folder>
+                                <folder type="org.jkiss.dbeaver.ext.cubrid.model.CubridPartition" label="%tree.partitions.node.name" icon="#partitions" description="%tree.partitions.node.tip">
+                                    <items label="%tree.partitions.node.name" path="partition" property="partitions" icon="#partition">
+                                        <items label="%tree.column.node.name" path="attribute" property="attributes" icon="#column">
+                                        </items>
+                                    </items>    
+                                </folder>
+                                <folder type="org.jkiss.dbeaver.ext.cubrid.model.CubridTrigger" label="%tree.triggers.node.name" icon="#folder_trigger" description="%tree.triggers.node.tip" visibleIf="object.supportsTrigger()">
+                                    <items label="%tree.trigger.node.name" path="trigger" property="triggers" icon="#trigger">
+                                    </items>
+                                </folder>
+                                <folder label="%tree.references.node.name" icon="#references" description="%tree.references.node.tip" virtual="true">
+                                    <items label="%tree.reference.node.name" path="reference" property="references" icon="#reference" virtual="true">
+                                        <items label="%tree.reference_columns.node.name" itemLabel="%tree.column.node.name" path="column" property="attributeReferences" navigable="false" inline="true" virtual="true">
+                                        </items>
+                                    </items>
+                                </folder>
+                            </items>
+                            <folder type="org.jkiss.dbeaver.ext.cubrid.model.CubridTable" label="%tree.system_tables.node.name" icon="#folder_table" description="%tree.system_table.node.tip" visibleIf="object.supportsSystemTable() &amp;&amp; object.showSystemTableFolder()">
+                                <items label="%tree.table.node.name" path="table" property="physicalSystemTables" icon="#table">
+                                    <folder type="org.jkiss.dbeaver.ext.cubrid.model.CubridTableColumn" label="%tree.columns.node.name" icon="#columns" description="%tree.columns.node.tip">
+                                        <items label="%tree.column.node.name" path="attribute" property="attributes" icon="#column">
+                                        </items>
+                                    </folder>
+                                    <folder type="org.jkiss.dbeaver.ext.generic.model.GenericUniqueKey" label="%tree.uni_keys.node.name" icon="#constraints" description="%tree.uni_keys.node.tip">
+                                        <items label="%tree.uni_key.node.name" path="uniqueKey" property="constraints" icon="#unique-key">
+                                            <items label="%tree.uni_key.columns.node.name" itemLabel="%tree.column.node.name" path="column" property="attributeReferences" navigable="false" inline="true">
+                                            </items>
+                                        </items>
+                                    </folder>
+                                    <folder type="org.jkiss.dbeaver.ext.generic.model.GenericTableForeignKey" label="%tree.foreign_keys.node.name" icon="#foreign-keys" description="%tree.foreign_keys.node.tip">
+                                        <items label="%tree.foreign_key.node.name" path="association" property="associations" icon="#foreign-key">
+                                            <items label="%tree.foreign_key_columns.node.name" itemLabel="%tree.column.node.name" path="column" property="attributeReferences" navigable="false" inline="true">
+                                            </items>
+                                        </items>
+                                    </folder>
+                                    <folder type="org.jkiss.dbeaver.ext.generic.model.GenericTableIndex" label="%tree.indexes.node.name" icon="#indexes" description="%tree.indexes.node.tip">
+                                        <items label="%tree.index.node.name" path="index" property="indexes" icon="#index">
+                                            <items label="%tree.index_columns.node.name" path="column" property="attributeReferences" icon="#column" navigable="false" inline="true">
+                                            </items>
+                                        </items>
+                                    </folder>
+                                    <folder type="org.jkiss.dbeaver.ext.cubrid.model.CubridTrigger" label="%tree.triggers.node.name" icon="#folder_trigger" description="%tree.triggers.node.tip" visibleIf="object.supportsTrigger()">
+                                        <items label="%tree.trigger.node.name" path="trigger" property="triggers" icon="#trigger">
+                                        </items>
+                                    </folder>
+                                    <folder label="%tree.references.node.name" icon="#references" description="%tree.references.node.tip" virtual="true">
+                                        <items label="%tree.reference.node.name" path="reference" property="references" icon="#reference" virtual="true">
+                                            <items label="%tree.reference_columns.node.name" itemLabel="%tree.column.node.name" path="column" property="attributeReferences" navigable="false" inline="true" virtual="true">
+                                            </items>
+                                        </items>
+                                    </folder>
+                                </items>
+                            </folder>
+                        </folder>
+                        <folder type="org.jkiss.dbeaver.ext.cubrid.model.CubridView" label="%tree.tviews.node.name" icon="#folder_view" description="%tree.tviews.node.tip">
+                            <items label="%tree.tview.node.name" path="view" property="views" icon="#view">
+                                <folder type="org.jkiss.dbeaver.ext.cubrid.model.CubridTableColumn" label="%tree.columns.node.name" icon="#columns" description="View columns">
+                                    <items label="%tree.column.node.name" path="attribute" property="attributes" icon="#column">
+                                    </items>
+                                </folder>
+                            </items>
+                            <folder type="org.jkiss.dbeaver.ext.cubrid.model.CubridView" label="%tree.system_views.node.name" icon="#folder_view" description="%tree.system_views.node.tip" visibleIf="object.supportsSystemView() &amp;&amp; object.showSystemTableFolder()">
+                                <items label="%tree.tview.node.name" path="view" property="systemViews" icon="#view">
+                                    <folder type="org.jkiss.dbeaver.ext.cubrid.model.CubridTableColumn" label="%tree.columns.node.name" icon="#columns" description="View columns">
+                                        <items label="%tree.column.node.name" path="attribute" property="attributes" icon="#column">
+                                        </items>
+                                    </folder>
+                                </items>
+                            </folder>
+                        </folder>
+                        <folder type="org.jkiss.dbeaver.ext.generic.model.GenericTableIndex" label="%tree.indexes.node.name" icon="#indexes" description="%tree.indexes.node.tip">
+                            <items label="%tree.index.node.name" path="index" property="indexes" icon="#index">
+                                <items label="%tree.index_columns.node.name" path="column" property="attributeReferences" icon="#column" navigable="false" inline="true">
+                                </items>
+                            </items>
+                        </folder>
+                        <folder type="org.jkiss.dbeaver.ext.cubrid.model.CubridSequence" label="%tree.sequences.node.name" icon="#folder_sequence" description="%tree.sequences.node.tip">
+                            <items label="%tree.sequence.node.name" path="sequence" property="sequences" icon="#sequence">
+                            </items>
+                        </folder>
+                        <folder type="org.jkiss.dbeaver.ext.cubrid.model.CubridSynonym" label="%tree.synonyms.node.name" icon="#folder_synonym" description="%tree.synonyms.node.tip" visibleIf="object.supportsSynonym()">
+                            <items label="%tree.synonym.node.name" path="synonym" property="synonyms" icon="#synonym">
+                            </items>
+                        </folder>
+                        <folder type="org.jkiss.dbeaver.ext.cubrid.model.CubridTrigger" label="%tree.triggers.node.name" icon="#folder_trigger" description="%tree.triggers.node.tip" visibleIf="object.supportsTrigger()">
+                            <items label="%tree.trigger.node.name" path="trigger" property="triggers" icon="#trigger">
+                            </items>
+                        </folder>
+                        <folder id="procedures-or-functions" label="%tree.procedures_functions.node.name" icon="#folder_procedure" description="%tree.procedures_functions.node.tip">
+                            <folder label="%tree.procedures.node.name" icon="#procedures" description="%tree.procedures.node.name" type="org.jkiss.dbeaver.ext.cubrid.model.CubridProcedure">
+                                <items label="%tree.procedure.node.name" path="column" property="proceduresOnly">
+	                                <folder label="%tree.parameters.node.name" icon="#columns" description="%tree.parameters.node.name">
+                                        <items label="%tree.parameters.node.name" itemLabel="%tree.column.node.name" path="column" property="params">
+                                        </items>
+                                    </folder>
+                                </items>
+                            </folder>
+                            <folder label="%tree.functions.node.name" icon="#procedures" description="%tree.functions.node.name" type="org.jkiss.dbeaver.ext.cubrid.model.CubridProcedure">
+                                <items label="%tree.function.node.name" path="function" property="functionsOnly" icon="#function">
+                                    <folder label="%tree.parameters.node.name" icon="#columns" description="%tree.parameters.node.name">
+                                        <items label="%tree.parameters.node.name" itemLabel="%tree.column.node.name" path="column" property="params">
+                                        </items>
+                                    </folder>
+                                </items>
+                            </folder>
+                        </folder>
+                    </items>
+                </folder>
+                <folder id="users" type="org.jkiss.dbeaver.ext.cubrid.model.CubridUser" label="%tree.users.node.name" icon="#folder_user"
+                        description="%tree.users.node.tip">
+                    <items label="%tree.user.node.name" path="cubridUser" property="cubridUsers" icon="#user"/>
+                </folder>
+                <folder type="org.jkiss.dbeaver.model.struct.DBSDataType" label="%tree.dataTypes.node.name" icon="#data_types" description="%tree.dataTypes.node.tip">
+                    <items label="%tree.dataType.node.name" path="dataType" property="dataTypes" icon="#data_type"/>
+                </folder>
+            </tree>
+
+            <drivers managable="true">
+                <driver
+                    id="cubrid_jdbc"
+                    label="CUBRID"
+                    icon="icons/cubrid_icon.png"
+                    iconBig="icons/cubrid_icon_big.png"
+                    class="cubrid.jdbc.driver.CUBRIDDriver"
+                    sampleURL="jdbc:CUBRID:{host}:{port}:{database}:::"
+                    defaultPort="30000"
+                    description="CUBRID JDBC driver"
+                    supportedConfigurationTypes="MANUAL,URL"
+                    webURL="https://www.cubrid.org/manual/en/11.2/api/jdbc.html#configuration-connection"
+                    categories="sql">
+
+                    <file type="jar" path="maven:/cubrid:cubrid-jdbc:RELEASE" bundle="!drivers.cubrid"/>
+                    <file type="jar" path="drivers/cubrid" bundle="drivers.cubrid"/>
+                    <replace provider="generic" driver="cubrid_jdbc"/>
+                    <parameter name="ping-sql" value="SELECT 1"/>
+                    <property name="altHosts" value=""/>
+                    <property name="rcTime" value="600"/>
+                    <property name="loadBalance" value="false"/>
+                    <property name="connectTimeout" value="30"/>
+                    <property name="queryTimeout" value="0"/>
+                    <property name="charset" value="utf-8"/>
+                    <property name="zeroDateTimeBehavior" value="exception"/>
+                    <property name="logFile" value="cubrid_jdbc.log"/>
+                    <property name="logOnException" value="false"/>
+                    <property name="logSlowQueries" value="false"/>
+                    <property name="slowQueryThresholdMillis" value="60000"/>
+                    <property name="useLazyConnection" value="false"/>
+                    <property name="useSSL" value="false"/>
+                    <property name="clientCacheSize" value="1"/>
+                    <property name="usePreparedStmtCache" value="false"/>
+                    <property name="preparedStmtCacheSize" value="25"/>
+                    <property name="preparedStmtCacheSqlLimit" value="256"/>
+                    <property name="hold_cursor" value="true"/>
+                </driver>
+             </drivers>
+        </datasource>
+    </extension>
+
+    <extension point="org.jkiss.dbeaver.objectManager">
+        <manager class="org.jkiss.dbeaver.ext.cubrid.edit.CubridTableManager" objectType="org.jkiss.dbeaver.ext.cubrid.model.CubridTable"/>
+        <manager class="org.jkiss.dbeaver.ext.cubrid.edit.CubridTableColumnManager" objectType="org.jkiss.dbeaver.ext.cubrid.model.CubridTableColumn"/>
+    </extension>
+</plugin>