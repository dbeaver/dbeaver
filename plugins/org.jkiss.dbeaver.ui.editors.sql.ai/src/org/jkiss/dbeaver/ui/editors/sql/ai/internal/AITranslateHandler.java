/*
 * DBeaver - Universal Database Manager
 * Copyright (C) 2010-2023 DBeaver Corp and others
 *
 * Licensed under the Apache License, Version 2.0 (the "License");
 * you may not use this file except in compliance with the License.
 * You may obtain a copy of the License at
 *
 *     http://www.apache.org/licenses/LICENSE-2.0
 *
 * Unless required by applicable law or agreed to in writing, software
 * distributed under the License is distributed on an "AS IS" BASIS,
 * WITHOUT WARRANTIES OR CONDITIONS OF ANY KIND, either express or implied.
 * See the License for the specific language governing permissions and
 * limitations under the License.
 */
package org.jkiss.dbeaver.ui.editors.sql.ai.internal;

import org.eclipse.core.commands.AbstractHandler;
import org.eclipse.core.commands.ExecutionEvent;
import org.eclipse.core.commands.ExecutionException;
import org.eclipse.core.runtime.IStatus;
import org.eclipse.core.runtime.Status;
import org.eclipse.jface.dialogs.IDialogConstants;
import org.eclipse.jface.text.BadLocationException;
import org.eclipse.jface.text.IDocument;
import org.eclipse.jface.text.TextSelection;
import org.eclipse.jface.viewers.ISelection;
import org.eclipse.ui.handlers.HandlerUtil;
import org.jkiss.dbeaver.DBException;
import org.jkiss.dbeaver.model.DBIcon;
import org.jkiss.dbeaver.model.DBPDataSourceContainer;
import org.jkiss.dbeaver.model.ai.*;
import org.jkiss.dbeaver.model.ai.completion.*;
import org.jkiss.dbeaver.model.ai.translator.SimpleFilterManager;
import org.jkiss.dbeaver.model.exec.DBCExecutionContext;
import org.jkiss.dbeaver.model.exec.DBCExecutionContextDefaults;
import org.jkiss.dbeaver.model.logical.DBSLogicalDataSource;
import org.jkiss.dbeaver.model.qm.QMTranslationHistoryManager;
import org.jkiss.dbeaver.model.runtime.AbstractJob;
import org.jkiss.dbeaver.model.runtime.DBRProgressMonitor;
import org.jkiss.dbeaver.model.sql.SQLScriptElement;
import org.jkiss.dbeaver.runtime.DBWorkbench;
import org.jkiss.dbeaver.ui.UIUtils;
import org.jkiss.dbeaver.ui.editors.sql.SQLEditor;
import org.jkiss.dbeaver.ui.editors.sql.ai.popup.AISuggestionPopup;
import org.jkiss.dbeaver.ui.editors.sql.ai.preferences.AIPreferencePage;
import org.jkiss.dbeaver.utils.GeneralUtils;
import org.jkiss.dbeaver.utils.RuntimeUtils;
import org.jkiss.utils.CommonUtils;

import java.lang.reflect.InvocationTargetException;
import java.util.ArrayList;
import java.util.List;
import java.util.Map;

public class AITranslateHandler extends AbstractHandler {

    @Override
    public Object execute(ExecutionEvent event) throws ExecutionException {
        AIFeatures.SQL_AI_POPUP.use();

        if (DBWorkbench.getPlatform().getPreferenceStore().getBoolean(AICompletionConstants.AI_DISABLED)) {
            return null;
        }
        SQLEditor editor = RuntimeUtils.getObjectAdapter(HandlerUtil.getActiveEditor(event), SQLEditor.class);

        DBPDataSourceContainer dataSourceContainer = editor.getDataSourceContainer();
        if (dataSourceContainer == null) {
            DBWorkbench.getPlatformUI().showError("No datasource", "Connection must be associated with the SQL script");
            return null;
        }

        DAICompletionEngine engine;
        try {
            engine = AIEngineRegistry.getInstance().getCompletionEngine(AISettings.getSettings().getActiveEngine());
        } catch (Exception e) {
            DBWorkbench.getPlatformUI().showError("AI error", "Cannot determine AI engine", e);
            return null;
        }

        if (!engine.isValidConfiguration()) {
            UIUtils.showPreferencesFor(editor.getSite().getShell(), null, AIPreferencePage.PAGE_ID);
        }
        DBCExecutionContext executionContext = editor.getExecutionContext();
        if (executionContext == null) {
            DBWorkbench.getPlatformUI().showError("No connection", "You must connect to the database before performing completion");
            return null;
        }

        DAICompletionSettings settings = new DAICompletionSettings(dataSourceContainer);

        // Show info transfer warning
        if (!settings.isMetaTransferConfirmed()) {
            if (UIUtils.confirmAction(editor.getSite().getShell(), "Transfer information to OpenAI",
                "In order to perform AI smart completion DBeaver needs to transfer\n" +
                    "your database metadata information (table and column names) to OpenAI API.\n" +
                    "Do you confirm it for connection '" + dataSourceContainer.getName() + "'?",
                DBIcon.AI))
            {
                settings.setMetaTransferConfirmed(true);
                settings.saveSettings();
            } else {
                return null;
            }
        }

        QMTranslationHistoryManager historyManager = GeneralUtils.adapt(AISuggestionPopup.class, QMTranslationHistoryManager.class);
        if (historyManager == null) {
            historyManager = new SimpleFilterManager();
        }
        DBSLogicalDataSource lDataSource = new DBSLogicalDataSource(dataSourceContainer, "AI logical wrapper", null);
        DBCExecutionContextDefaults<?,?> contextDefaults = executionContext.getContextDefaults();
        if (contextDefaults != null) {
            if (contextDefaults.getDefaultCatalog() != null) {
                lDataSource.setCurrentCatalog(contextDefaults.getDefaultCatalog().getName());
            }
            if (contextDefaults.getDefaultSchema() != null) {
                lDataSource.setCurrentSchema(contextDefaults.getDefaultSchema().getName());
            }
        }

        AISuggestionPopup aiCompletionPopup = new AISuggestionPopup(
            HandlerUtil.getActiveShell(event),
            "AI smart completion",
            historyManager,
            lDataSource,
            executionContext,
            settings
        );
        if (aiCompletionPopup.open() == IDialogConstants.OK_ID) {
            try {
                engine = AIEngineRegistry.getInstance().getCompletionEngine(AISettings.getSettings().getActiveEngine());
            } catch (DBException e) {
                DBWorkbench.getPlatformUI().showError("AI error", "Cannot determine AI engine", e);
                return null;
            }
            if (!engine.isValidConfiguration()) {
                DBWorkbench.getPlatformUI().showError("Bad AI engine configuration", "You must specify OpenAI API token in preferences");
                return null;
            }

            final DAICompletionRequest request = new DAICompletionRequest.Builder()
                .setPromptText(aiCompletionPopup.getInputText())
                .setContext(new DAICompletionContext.Builder()
                    .setScope(aiCompletionPopup.getScope())
                    .setCustomEntities(aiCompletionPopup.getCustomEntities())
<<<<<<< HEAD
=======
                    .setDataSource(lDataSource)
                    .setExecutionContext(executionContext)
>>>>>>> 051b8790
                    .build())
                .build();

            doAutoCompletion(executionContext, historyManager, lDataSource, editor, engine, request);
        }
        return null;
    }

    private void doAutoCompletion(
        DBCExecutionContext executionContext,
        QMTranslationHistoryManager historyManager,
        DBSLogicalDataSource lDataSource,
        SQLEditor editor,
        DAICompletionEngine engine,
        DAICompletionRequest request
    ) {
        if (CommonUtils.isEmptyTrimmed(request.getPromptText())) {
            return;
        }

        List<DAICompletionResponse> completionResult = new ArrayList<>();
        try {
            UIUtils.runInProgressDialog(monitor -> {
                try {
                    completionResult.addAll(
                        engine.performQueryCompletion(
                            monitor,
                            request,
                            AIFormatterRegistry.getInstance().getFormatter(AIConstants.CORE_FORMATTER)
                        ));
                } catch (Exception e) {
                    throw new InvocationTargetException(e);
                }
            });
        } catch (InvocationTargetException e) {
            DBWorkbench.getPlatformUI().showError("Auto completion error", null, e.getTargetException());
            return;
        }
        if (completionResult.isEmpty()) {
            DBWorkbench.getPlatformUI().showError("AI error", "No smart completions returned");
            return;
        }

        DAICompletionResponse response = completionResult.get(0);
        String completion = response.getResultCompletion();
        if (CommonUtils.isEmptyTrimmed(completion)) {
            return;
        }

        // Save to history
        new AbstractJob("Save smart completion history") {
            @Override
            protected IStatus run(DBRProgressMonitor monitor) {
                try {
                    historyManager.saveTranslationHistory(
                        monitor,
                        lDataSource,
                        executionContext,
                        request.getPromptText(),
                        completion);
                } catch (DBException e) {
                    return GeneralUtils.makeExceptionStatus(e);
                }
                return Status.OK_STATUS;
            }
        }.schedule();

        ISelection selection = editor.getSelectionProvider().getSelection();
        IDocument document = editor.getDocument();
        if (document != null && selection instanceof TextSelection) {
            try {
                int offset = ((TextSelection) selection).getOffset();
                int length = ((TextSelection) selection).getLength();
                SQLScriptElement query = editor.extractQueryAtPos(offset);
                if (query != null) {
                    offset = query.getOffset();
                    length = query.getLength();
                }
                document.replace(
                    offset,
                    length,
                    completion);
                editor.getSelectionProvider().setSelection(new TextSelection(offset + completion.length(), 0));
            } catch (BadLocationException e) {
                DBWorkbench.getPlatformUI().showError("Insert SQL", "Error inserting SQL completion in text editor", e);
            }
        }

        AIFeatures.SQL_AI_GENERATE_PROPOSALS.use(Map.of(
            "driver", lDataSource.getDataSourceContainer().getDriver().getPreconfiguredId(),
            "engine", engine.getEngineName(),
            "scope", request.getContext().getScope().name()
        ));

        if (DBWorkbench.getPlatform().getPreferenceStore().getBoolean(AICompletionConstants.AI_COMPLETION_EXECUTE_IMMEDIATELY)) {
            editor.processSQL(false, false);
        }
    }
}<|MERGE_RESOLUTION|>--- conflicted
+++ resolved
@@ -145,11 +145,8 @@
                 .setContext(new DAICompletionContext.Builder()
                     .setScope(aiCompletionPopup.getScope())
                     .setCustomEntities(aiCompletionPopup.getCustomEntities())
-<<<<<<< HEAD
-=======
                     .setDataSource(lDataSource)
                     .setExecutionContext(executionContext)
->>>>>>> 051b8790
                     .build())
                 .build();
 
