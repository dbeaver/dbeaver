--- conflicted
+++ resolved
@@ -138,7 +138,6 @@
         }
 
         {
-<<<<<<< HEAD
             expansionAdapter = new ExpansionAdapter() {
                 @Override
                 public void expansionStateChanged(ExpansionEvent e) {
@@ -146,7 +145,7 @@
                     UIUtils.resizeShell(placeholder.getShell());
                 }
             };
-=======
+
             Group modelGroup = UIUtils.createControlGroup(placeholder,
                 AIUIMessages.gpt_preference_page_group_model,
                 2,
@@ -163,7 +162,6 @@
             }
             UIUtils.createInfoLabel(modelGroup, "gpt-3.5-turbo-16k model suits the best for SQL code completion",
                 GridData.FILL_HORIZONTAL, 2);
->>>>>>> 8a2302e9
             {
                 final Composite modelGroup = createExpandable(
                     composite,
