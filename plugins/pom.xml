<?xml version="1.0" encoding="UTF-8"?>
<project xsi:schemaLocation="http://maven.apache.org/POM/4.0.0 http://maven.apache.org/xsd/maven-4.0.0.xsd"
         xmlns="http://maven.apache.org/POM/4.0.0"
         xmlns:xsi="http://www.w3.org/2001/XMLSchema-instance">
    <modelVersion>4.0.0</modelVersion>
    <parent>
        <groupId>org.jkiss.dbeaver</groupId>
        <artifactId>dbeaver</artifactId>
        <version>1.0.0-SNAPSHOT</version>
        <relativePath>../</relativePath>
    </parent>
    <artifactId>plugins</artifactId>
    <packaging>pom</packaging>

    <modules>
        <module>org.jkiss.dbeaver.model</module>
        <module>org.jkiss.dbeaver.core</module>
        <module>org.jkiss.dbeaver.ui</module>

        <module>org.jkiss.dbeaver.debug.core</module>
        <module>org.jkiss.dbeaver.debug.ui</module>

        <module>org.jkiss.dbeaver.core.application</module>
        <module>org.jkiss.dbeaver.core.eclipse</module>

        <module>org.jkiss.dbeaver.ext.athena</module>
        <module>org.jkiss.dbeaver.ext.bigquery</module>
        <module>org.jkiss.dbeaver.ext.clickhouse</module>
        <module>org.jkiss.dbeaver.ext.db2</module>
        <module>org.jkiss.dbeaver.ext.db2.zos</module>
        <module>org.jkiss.dbeaver.ext.derby</module>
        <module>org.jkiss.dbeaver.ext.erd</module>
        <module>org.jkiss.dbeaver.ext.es.ui</module>
        <module>org.jkiss.dbeaver.ext.firebird</module>
        <module>org.jkiss.dbeaver.ext.generic</module>
        <module>org.jkiss.dbeaver.ext.import_config</module>
        <module>org.jkiss.dbeaver.ext.format.sqlworkbenchj</module>
        <module>org.jkiss.dbeaver.ext.h2</module>
        <module>org.jkiss.dbeaver.ext.hana</module>
        <module>org.jkiss.dbeaver.ext.hive</module>
        <module>org.jkiss.dbeaver.ext.hsqldb</module>
        <module>org.jkiss.dbeaver.ext.informix</module>
        <module>org.jkiss.dbeaver.ext.mssql</module>
        <module>org.jkiss.dbeaver.ext.mysql</module>
        <module>org.jkiss.dbeaver.ext.netezza</module>
        <module>org.jkiss.dbeaver.ext.oracle</module>
        <module>org.jkiss.dbeaver.ext.phoenix</module>

        <module>org.jkiss.dbeaver.ext.postgresql</module>
        <module>org.jkiss.dbeaver.ext.postgresql.debug.core</module>
        <module>org.jkiss.dbeaver.ext.postgresql.debug.ui</module>

        <module>org.jkiss.dbeaver.ext.snowflake.core</module>
        <module>org.jkiss.dbeaver.ext.snowflake.ui</module>
        <module>org.jkiss.dbeaver.ext.sqlite</module>
        <module>org.jkiss.dbeaver.ext.vertica</module>
        <module>org.jkiss.dbeaver.ext.teradata</module>
        <module>org.jkiss.dbeaver.ext.exasol</module>
        <module>org.jkiss.dbeaver.ext.wmi</module>

        <module>org.jkiss.dbeaver.ext.sample.database</module>
        <module>org.jkiss.dbeaver.ext.ui.locks</module>
        <module>org.jkiss.dbeaver.ext.ui.svg</module>
	    <module>org.jkiss.dbeaver.ext.ui.colortheme</module>
        <module>org.jkiss.dbeaver.ext.ui.tipoftheday</module>
        <module>org.jkiss.dbeaver.ext.mockdata</module>
        <module>org.jkiss.dbeaver.data.office</module>
<<<<<<< HEAD
		<module>org.jkiss.dbeaver.data.htmlcopypaste</module>
=======
		<module>org.jkiss.dbeaver.data.outlook</module>
>>>>>>> e653f307
        <module>org.jkiss.dbeaver.data.gis</module>
        <module>org.jkiss.dbeaver.data.transfer</module>

        <module>org.jkiss.dbeaver.net.ssh</module>
        <module>org.jkiss.dbeaver.net.ssh.jsch</module>
        <module>org.jkiss.dbeaver.net.ssh.sshj</module>
        <module>org.jkiss.dbeaver.net.ssh.ui</module>

    </modules>

</project><|MERGE_RESOLUTION|>--- conflicted
+++ resolved
@@ -61,15 +61,12 @@
         <module>org.jkiss.dbeaver.ext.sample.database</module>
         <module>org.jkiss.dbeaver.ext.ui.locks</module>
         <module>org.jkiss.dbeaver.ext.ui.svg</module>
-	    <module>org.jkiss.dbeaver.ext.ui.colortheme</module>
+	      <module>org.jkiss.dbeaver.ext.ui.colortheme</module>
         <module>org.jkiss.dbeaver.ext.ui.tipoftheday</module>
         <module>org.jkiss.dbeaver.ext.mockdata</module>
         <module>org.jkiss.dbeaver.data.office</module>
-<<<<<<< HEAD
-		<module>org.jkiss.dbeaver.data.htmlcopypaste</module>
-=======
-		<module>org.jkiss.dbeaver.data.outlook</module>
->>>>>>> e653f307
+		    <module>org.jkiss.dbeaver.data.htmlcopypaste</module>
+		    <module>org.jkiss.dbeaver.data.outlook</module>
         <module>org.jkiss.dbeaver.data.gis</module>
         <module>org.jkiss.dbeaver.data.transfer</module>
 
