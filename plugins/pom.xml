--- conflicted
+++ resolved
@@ -15,10 +15,7 @@
     <modules>
         <module>org.jkiss.dbeaver.model</module>
         <module>org.jkiss.dbeaver.model.dataset</module>
-<<<<<<< HEAD
-=======
         <module>org.jkiss.dbeaver.model.event</module>
->>>>>>> a8afcb8f
         <module>org.jkiss.dbeaver.model.sm</module>
         <module>org.jkiss.dbeaver.model.sql</module>
         <module>org.jkiss.dbeaver.registry</module>
