<<<<<<< HEAD
/*
 * DBeaver - Universal Database Manager
 * Copyright (C) 2010-2020 DBeaver Corp and others
 *
 * Licensed under the Apache License, Version 2.0 (the "License");
 * you may not use this file except in compliance with the License.
 * You may obtain a copy of the License at
 *
 *     http://www.apache.org/licenses/LICENSE-2.0
 *
 * Unless required by applicable law or agreed to in writing, software
 * distributed under the License is distributed on an "AS IS" BASIS,
 * WITHOUT WARRANTIES OR CONDITIONS OF ANY KIND, either express or implied.
 * See the License for the specific language governing permissions and
 * limitations under the License.
 */
package org.jkiss.dbeaver.ext.oracle.model;

import org.jkiss.code.NotNull;
import org.jkiss.code.Nullable;
import org.jkiss.dbeaver.ext.oracle.data.OracleBinaryFormatter;
import org.jkiss.dbeaver.model.DBPDataKind;
import org.jkiss.dbeaver.model.DBPDataSource;
import org.jkiss.dbeaver.model.DBPKeywordType;
import org.jkiss.dbeaver.model.DBUtils;
import org.jkiss.dbeaver.model.data.DBDBinaryFormatter;
import org.jkiss.dbeaver.model.exec.jdbc.JDBCDatabaseMetaData;
import org.jkiss.dbeaver.model.impl.jdbc.JDBCDataSource;
import org.jkiss.dbeaver.model.impl.jdbc.JDBCSQLDialect;
import org.jkiss.dbeaver.model.impl.sql.BasicSQLDialect;
import org.jkiss.dbeaver.model.preferences.DBPPreferenceStore;
import org.jkiss.dbeaver.model.sql.SQLConstants;
import org.jkiss.dbeaver.model.struct.DBSTypedObject;
import org.jkiss.dbeaver.model.struct.rdb.DBSProcedure;
import org.jkiss.utils.ArrayUtils;
import org.jkiss.utils.CommonUtils;

import java.util.Arrays;

/**
 * Oracle SQL dialect
 */
public class OracleSQLDialect extends JDBCSQLDialect {

    public static final String[] EXEC_KEYWORDS = new String[]{ "call" };

    public static final String[] ORACLE_NON_TRANSACTIONAL_KEYWORDS = ArrayUtils.concatArrays(
        BasicSQLDialect.NON_TRANSACTIONAL_KEYWORDS,
        new String[]{
            "CREATE", "ALTER", "DROP",
            "ANALYZE", "VALIDATE",
        }
    );

    public static final String[][] ORACLE_BEGIN_END_BLOCK = new String[][]{
        {SQLConstants.BLOCK_BEGIN, SQLConstants.BLOCK_END},
        {"IF", SQLConstants.BLOCK_END},
        {"LOOP", SQLConstants.BLOCK_END + " LOOP"},
        {"CASE", SQLConstants.BLOCK_END + " CASE"},
    };

    public static final String[] ORACLE_BLOCK_HEADERS = new String[]{
        "DECLARE",
        "PACKAGE"
    };

    public static final String[] ORACLE_INNER_BLOCK_PREFIXES = new String[]{
        "AS",
        "IS",
    };

    public static final String[] OTHER_TYPES_FUNCTIONS = {
        //functions without parentheses #8710
        "CURRENT_DATE",
        "CURRENT_TIMESTAMP",
        "DBTIMEZONE",
        "SESSIONTIMEZONE",
        "SYSDATE",
        "SYSTIMESTAMP"
    };

    public static final String[] ADVANCED_KEYWORDS = {
        "REPLACE",
        "PACKAGE",
        "FUNCTION",
        "TYPE",
        "BODY",
        "RECORD",
        "TRIGGER",
        "MATERIALIZED",
        "IF",
        "EACH",
        "RETURN",
        "WRAPPED",
        "AFTER",
        "BEFORE",
        "DATABASE",
        "ANALYZE",
        "VALIDATE",
        "STRUCTURE",
        "COMPUTE",
        "STATISTICS",
        "LOOP",
        "WHILE",
        "BULK",
        "ELSIF",
        "EXIT",
    };
    private boolean crlfBroken;
    private DBPPreferenceStore preferenceStore;

    public OracleSQLDialect() {
        super("Oracle");
    }

    public void initDriverSettings(JDBCDataSource dataSource, JDBCDatabaseMetaData metaData) {
        super.initDriverSettings(dataSource, metaData);
        crlfBroken = !dataSource.isServerVersionAtLeast(11, 0);
        preferenceStore = dataSource.getContainer().getPreferenceStore();

        addFunctions(
            Arrays.asList(
                "SUBSTR", "APPROX_COUNT_DISTINCT",
                "REGEXP_SUBSTR", "REGEXP_INSTR", "REGEXP_REPLACE", "REGEXP_LIKE", "REGEXP_COUNT",
                // Additions from #323
                //Number Functions:
                "BITAND",
                "COSH",
                "NANVL",
                "REMAINDER",
                "SINH",
                "TANH",
                "TRUNC",

                //Character Functions Returning Character Values:
                "CHR",
                "INITCAP",
                "LPAD",
                "NLS_INITCAP",
                "NLS_LOWER",
                "NLSSORT",
                "NLS_UPPER",
                "RPAD",
                "REVERSE",
                "SUBSTRB",
                "SUBSTRC",
                "SUBSTR2",
                "SUBSTR4",

                // NLS Character Functions:
                "NLS_CHARSET_DECL_LEN",
                "NLS_CHARSET_ID",
                "NLS_CHARSET_NAME",

                //Character Functions Returning Number VALUES:
                "INSTR",
                "INSTRB",
                "INSTRC",
                "INSTR2",
                "INSTR4",
                "LENGTHB",
                "LENGTH",

                //Datetime Functions:
                "ADD_MONTHS",
                "FROM_TZ",
                "LAST_DAY",
                "MONTHS_BETWEEN",
                "NEW_TIME",
                "NEXT_DAY",
                "NUMTODSINTERVAL",
                "NUMTOYMINTERVAL",
                "SYS_EXTRACT_UTC",
                "TO_CHAR",
                "TO_TIMESTAMP",
                "TO_TIMESTAMP_TZ",
                "TO_DSINTERVAL",
                "TO_YMINTERVAL",
                "TRUNC",
                "TZ_OFFSET",

                //General Comparison Functions:
                "GREATEST",
                "LEAST",

                //Conversion Functions:
                "ASCIISTR",
                "BIN_TO_NUM",
                "CHARTOROWID",
                "COMPOSE",
                "DECOMPOSE",
                "HEXTORAW",
                "NUMTODSINTERVAL",
                "NUMTOYMINTERVAL",
                "RAWTOHEX",
                "RAWTONHEX",
                "ROWIDTOCHAR",
                "ROWIDTONCHAR",
                "SCN_TO_TIMESTAMP",
                "TIMESTAMP_TO_SCN",
                "TO_BINARY_DOUBLE",
                "TO_BINARY_FLOAT",
                "TO_CHAR",
                "TO_CLOB",
                "TO_DATE",
                "TO_DSINTERVAL",
                "TO_LOB",
                "TO_MULTI_BYTE",
                "TO_NCHAR",
                "TO_NCLOB",
                "TO_NUMBER",
                "TO_DSINTERVAL",
                "TO_SINGLE_BYTE",
                "TO_TIMESTAMP",
                "TO_TIMESTAMP_TZ",
                "TO_YMINTERVAL",
                "TO_YMINTERVAL",
                "UNISTR",

                //Large Object Functions:
                "BFILENAME",
                "EMPTY_BLOB",
                "EMPTY_CLOB",

                //Collection Functions:
                "POWERMULTISET",
                "POWERMULTISET_BY_CARDINALITY",

                //Hierarchical FUNCTION:
                "SYS_CONNECT_BY_PATH",

                //Data Mining Functions:
                "CLUSTER_ID",
                "CLUSTER_PROBABILITY",
                "CLUSTER_SET",
                "FEATURE_ID",
                "FEATURE_SET",
                "FEATURE_VALUE",
                "PREDICTION",
                "PREDICTION_COST",
                "PREDICTION_DETAILS",
                "PREDICTION_PROBABILITY",
                "PREDICTION_SET",

                //XML Functions:
                "APPENDCHILDXML",
                "DELETEXML",
                "DEPTH",
                "EXISTSNODE",
                "EXTRACTVALUE",
                "INSERTCHILDXML",
                "INSERTXMLBEFORE",
                "PATH",
                "SYS_DBURIGEN",
                "SYS_XMLAGG",
                "SYS_XMLGEN",
                "UPDATEXML",
                "XMLAGG",
                "XMLCDATA",
                "XMLCOLATTVAL",
                "XMLCOMMENT",
                "XMLCONCAT",
                "XMLFOREST",
                "XMLPARSE",
                "XMLPI",
                "XMLQUERY",
                "XMLROOT",
                "XMLSEQUENCE",
                "XMLSERIALIZE",
                "XMLTABLE",
                "XMLTRANSFORM",

                //Encoding and Decoding Functions:
                "DECODE",
                "DUMP",
                "ORA_HASH",
                "VSIZE",

                //NULL-Related Functions:
                "LNNVL",
                "NVL",
                "NVL2",

                //Environment and Identifier Functions:
                "SYS_CONTEXT",
                "SYS_GUID",
                "SYS_TYPEID",
                "UID",
                "USERENV",

                //Aggregate Functions:
                "CORR_S",
                "CORR_K",
                "FIRST",
                "GROUP_ID",
                "GROUPING_ID",
                "LAST",
                "MEDIAN",
                "STATS_BINOMIAL_TEST",
                "STATS_CROSSTAB",
                "STATS_F_TEST",
                "STATS_KS_TEST",
                "STATS_MODE",
                "STATS_MW_TEST",
                "STATS_ONE_WAY_ANOVA",
                "STATS_T_TEST_ONE",
                "STATS_T_TEST_PAIRED",
                "STATS_T_TEST_INDEP",
                "STATS_T_TEST_INDEPU",
                "STATS_WSR_TEST",
                "STDDEV",
                "VARIANCE",

                //Analytic Functions:
                "FIRST",
                "FIRST_VALUE",
                "LAG",
                "LAST",
                "LAST_VALUE",
                "LEAD",
                "NTILE",
                "RATIO_TO_REPORT",
                "STDDEV",
                "VARIANCE",

                //Object Reference Functions:
                "MAKE_REF",
                "REFTOHEX",

                //Model Functions:
                "CV",
                "ITERATION_NUMBER",
                "PRESENTNNV",
                "PRESENTV",
                "PREVIOUS",

                // Other #4134
                "EXTRACT",
                "LISTAGG",
                "OVER"
            ));
        removeSQLKeyword("SYSTEM");

        for (String kw : ADVANCED_KEYWORDS) {
            addSQLKeyword(kw);
        }

        addKeywords(Arrays.asList(OTHER_TYPES_FUNCTIONS), DBPKeywordType.OTHER);
        turnFunctionIntoKeyword("TRUNCATE");
    }

    @Override
    public String[][] getBlockBoundStrings() {
        return ORACLE_BEGIN_END_BLOCK;
    }

    @Override
    public String[] getBlockHeaderStrings() {
        return ORACLE_BLOCK_HEADERS;
    }

    @Nullable
    @Override
    public String[] getInnerBlockPrefixes() {
        return ORACLE_INNER_BLOCK_PREFIXES;
    }

    @NotNull
    @Override
    public String[] getExecuteKeywords() {
        return EXEC_KEYWORDS;
    }

    @NotNull
    @Override
    public MultiValueInsertMode getMultiValueInsertMode() {
        return MultiValueInsertMode.INSERT_ALL;
    }

    @Override
    public boolean supportsAliasInSelect() {
        return true;
    }

    @Override
    public boolean supportsAliasInUpdate() {
        return true;
    }

    @Override
    public boolean supportsTableDropCascade() {
        return true;
    }

    @Override
    public boolean isDelimiterAfterBlock() {
        return true;
    }

    @NotNull
    @Override
    public DBDBinaryFormatter getNativeBinaryFormatter() {
        return OracleBinaryFormatter.INSTANCE;
    }

    @Nullable
    @Override
    public String getDualTableName() {
        return "DUAL";
    }

    @NotNull
    @Override
    public String[] getNonTransactionKeywords() {
        return ORACLE_NON_TRANSACTIONAL_KEYWORDS;
    }

    @Override
    protected String getStoredProcedureCallInitialClause(DBSProcedure proc) {
        String schemaName = proc.getParentObject().getName();
        return "CALL " + schemaName + "." + proc.getName();
    }

    @Override
    public boolean isDisableScriptEscapeProcessing() {
        return preferenceStore == null || preferenceStore.getBoolean(OracleConstants.PREF_DISABLE_SCRIPT_ESCAPE_PROCESSING);
    }

    @NotNull
    @Override
    public String getScriptDelimiter() {
        return super.getScriptDelimiter();
    }

    @Override
    public boolean isCRLFBroken() {
        return crlfBroken;
    }

    @Override
    public String getColumnTypeModifiers(@NotNull DBPDataSource dataSource, @NotNull DBSTypedObject column, @NotNull String typeName, @NotNull DBPDataKind dataKind) {
        if (dataKind == DBPDataKind.NUMERIC) {
            if (OracleConstants.TYPE_NUMBER.equals(typeName)) {
                OracleDataType dataType = (OracleDataType) DBUtils.getDataType(column);
                Integer scale = column.getScale();
                int precision = CommonUtils.toInt(column.getPrecision());
                if (precision == 0 && dataType != null && scale != null && scale == dataType.getMinScale()) {
                    return "";
                }
                if (precision == 0) {
                    precision = OracleConstants.NUMERIC_MAX_PRECISION;
                }
                if (scale != null && scale >= 0 && precision >= 0 && !(scale == 0 && precision == 0)) {
                    return "(" + precision + ',' + scale + ')';
                }
            }
        }
        return super.getColumnTypeModifiers(dataSource, column, typeName, dataKind);
    }
}
=======
/*
 * DBeaver - Universal Database Manager
 * Copyright (C) 2010-2020 DBeaver Corp and others
 *
 * Licensed under the Apache License, Version 2.0 (the "License");
 * you may not use this file except in compliance with the License.
 * You may obtain a copy of the License at
 *
 *     http://www.apache.org/licenses/LICENSE-2.0
 *
 * Unless required by applicable law or agreed to in writing, software
 * distributed under the License is distributed on an "AS IS" BASIS,
 * WITHOUT WARRANTIES OR CONDITIONS OF ANY KIND, either express or implied.
 * See the License for the specific language governing permissions and
 * limitations under the License.
 */
package org.jkiss.dbeaver.ext.oracle.model;

import org.jkiss.code.NotNull;
import org.jkiss.code.Nullable;
import org.jkiss.dbeaver.ext.oracle.data.OracleBinaryFormatter;
import org.jkiss.dbeaver.model.DBPDataKind;
import org.jkiss.dbeaver.model.DBPDataSource;
import org.jkiss.dbeaver.model.DBPKeywordType;
import org.jkiss.dbeaver.model.DBUtils;
import org.jkiss.dbeaver.model.data.DBDBinaryFormatter;
import org.jkiss.dbeaver.model.exec.jdbc.JDBCDatabaseMetaData;
import org.jkiss.dbeaver.model.impl.jdbc.JDBCDataSource;
import org.jkiss.dbeaver.model.impl.jdbc.JDBCSQLDialect;
import org.jkiss.dbeaver.model.impl.sql.BasicSQLDialect;
import org.jkiss.dbeaver.model.preferences.DBPPreferenceStore;
import org.jkiss.dbeaver.model.sql.SQLConstants;
import org.jkiss.dbeaver.model.struct.DBSTypedObject;
import org.jkiss.dbeaver.model.struct.rdb.DBSProcedure;
import org.jkiss.utils.ArrayUtils;
import org.jkiss.utils.CommonUtils;

import java.util.Arrays;

/**
 * Oracle SQL dialect
 */
public class OracleSQLDialect extends JDBCSQLDialect {

    public static final String[] EXEC_KEYWORDS = new String[]{ "call" };

    public static final String[] ORACLE_NON_TRANSACTIONAL_KEYWORDS = ArrayUtils.concatArrays(
        BasicSQLDialect.NON_TRANSACTIONAL_KEYWORDS,
        new String[]{
            "CREATE", "ALTER", "DROP",
            "ANALYZE", "VALIDATE",
        }
    );

    public static final String[][] ORACLE_BEGIN_END_BLOCK = new String[][]{
        {SQLConstants.BLOCK_BEGIN, SQLConstants.BLOCK_END},
        {"IF", SQLConstants.BLOCK_END},
        {"LOOP", SQLConstants.BLOCK_END + " LOOP"},
        {"CASE", SQLConstants.BLOCK_END + " CASE"},
    };

    public static final String[] ORACLE_BLOCK_HEADERS = new String[]{
        "DECLARE",
    };

    public static final String[] ORACLE_INNER_BLOCK_PREFIXES = new String[]{
        "AS",
        "IS",
    };

    public static final String[] OTHER_TYPES_FUNCTIONS = {
        //functions without parentheses #8710
        "CURRENT_DATE",
        "CURRENT_TIMESTAMP",
        "DBTIMEZONE",
        "SESSIONTIMEZONE",
        "SYSDATE",
        "SYSTIMESTAMP"
    };

    public static final String[] ADVANCED_KEYWORDS = {
        "REPLACE",
        "PACKAGE",
        "FUNCTION",
        "TYPE",
        "TRIGGER",
        "MATERIALIZED",
        "IF",
        "EACH",
        "RETURN",
        "WRAPPED",
        "AFTER",
        "BEFORE",
        "DATABASE",
        "ANALYZE",
        "VALIDATE",
        "STRUCTURE",
        "COMPUTE",
        "STATISTICS",
        "LOOP",
        "WHILE",
        "BULK",
        "ELSIF",
        "EXIT",
    };
    private boolean crlfBroken;
    private DBPPreferenceStore preferenceStore;

    public OracleSQLDialect() {
        super("Oracle");
    }

    public void initDriverSettings(JDBCDataSource dataSource, JDBCDatabaseMetaData metaData) {
        super.initDriverSettings(dataSource, metaData);
        crlfBroken = !dataSource.isServerVersionAtLeast(11, 0);
        preferenceStore = dataSource.getContainer().getPreferenceStore();

        addFunctions(
            Arrays.asList(
                "SUBSTR", "APPROX_COUNT_DISTINCT",
                "REGEXP_SUBSTR", "REGEXP_INSTR", "REGEXP_REPLACE", "REGEXP_LIKE", "REGEXP_COUNT",
                // Additions from #323
                //Number Functions:
                "BITAND",
                "COSH",
                "NANVL",
                "REMAINDER",
                "SINH",
                "TANH",
                "TRUNC",

                //Character Functions Returning Character Values:
                "CHR",
                "INITCAP",
                "LPAD",
                "NLS_INITCAP",
                "NLS_LOWER",
                "NLSSORT",
                "NLS_UPPER",
                "RPAD",
                "REVERSE",
                "SUBSTRB",
                "SUBSTRC",
                "SUBSTR2",
                "SUBSTR4",

                // NLS Character Functions:
                "NLS_CHARSET_DECL_LEN",
                "NLS_CHARSET_ID",
                "NLS_CHARSET_NAME",

                //Character Functions Returning Number VALUES:
                "INSTR",
                "INSTRB",
                "INSTRC",
                "INSTR2",
                "INSTR4",
                "LENGTHB",

                //Datetime Functions:
                "ADD_MONTHS",
                "FROM_TZ",
                "LAST_DAY",
                "MONTHS_BETWEEN",
                "NEW_TIME",
                "NEXT_DAY",
                "NUMTODSINTERVAL",
                "NUMTOYMINTERVAL",
                "SYS_EXTRACT_UTC",
                "TO_CHAR",
                "TO_TIMESTAMP",
                "TO_TIMESTAMP_TZ",
                "TO_DSINTERVAL",
                "TO_YMINTERVAL",
                "TRUNC",
                "TZ_OFFSET",

                //General Comparison Functions:
                "GREATEST",
                "LEAST",

                //Conversion Functions:
                "ASCIISTR",
                "BIN_TO_NUM",
                "CHARTOROWID",
                "COMPOSE",
                "DECOMPOSE",
                "HEXTORAW",
                "NUMTODSINTERVAL",
                "NUMTOYMINTERVAL",
                "RAWTOHEX",
                "RAWTONHEX",
                "ROWIDTOCHAR",
                "ROWIDTONCHAR",
                "SCN_TO_TIMESTAMP",
                "TIMESTAMP_TO_SCN",
                "TO_BINARY_DOUBLE",
                "TO_BINARY_FLOAT",
                "TO_CHAR",
                "TO_CLOB",
                "TO_DATE",
                "TO_DSINTERVAL",
                "TO_LOB",
                "TO_MULTI_BYTE",
                "TO_NCHAR",
                "TO_NCLOB",
                "TO_NUMBER",
                "TO_DSINTERVAL",
                "TO_SINGLE_BYTE",
                "TO_TIMESTAMP",
                "TO_TIMESTAMP_TZ",
                "TO_YMINTERVAL",
                "TO_YMINTERVAL",
                "UNISTR",

                //Large Object Functions:
                "BFILENAME",
                "EMPTY_BLOB",
                "EMPTY_CLOB",

                //Collection Functions:
                "POWERMULTISET",
                "POWERMULTISET_BY_CARDINALITY",

                //Hierarchical FUNCTION:
                "SYS_CONNECT_BY_PATH",

                //Data Mining Functions:
                "CLUSTER_ID",
                "CLUSTER_PROBABILITY",
                "CLUSTER_SET",
                "FEATURE_ID",
                "FEATURE_SET",
                "FEATURE_VALUE",
                "PREDICTION",
                "PREDICTION_COST",
                "PREDICTION_DETAILS",
                "PREDICTION_PROBABILITY",
                "PREDICTION_SET",

                //XML Functions:
                "APPENDCHILDXML",
                "DELETEXML",
                "DEPTH",
                "EXISTSNODE",
                "EXTRACTVALUE",
                "INSERTCHILDXML",
                "INSERTXMLBEFORE",
                "PATH",
                "SYS_DBURIGEN",
                "SYS_XMLAGG",
                "SYS_XMLGEN",
                "UPDATEXML",
                "XMLAGG",
                "XMLCDATA",
                "XMLCOLATTVAL",
                "XMLCOMMENT",
                "XMLCONCAT",
                "XMLFOREST",
                "XMLPARSE",
                "XMLPI",
                "XMLQUERY",
                "XMLROOT",
                "XMLSEQUENCE",
                "XMLSERIALIZE",
                "XMLTABLE",
                "XMLTRANSFORM",

                //Encoding and Decoding Functions:
                "DECODE",
                "DUMP",
                "ORA_HASH",
                "VSIZE",

                //NULL-Related Functions:
                "LNNVL",
                "NVL",
                "NVL2",

                //Environment and Identifier Functions:
                "SYS_CONTEXT",
                "SYS_GUID",
                "SYS_TYPEID",
                "UID",
                "USERENV",

                //Aggregate Functions:
                "CORR_S",
                "CORR_K",
                "FIRST",
                "GROUP_ID",
                "GROUPING_ID",
                "LAST",
                "MEDIAN",
                "STATS_BINOMIAL_TEST",
                "STATS_CROSSTAB",
                "STATS_F_TEST",
                "STATS_KS_TEST",
                "STATS_MODE",
                "STATS_MW_TEST",
                "STATS_ONE_WAY_ANOVA",
                "STATS_T_TEST_ONE",
                "STATS_T_TEST_PAIRED",
                "STATS_T_TEST_INDEP",
                "STATS_T_TEST_INDEPU",
                "STATS_WSR_TEST",
                "STDDEV",
                "VARIANCE",

                //Analytic Functions:
                "FIRST",
                "FIRST_VALUE",
                "LAG",
                "LAST",
                "LAST_VALUE",
                "LEAD",
                "NTILE",
                "RATIO_TO_REPORT",
                "STDDEV",
                "VARIANCE",

                //Object Reference Functions:
                "MAKE_REF",
                "REFTOHEX",

                //Model Functions:
                "CV",
                "ITERATION_NUMBER",
                "PRESENTNNV",
                "PRESENTV",
                "PREVIOUS",

                // Other #4134
                "EXTRACT",
                "LISTAGG",
                "OVER"
            ));
        removeSQLKeyword("SYSTEM");

        for (String kw : ADVANCED_KEYWORDS) {
            addSQLKeyword(kw);
        }

        addKeywords(Arrays.asList(OTHER_TYPES_FUNCTIONS), DBPKeywordType.OTHER);
        turnFunctionIntoKeyword("TRUNCATE");
    }

    @Override
    public String[][] getBlockBoundStrings() {
        return ORACLE_BEGIN_END_BLOCK;
    }

    @Override
    public String[] getBlockHeaderStrings() {
        return ORACLE_BLOCK_HEADERS;
    }

    @Nullable
    @Override
    public String[] getInnerBlockPrefixes() {
        return ORACLE_INNER_BLOCK_PREFIXES;
    }

    @NotNull
    @Override
    public String[] getExecuteKeywords() {
        return EXEC_KEYWORDS;
    }

    @NotNull
    @Override
    public MultiValueInsertMode getDefaultMultiValueInsertMode() {
        return MultiValueInsertMode.INSERT_ALL;
    }

    @Override
    public boolean supportsAliasInSelect() {
        return true;
    }

    @Override
    public boolean supportsAliasInUpdate() {
        return true;
    }

    @Override
    public boolean supportsTableDropCascade() {
        return true;
    }

    @Override
    public boolean isDelimiterAfterBlock() {
        return true;
    }

    @NotNull
    @Override
    public DBDBinaryFormatter getNativeBinaryFormatter() {
        return OracleBinaryFormatter.INSTANCE;
    }

    @Nullable
    @Override
    public String getDualTableName() {
        return "DUAL";
    }

    @NotNull
    @Override
    public String[] getNonTransactionKeywords() {
        return ORACLE_NON_TRANSACTIONAL_KEYWORDS;
    }

    @Override
    protected String getStoredProcedureCallInitialClause(DBSProcedure proc) {
        String schemaName = proc.getParentObject().getName();
        return "CALL " + schemaName + "." + proc.getName();
    }

    @Override
    public boolean isDisableScriptEscapeProcessing() {
        return preferenceStore == null || preferenceStore.getBoolean(OracleConstants.PREF_DISABLE_SCRIPT_ESCAPE_PROCESSING);
    }

    @NotNull
    @Override
    public String getScriptDelimiter() {
        return super.getScriptDelimiter();
    }

    @Override
    public boolean isCRLFBroken() {
        return crlfBroken;
    }

    @Override
    public String getColumnTypeModifiers(@NotNull DBPDataSource dataSource, @NotNull DBSTypedObject column, @NotNull String typeName, @NotNull DBPDataKind dataKind) {
        if (dataKind == DBPDataKind.NUMERIC) {
            if (OracleConstants.TYPE_NUMBER.equals(typeName)) {
                OracleDataType dataType = (OracleDataType) DBUtils.getDataType(column);
                Integer scale = column.getScale();
                int precision = CommonUtils.toInt(column.getPrecision());
                if (precision == 0 && dataType != null && scale != null && scale == dataType.getMinScale()) {
                    return "";
                }
                if (precision == 0) {
                    precision = OracleConstants.NUMERIC_MAX_PRECISION;
                }
                if (scale != null && scale >= 0 && precision >= 0 && !(scale == 0 && precision == 0)) {
                    return "(" + precision + ',' + scale + ')';
                }
            }
        }
        return super.getColumnTypeModifiers(dataSource, column, typeName, dataKind);
    }
}
>>>>>>> d53fbb68
<|MERGE_RESOLUTION|>--- conflicted
+++ resolved
@@ -1,4 +1,3 @@
-<<<<<<< HEAD
 /*
  * DBeaver - Universal Database Manager
  * Copyright (C) 2010-2020 DBeaver Corp and others
@@ -374,7 +373,7 @@
 
     @NotNull
     @Override
-    public MultiValueInsertMode getMultiValueInsertMode() {
+    public MultiValueInsertMode getDefaultMultiValueInsertMode() {
         return MultiValueInsertMode.INSERT_ALL;
     }
 
@@ -458,462 +457,4 @@
         }
         return super.getColumnTypeModifiers(dataSource, column, typeName, dataKind);
     }
-}
-=======
-/*
- * DBeaver - Universal Database Manager
- * Copyright (C) 2010-2020 DBeaver Corp and others
- *
- * Licensed under the Apache License, Version 2.0 (the "License");
- * you may not use this file except in compliance with the License.
- * You may obtain a copy of the License at
- *
- *     http://www.apache.org/licenses/LICENSE-2.0
- *
- * Unless required by applicable law or agreed to in writing, software
- * distributed under the License is distributed on an "AS IS" BASIS,
- * WITHOUT WARRANTIES OR CONDITIONS OF ANY KIND, either express or implied.
- * See the License for the specific language governing permissions and
- * limitations under the License.
- */
-package org.jkiss.dbeaver.ext.oracle.model;
-
-import org.jkiss.code.NotNull;
-import org.jkiss.code.Nullable;
-import org.jkiss.dbeaver.ext.oracle.data.OracleBinaryFormatter;
-import org.jkiss.dbeaver.model.DBPDataKind;
-import org.jkiss.dbeaver.model.DBPDataSource;
-import org.jkiss.dbeaver.model.DBPKeywordType;
-import org.jkiss.dbeaver.model.DBUtils;
-import org.jkiss.dbeaver.model.data.DBDBinaryFormatter;
-import org.jkiss.dbeaver.model.exec.jdbc.JDBCDatabaseMetaData;
-import org.jkiss.dbeaver.model.impl.jdbc.JDBCDataSource;
-import org.jkiss.dbeaver.model.impl.jdbc.JDBCSQLDialect;
-import org.jkiss.dbeaver.model.impl.sql.BasicSQLDialect;
-import org.jkiss.dbeaver.model.preferences.DBPPreferenceStore;
-import org.jkiss.dbeaver.model.sql.SQLConstants;
-import org.jkiss.dbeaver.model.struct.DBSTypedObject;
-import org.jkiss.dbeaver.model.struct.rdb.DBSProcedure;
-import org.jkiss.utils.ArrayUtils;
-import org.jkiss.utils.CommonUtils;
-
-import java.util.Arrays;
-
-/**
- * Oracle SQL dialect
- */
-public class OracleSQLDialect extends JDBCSQLDialect {
-
-    public static final String[] EXEC_KEYWORDS = new String[]{ "call" };
-
-    public static final String[] ORACLE_NON_TRANSACTIONAL_KEYWORDS = ArrayUtils.concatArrays(
-        BasicSQLDialect.NON_TRANSACTIONAL_KEYWORDS,
-        new String[]{
-            "CREATE", "ALTER", "DROP",
-            "ANALYZE", "VALIDATE",
-        }
-    );
-
-    public static final String[][] ORACLE_BEGIN_END_BLOCK = new String[][]{
-        {SQLConstants.BLOCK_BEGIN, SQLConstants.BLOCK_END},
-        {"IF", SQLConstants.BLOCK_END},
-        {"LOOP", SQLConstants.BLOCK_END + " LOOP"},
-        {"CASE", SQLConstants.BLOCK_END + " CASE"},
-    };
-
-    public static final String[] ORACLE_BLOCK_HEADERS = new String[]{
-        "DECLARE",
-    };
-
-    public static final String[] ORACLE_INNER_BLOCK_PREFIXES = new String[]{
-        "AS",
-        "IS",
-    };
-
-    public static final String[] OTHER_TYPES_FUNCTIONS = {
-        //functions without parentheses #8710
-        "CURRENT_DATE",
-        "CURRENT_TIMESTAMP",
-        "DBTIMEZONE",
-        "SESSIONTIMEZONE",
-        "SYSDATE",
-        "SYSTIMESTAMP"
-    };
-
-    public static final String[] ADVANCED_KEYWORDS = {
-        "REPLACE",
-        "PACKAGE",
-        "FUNCTION",
-        "TYPE",
-        "TRIGGER",
-        "MATERIALIZED",
-        "IF",
-        "EACH",
-        "RETURN",
-        "WRAPPED",
-        "AFTER",
-        "BEFORE",
-        "DATABASE",
-        "ANALYZE",
-        "VALIDATE",
-        "STRUCTURE",
-        "COMPUTE",
-        "STATISTICS",
-        "LOOP",
-        "WHILE",
-        "BULK",
-        "ELSIF",
-        "EXIT",
-    };
-    private boolean crlfBroken;
-    private DBPPreferenceStore preferenceStore;
-
-    public OracleSQLDialect() {
-        super("Oracle");
-    }
-
-    public void initDriverSettings(JDBCDataSource dataSource, JDBCDatabaseMetaData metaData) {
-        super.initDriverSettings(dataSource, metaData);
-        crlfBroken = !dataSource.isServerVersionAtLeast(11, 0);
-        preferenceStore = dataSource.getContainer().getPreferenceStore();
-
-        addFunctions(
-            Arrays.asList(
-                "SUBSTR", "APPROX_COUNT_DISTINCT",
-                "REGEXP_SUBSTR", "REGEXP_INSTR", "REGEXP_REPLACE", "REGEXP_LIKE", "REGEXP_COUNT",
-                // Additions from #323
-                //Number Functions:
-                "BITAND",
-                "COSH",
-                "NANVL",
-                "REMAINDER",
-                "SINH",
-                "TANH",
-                "TRUNC",
-
-                //Character Functions Returning Character Values:
-                "CHR",
-                "INITCAP",
-                "LPAD",
-                "NLS_INITCAP",
-                "NLS_LOWER",
-                "NLSSORT",
-                "NLS_UPPER",
-                "RPAD",
-                "REVERSE",
-                "SUBSTRB",
-                "SUBSTRC",
-                "SUBSTR2",
-                "SUBSTR4",
-
-                // NLS Character Functions:
-                "NLS_CHARSET_DECL_LEN",
-                "NLS_CHARSET_ID",
-                "NLS_CHARSET_NAME",
-
-                //Character Functions Returning Number VALUES:
-                "INSTR",
-                "INSTRB",
-                "INSTRC",
-                "INSTR2",
-                "INSTR4",
-                "LENGTHB",
-
-                //Datetime Functions:
-                "ADD_MONTHS",
-                "FROM_TZ",
-                "LAST_DAY",
-                "MONTHS_BETWEEN",
-                "NEW_TIME",
-                "NEXT_DAY",
-                "NUMTODSINTERVAL",
-                "NUMTOYMINTERVAL",
-                "SYS_EXTRACT_UTC",
-                "TO_CHAR",
-                "TO_TIMESTAMP",
-                "TO_TIMESTAMP_TZ",
-                "TO_DSINTERVAL",
-                "TO_YMINTERVAL",
-                "TRUNC",
-                "TZ_OFFSET",
-
-                //General Comparison Functions:
-                "GREATEST",
-                "LEAST",
-
-                //Conversion Functions:
-                "ASCIISTR",
-                "BIN_TO_NUM",
-                "CHARTOROWID",
-                "COMPOSE",
-                "DECOMPOSE",
-                "HEXTORAW",
-                "NUMTODSINTERVAL",
-                "NUMTOYMINTERVAL",
-                "RAWTOHEX",
-                "RAWTONHEX",
-                "ROWIDTOCHAR",
-                "ROWIDTONCHAR",
-                "SCN_TO_TIMESTAMP",
-                "TIMESTAMP_TO_SCN",
-                "TO_BINARY_DOUBLE",
-                "TO_BINARY_FLOAT",
-                "TO_CHAR",
-                "TO_CLOB",
-                "TO_DATE",
-                "TO_DSINTERVAL",
-                "TO_LOB",
-                "TO_MULTI_BYTE",
-                "TO_NCHAR",
-                "TO_NCLOB",
-                "TO_NUMBER",
-                "TO_DSINTERVAL",
-                "TO_SINGLE_BYTE",
-                "TO_TIMESTAMP",
-                "TO_TIMESTAMP_TZ",
-                "TO_YMINTERVAL",
-                "TO_YMINTERVAL",
-                "UNISTR",
-
-                //Large Object Functions:
-                "BFILENAME",
-                "EMPTY_BLOB",
-                "EMPTY_CLOB",
-
-                //Collection Functions:
-                "POWERMULTISET",
-                "POWERMULTISET_BY_CARDINALITY",
-
-                //Hierarchical FUNCTION:
-                "SYS_CONNECT_BY_PATH",
-
-                //Data Mining Functions:
-                "CLUSTER_ID",
-                "CLUSTER_PROBABILITY",
-                "CLUSTER_SET",
-                "FEATURE_ID",
-                "FEATURE_SET",
-                "FEATURE_VALUE",
-                "PREDICTION",
-                "PREDICTION_COST",
-                "PREDICTION_DETAILS",
-                "PREDICTION_PROBABILITY",
-                "PREDICTION_SET",
-
-                //XML Functions:
-                "APPENDCHILDXML",
-                "DELETEXML",
-                "DEPTH",
-                "EXISTSNODE",
-                "EXTRACTVALUE",
-                "INSERTCHILDXML",
-                "INSERTXMLBEFORE",
-                "PATH",
-                "SYS_DBURIGEN",
-                "SYS_XMLAGG",
-                "SYS_XMLGEN",
-                "UPDATEXML",
-                "XMLAGG",
-                "XMLCDATA",
-                "XMLCOLATTVAL",
-                "XMLCOMMENT",
-                "XMLCONCAT",
-                "XMLFOREST",
-                "XMLPARSE",
-                "XMLPI",
-                "XMLQUERY",
-                "XMLROOT",
-                "XMLSEQUENCE",
-                "XMLSERIALIZE",
-                "XMLTABLE",
-                "XMLTRANSFORM",
-
-                //Encoding and Decoding Functions:
-                "DECODE",
-                "DUMP",
-                "ORA_HASH",
-                "VSIZE",
-
-                //NULL-Related Functions:
-                "LNNVL",
-                "NVL",
-                "NVL2",
-
-                //Environment and Identifier Functions:
-                "SYS_CONTEXT",
-                "SYS_GUID",
-                "SYS_TYPEID",
-                "UID",
-                "USERENV",
-
-                //Aggregate Functions:
-                "CORR_S",
-                "CORR_K",
-                "FIRST",
-                "GROUP_ID",
-                "GROUPING_ID",
-                "LAST",
-                "MEDIAN",
-                "STATS_BINOMIAL_TEST",
-                "STATS_CROSSTAB",
-                "STATS_F_TEST",
-                "STATS_KS_TEST",
-                "STATS_MODE",
-                "STATS_MW_TEST",
-                "STATS_ONE_WAY_ANOVA",
-                "STATS_T_TEST_ONE",
-                "STATS_T_TEST_PAIRED",
-                "STATS_T_TEST_INDEP",
-                "STATS_T_TEST_INDEPU",
-                "STATS_WSR_TEST",
-                "STDDEV",
-                "VARIANCE",
-
-                //Analytic Functions:
-                "FIRST",
-                "FIRST_VALUE",
-                "LAG",
-                "LAST",
-                "LAST_VALUE",
-                "LEAD",
-                "NTILE",
-                "RATIO_TO_REPORT",
-                "STDDEV",
-                "VARIANCE",
-
-                //Object Reference Functions:
-                "MAKE_REF",
-                "REFTOHEX",
-
-                //Model Functions:
-                "CV",
-                "ITERATION_NUMBER",
-                "PRESENTNNV",
-                "PRESENTV",
-                "PREVIOUS",
-
-                // Other #4134
-                "EXTRACT",
-                "LISTAGG",
-                "OVER"
-            ));
-        removeSQLKeyword("SYSTEM");
-
-        for (String kw : ADVANCED_KEYWORDS) {
-            addSQLKeyword(kw);
-        }
-
-        addKeywords(Arrays.asList(OTHER_TYPES_FUNCTIONS), DBPKeywordType.OTHER);
-        turnFunctionIntoKeyword("TRUNCATE");
-    }
-
-    @Override
-    public String[][] getBlockBoundStrings() {
-        return ORACLE_BEGIN_END_BLOCK;
-    }
-
-    @Override
-    public String[] getBlockHeaderStrings() {
-        return ORACLE_BLOCK_HEADERS;
-    }
-
-    @Nullable
-    @Override
-    public String[] getInnerBlockPrefixes() {
-        return ORACLE_INNER_BLOCK_PREFIXES;
-    }
-
-    @NotNull
-    @Override
-    public String[] getExecuteKeywords() {
-        return EXEC_KEYWORDS;
-    }
-
-    @NotNull
-    @Override
-    public MultiValueInsertMode getDefaultMultiValueInsertMode() {
-        return MultiValueInsertMode.INSERT_ALL;
-    }
-
-    @Override
-    public boolean supportsAliasInSelect() {
-        return true;
-    }
-
-    @Override
-    public boolean supportsAliasInUpdate() {
-        return true;
-    }
-
-    @Override
-    public boolean supportsTableDropCascade() {
-        return true;
-    }
-
-    @Override
-    public boolean isDelimiterAfterBlock() {
-        return true;
-    }
-
-    @NotNull
-    @Override
-    public DBDBinaryFormatter getNativeBinaryFormatter() {
-        return OracleBinaryFormatter.INSTANCE;
-    }
-
-    @Nullable
-    @Override
-    public String getDualTableName() {
-        return "DUAL";
-    }
-
-    @NotNull
-    @Override
-    public String[] getNonTransactionKeywords() {
-        return ORACLE_NON_TRANSACTIONAL_KEYWORDS;
-    }
-
-    @Override
-    protected String getStoredProcedureCallInitialClause(DBSProcedure proc) {
-        String schemaName = proc.getParentObject().getName();
-        return "CALL " + schemaName + "." + proc.getName();
-    }
-
-    @Override
-    public boolean isDisableScriptEscapeProcessing() {
-        return preferenceStore == null || preferenceStore.getBoolean(OracleConstants.PREF_DISABLE_SCRIPT_ESCAPE_PROCESSING);
-    }
-
-    @NotNull
-    @Override
-    public String getScriptDelimiter() {
-        return super.getScriptDelimiter();
-    }
-
-    @Override
-    public boolean isCRLFBroken() {
-        return crlfBroken;
-    }
-
-    @Override
-    public String getColumnTypeModifiers(@NotNull DBPDataSource dataSource, @NotNull DBSTypedObject column, @NotNull String typeName, @NotNull DBPDataKind dataKind) {
-        if (dataKind == DBPDataKind.NUMERIC) {
-            if (OracleConstants.TYPE_NUMBER.equals(typeName)) {
-                OracleDataType dataType = (OracleDataType) DBUtils.getDataType(column);
-                Integer scale = column.getScale();
-                int precision = CommonUtils.toInt(column.getPrecision());
-                if (precision == 0 && dataType != null && scale != null && scale == dataType.getMinScale()) {
-                    return "";
-                }
-                if (precision == 0) {
-                    precision = OracleConstants.NUMERIC_MAX_PRECISION;
-                }
-                if (scale != null && scale >= 0 && precision >= 0 && !(scale == 0 && precision == 0)) {
-                    return "(" + precision + ',' + scale + ')';
-                }
-            }
-        }
-        return super.getColumnTypeModifiers(dataSource, column, typeName, dataKind);
-    }
-}
->>>>>>> d53fbb68
+}