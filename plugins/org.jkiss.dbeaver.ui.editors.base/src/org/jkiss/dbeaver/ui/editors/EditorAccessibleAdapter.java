/*
 * DBeaver - Universal Database Manager
 * Copyright (C) 2010-2023 DBeaver Corp and others
 *
 * Licensed under the Apache License, Version 2.0 (the "License");
 * you may not use this file except in compliance with the License.
 * You may obtain a copy of the License at
 *
 *     http://www.apache.org/licenses/LICENSE-2.0
 *
 * Unless required by applicable law or agreed to in writing, software
 * distributed under the License is distributed on an "AS IS" BASIS,
 * WITHOUT WARRANTIES OR CONDITIONS OF ANY KIND, either express or implied.
 * See the License for the specific language governing permissions and
 * limitations under the License.
 */
package org.jkiss.dbeaver.ui.editors;

import org.eclipse.swt.accessibility.AccessibleControlAdapter;
import org.eclipse.swt.accessibility.AccessibleControlEvent;
import org.eclipse.swt.accessibility.AccessibleEvent;
import org.eclipse.swt.accessibility.AccessibleListener;
import org.eclipse.swt.custom.CTabFolder;
import org.eclipse.swt.widgets.Composite;
import org.eclipse.swt.widgets.Control;
import org.jkiss.code.NotNull;

public class EditorAccessibleAdapter extends AccessibleControlAdapter implements AccessibleListener {

    private static final String ACTIVE_NAME_EDITOR = "editor %s %s"; // $NON-NLS-0$
    private static final String ACTIVE_NAME_TAB = "active tab %s %s of %s"; // $NON-NLS-0$
<<<<<<< HEAD
=======
    private static final String ACTIVE_NAME_TAB_NO_TITLE = "active tab %s of %s"; // $NON-NLS-0$
>>>>>>> 726e99de
    private final Control composite;

    EditorAccessibleAdapter(@NotNull Control composite) {
        this.composite = composite;
    }

    @Override
    public void getName(AccessibleEvent e) {
        if (this.composite != null) {
            e.result = composeActiveEditorTabName(this.composite);
        }
    }

    @Override
    public void getValue(AccessibleControlEvent e) {
        if (this.composite != null) {
            e.result = composeActiveEditorTabName(this.composite);
        }
    }

    @Override
    public void getHelp(AccessibleEvent e) {
        // not implemented
    }

    @Override
    public void getKeyboardShortcut(AccessibleEvent e) {
        // not implemented
    }

    @Override
    public void getDescription(AccessibleEvent e) {
        // not implemented
    }

    /**
     * The method designed to combine name of editor-tab by selection context
     *
     * @param context - initial selection
     * @return - string message
     */
    @NotNull
    private static String composeActiveEditorTabName(@NotNull Control context) {
        String msg = "";
        Composite parentTab = context.getParent();
        if (parentTab instanceof CTabFolder) {
            CTabFolder tabFoler = (CTabFolder) parentTab;
<<<<<<< HEAD
            msg = String.format(ACTIVE_NAME_TAB,
                tabFoler.getSelection().getToolTipText(),
                tabFoler.getSelectionIndex() + 1,
                tabFoler.getItemCount());
=======
            if (tabFoler.getSelection() == null) {
                return msg;
            }
            String text = tabFoler.getSelection().getText();
            if (text != null) {
                msg = String.format(ACTIVE_NAME_TAB,
                    text,
                    tabFoler.getSelectionIndex() + 1,
                    tabFoler.getItemCount());
            } else {
                msg = String.format(ACTIVE_NAME_TAB_NO_TITLE,
                    tabFoler.getSelectionIndex() + 1,
                    tabFoler.getItemCount());
            }
>>>>>>> 726e99de
            // level 3
            Composite parentEditor = parentTab.getParent();
            if (parentEditor != null && !parentEditor.isDisposed()) {
                // level 2
                parentEditor = parentEditor.getParent();
                if (parentEditor != null && !parentEditor.isDisposed()) {
                    // level 1
                    parentEditor = parentEditor.getParent();
                    if (parentEditor != null && !parentEditor.isDisposed() && parentEditor instanceof CTabFolder) {
                        CTabFolder parentEditorFolder = (CTabFolder) parentEditor;
                        msg = String.format(ACTIVE_NAME_EDITOR, parentEditorFolder.getSelection().getText(), msg);
                    }
                }
            }
        }
        return msg;
    }
}<|MERGE_RESOLUTION|>--- conflicted
+++ resolved
@@ -29,10 +29,7 @@
 
     private static final String ACTIVE_NAME_EDITOR = "editor %s %s"; // $NON-NLS-0$
     private static final String ACTIVE_NAME_TAB = "active tab %s %s of %s"; // $NON-NLS-0$
-<<<<<<< HEAD
-=======
     private static final String ACTIVE_NAME_TAB_NO_TITLE = "active tab %s of %s"; // $NON-NLS-0$
->>>>>>> 726e99de
     private final Control composite;
 
     EditorAccessibleAdapter(@NotNull Control composite) {
@@ -80,12 +77,6 @@
         Composite parentTab = context.getParent();
         if (parentTab instanceof CTabFolder) {
             CTabFolder tabFoler = (CTabFolder) parentTab;
-<<<<<<< HEAD
-            msg = String.format(ACTIVE_NAME_TAB,
-                tabFoler.getSelection().getToolTipText(),
-                tabFoler.getSelectionIndex() + 1,
-                tabFoler.getItemCount());
-=======
             if (tabFoler.getSelection() == null) {
                 return msg;
             }
@@ -100,7 +91,6 @@
                     tabFoler.getSelectionIndex() + 1,
                     tabFoler.getItemCount());
             }
->>>>>>> 726e99de
             // level 3
             Composite parentEditor = parentTab.getParent();
             if (parentEditor != null && !parentEditor.isDisposed()) {
