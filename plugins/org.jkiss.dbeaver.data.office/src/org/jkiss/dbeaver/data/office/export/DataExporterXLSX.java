--- conflicted
+++ resolved
@@ -370,16 +370,11 @@
             }
         }
 
-<<<<<<< HEAD
         if (!hasDescription && !headerFormat.hasLabel()) {
             return;
         }
 
-        SXSSFSheet sh = (SXSSFSheet) wsh.getSh();
         sh.trackAllColumnsForAutoSizing();
-=======
-        Row row = sh.createRow(wsh.getCurrentRow());
->>>>>>> 85b612aa
 
         int startCol = rowNumber ? 1 : 0;
 
@@ -441,11 +436,6 @@
     }
 
     private Worksheet createSheet(DBCResultSet resultSet, Object colValue) throws DBException {
-<<<<<<< HEAD
-        Worksheet w = new Worksheet(wb.createSheet(), colValue, 0);
-        printHeader(resultSet, w);
-        return w;
-=======
         final Sheet sheet;
         final Worksheet worksheet;
         if (appendStrategy == AppendStrategy.USE_EXISTING_SHEETS && sheetIndex < wb.getNumberOfSheets()) {
@@ -455,11 +445,8 @@
             sheet = wb.createSheet();
             worksheet = new Worksheet(sheet, colValue, 0);
         }
-        if (printHeader) {
-            printHeader(resultSet, worksheet);
-        }
+        printHeader(resultSet, worksheet);
         return worksheet;
->>>>>>> 85b612aa
     }
 
     private Worksheet getWsh(DBCResultSet resultSet, Object[] row) throws DBException {
@@ -630,7 +617,28 @@
         return new Color(r, g, b);
     }
 
-<<<<<<< HEAD
+    private enum AppendStrategy {
+        CREATE_NEW_SHEETS("create new sheets"),
+        USE_EXISTING_SHEETS("use existing sheets");
+
+        private final String value;
+
+        AppendStrategy(@NotNull String value) {
+            this.value = value;
+        }
+
+        @NotNull
+        public static AppendStrategy of(@NotNull String value) {
+            for (AppendStrategy strategy : values()) {
+                if (strategy.value.equals(value)) {
+                    return strategy;
+                }
+            }
+
+            return CREATE_NEW_SHEETS;
+        }
+    }
+
     private enum HeaderFormat {
         LABEL("label"),
         DESCRIPTION("description"),
@@ -640,20 +648,10 @@
         private final String value;
 
         HeaderFormat(@NotNull String value) {
-=======
-    private enum AppendStrategy {
-        CREATE_NEW_SHEETS("create new sheets"),
-        USE_EXISTING_SHEETS("use existing sheets");
-
-        private final String value;
-
-        AppendStrategy(@NotNull String value) {
->>>>>>> 85b612aa
             this.value = value;
         }
 
         @NotNull
-<<<<<<< HEAD
         public static HeaderFormat of(@NotNull String value) {
             for (HeaderFormat format : values()) {
                 if (format.value.equals(value)) {
@@ -670,16 +668,6 @@
 
         public boolean hasDescription() {
             return this == DESCRIPTION || this == BOTH;
-=======
-        public static AppendStrategy of(@NotNull String value) {
-            for (AppendStrategy strategy : values()) {
-                if (strategy.value.equals(value)) {
-                    return strategy;
-                }
-            }
-
-            return CREATE_NEW_SHEETS;
->>>>>>> 85b612aa
         }
     }
 }