--- conflicted
+++ resolved
@@ -26,13 +26,10 @@
 public class AltibasePlanBuilder {
 
     private static final Log log = Log.getLog(AltibasePlanBuilder.class);
-<<<<<<< HEAD
+
     private static final String pattern4TrcLogSkipLine = "[\\s*|\\s*|]*-{3,}+";
 
     /**
-=======
-    /*
->>>>>>> 9b1c16ec
      * Return plans tree structure based on the result from Altibase.
      */
     public static List<AltibasePlanNode> build(AltibaseDataSource dataSource, String planStr) throws IllegalStateException {
