--- conflicted
+++ resolved
@@ -231,17 +231,10 @@
     /**
      * Get a specific Replication DDL
      */
-<<<<<<< HEAD
     public String getReplicationDDL(@NotNull DBRProgressMonitor monitor, @NotNull  AltibaseReplication sourceObject, 
             @NotNull Map<String, Object> options) throws DBException {
         return getDDLFromDbmsMetadata(monitor, sourceObject, null, "REPLICATION");
     }
-
-=======
-    public String getReplicationDDL(DBRProgressMonitor monitor, AltibaseReplication sourceObject, 
-            Map<String, Object> options) throws DBException {
-        return getDDLFromDbmsMetadata(monitor, sourceObject, null, "REPLICATION");
-    }
     
     /**
      * Get a specific Job DDL
@@ -275,7 +268,6 @@
         return getDDLFromDbmsMetadata(monitor, sourceObject, null, "DIRECTORY");
     }
     
->>>>>>> 8a47bbcf
     @Override
     public String getViewDDL(@NotNull DBRProgressMonitor monitor, @NotNull GenericView sourceObject,
                              @NotNull Map<String, Object> options) throws DBException {
