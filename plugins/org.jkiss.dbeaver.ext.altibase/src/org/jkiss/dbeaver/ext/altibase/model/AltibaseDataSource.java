/*
 * DBeaver - Universal Database Manager
 * Copyright (C) 2010-2024 DBeaver Corp and others
 *
 * Licensed under the Apache License, Version 2.0 (the "License");
 * you may not use this file except in compliance with the License.
 * You may obtain a copy of the License at
 *
 *     http://www.apache.org/licenses/LICENSE-2.0
 *
 * Unless required by applicable law or agreed to in writing, software
 * distributed under the License is distributed on an "AS IS" BASIS,
 * WITHOUT WARRANTIES OR CONDITIONS OF ANY KIND, either express or implied.
 * See the License for the specific language governing permissions and
 * limitations under the License.
 */
package org.jkiss.dbeaver.ext.altibase.model;

import org.jkiss.code.NotNull;
import org.jkiss.code.Nullable;
import org.jkiss.dbeaver.DBDatabaseException;
import org.jkiss.dbeaver.DBException;
import org.jkiss.dbeaver.Log;
import org.jkiss.dbeaver.ext.altibase.AltibaseConstants;
import org.jkiss.dbeaver.ext.altibase.model.plan.AltibaseQueryPlanner;
import org.jkiss.dbeaver.ext.altibase.model.session.AltibaseServerSessionManager;
import org.jkiss.dbeaver.ext.generic.GenericConstants;
import org.jkiss.dbeaver.ext.generic.model.GenericDataSource;
import org.jkiss.dbeaver.ext.generic.model.GenericSchema;
import org.jkiss.dbeaver.ext.generic.model.GenericStructContainer;
import org.jkiss.dbeaver.ext.generic.model.GenericSynonym;
import org.jkiss.dbeaver.model.DBPDataSourceContainer;
import org.jkiss.dbeaver.model.DBPObjectStatisticsCollector;
import org.jkiss.dbeaver.model.DBUtils;
import org.jkiss.dbeaver.model.admin.sessions.DBAServerSessionManager;
import org.jkiss.dbeaver.model.exec.*;
import org.jkiss.dbeaver.model.exec.jdbc.JDBCPreparedStatement;
import org.jkiss.dbeaver.model.exec.jdbc.JDBCResultSet;
import org.jkiss.dbeaver.model.exec.jdbc.JDBCSession;
import org.jkiss.dbeaver.model.exec.jdbc.JDBCStatement;
import org.jkiss.dbeaver.model.exec.output.DBCOutputWriter;
import org.jkiss.dbeaver.model.exec.output.DBCServerOutputReader;
import org.jkiss.dbeaver.model.exec.plan.DBCQueryPlanner;
import org.jkiss.dbeaver.model.impl.jdbc.JDBCExecutionContext;
import org.jkiss.dbeaver.model.impl.jdbc.JDBCUtils;
import org.jkiss.dbeaver.model.impl.jdbc.cache.JDBCObjectCache;
import org.jkiss.dbeaver.model.impl.jdbc.cache.JDBCStructLookupCache;
import org.jkiss.dbeaver.model.meta.Association;
import org.jkiss.dbeaver.model.runtime.DBRProgressMonitor;
import org.jkiss.dbeaver.model.struct.DBSObject;
import org.jkiss.dbeaver.runtime.DBWorkbench;
import org.jkiss.utils.CommonUtils;

import java.lang.reflect.InvocationHandler;
import java.lang.reflect.Method;
import java.lang.reflect.Proxy;
import java.sql.Connection;
import java.sql.SQLException;
import java.sql.SQLWarning;
import java.util.ArrayList;
import java.util.Collection;
import java.util.List;

public class AltibaseDataSource extends GenericDataSource implements DBPObjectStatisticsCollector {
    
    private static final Log log = Log.getLog(AltibaseDataSource.class);

    final TablespaceCache tablespaceCache = new TablespaceCache();
    final UserCache userCache = new UserCache();
    final RoleCache roleCache = new RoleCache();
    final ReplicationCache replCache;
    private boolean hasStatistics;
    
    private GenericSchema publicSchema;
    private boolean isPasswordExpireWarningShown;
    private AltibaseOutputReader outputReader;
    
    private String dbName;
    String queryGetActiveDB;

    public AltibaseDataSource(DBRProgressMonitor monitor, DBPDataSourceContainer container, AltibaseMetaModel metaModel)
            throws DBException {
        super(monitor, container, metaModel, new AltibaseSQLDialect());
        
        queryGetActiveDB = CommonUtils.toString(container.getDriver().getDriverParameter(GenericConstants.PARAM_QUERY_GET_ACTIVE_DB));
        replCache = new ReplicationCache(this);
    }
    
    @Override
    public void initialize(@NotNull DBRProgressMonitor monitor) throws DBException {
        super.initialize(monitor);

        // PublicSchema is for global objects such as public synonym.
        publicSchema = new GenericSchema(this, null, AltibaseConstants.USER_PUBLIC);
        publicSchema.setVirtual(true);
    }
    
    @Override
    protected void initializeContextState(
            @NotNull DBRProgressMonitor monitor, 
            @NotNull JDBCExecutionContext context, 
            JDBCExecutionContext initFrom) throws DBException {
        
        super.initializeContextState(monitor, context, initFrom);
        
        // Enable DBMS output
        if (outputReader == null) {
            outputReader = new AltibaseOutputReader();
        }
        
        outputReader.enableServerOutput(
            monitor,
            context,
            outputReader.isServerOutputEnabled());
    }
    
    @NotNull
    public AltibaseMetaModel getMetaModel() {
        return (AltibaseMetaModel) super.getMetaModel();
    }

    /**
     * Get database name.
     */
    public String getDbName(JDBCSession session) throws DBException {
        if (dbName == null) {
            try (JDBCPreparedStatement dbStat = session.prepareStatement(queryGetActiveDB)) {
                try (JDBCResultSet resultSet = dbStat.executeQuery()) {
                    resultSet.next();
                    dbName = JDBCUtils.safeGetStringTrimmed(resultSet, 1);
                }
            } catch (SQLException e) {
                throw new DBDatabaseException(e, this);
            }
        }
        
        return dbName;
    }
    
    @Override
    public DBSObject refreshObject(@NotNull DBRProgressMonitor monitor) throws DBException {
        super.refreshObject(monitor);
        
        this.tablespaceCache.clearCache();
        this.userCache.clearCache();
        this.roleCache.clearCache();
        this.replCache.clearCache();
        
        hasStatistics = false;
        
        this.initialize(monitor);

        return this;
    }
    
    @Nullable
    @Override
    public <T> T getAdapter(Class<T> adapter) {
        if (adapter == DBCServerOutputReader.class) {
            return adapter.cast(outputReader);
        } else if (adapter == DBCQueryPlanner.class) {
            return adapter.cast(new AltibaseQueryPlanner(this));
        } else if (adapter == DBAServerSessionManager.class) {
            return adapter.cast(new AltibaseServerSessionManager(this));
        }
        
        return super.getAdapter(adapter);
    }
    
    @Override
    protected Connection openConnection(
            @NotNull DBRProgressMonitor monitor, 
            @Nullable JDBCExecutionContext context, 
            @NotNull String purpose) throws DBCException {
        try {
            Connection connection = super.openConnection(monitor, context, purpose);
            try {
                for (SQLWarning warninig = connection.getWarnings();
                    warninig != null && !isPasswordExpireWarningShown;
                    warninig = warninig.getNextWarning()
                ) {
                    if (checkForPasswordWillExpireWarning(warninig)) {
                        isPasswordExpireWarningShown = true;
                    }
                }
            } catch (SQLException e) {
                log.debug("Can't get connection warnings", e);
            }
            return connection;
        } catch (DBCException e) {
            throw e;
        }
    }
    
    private boolean checkForPasswordWillExpireWarning(@NotNull SQLWarning warning) {
        if ((warning != null) && (warning.getErrorCode() == AltibaseConstants.EC_PASSWORD_WILL_EXPIRE)) {
            DBWorkbench.getPlatformUI().showWarningMessageBox(
                    AltibaseConstants.SQL_WARNING_TITILE,
                    warning.getMessage() + 
                    AltibaseConstants.NEW_LINE + 
                    AltibaseConstants.PASSWORD_WILL_EXPIRE_WARN_DESCRIPTION);
            
            return true;
        }
        return false;
    }
        
    @NotNull
    @Override
    public AltibaseDataSource getDataSource() {
        return this;
    }

    @Override
    public boolean splitProceduresAndFunctions() {
        return true;
    }
    
    @NotNull
    @Override
    public Class<? extends DBSObject> getPrimaryChildType(@NotNull DBRProgressMonitor monitor) throws DBException {
        return AltibaseSchema.class;
    }

    /*
     * Altibase metadata does not provide information about the target synonym's original object type.
     */
    public DBSObject findSynonymTargetObject(DBRProgressMonitor monitor, @Nullable String refSchemaName, @NotNull String refObjName)
            throws DBException {
        DBSObject refObj = null;
        AltibaseSchema refSchema = (AltibaseSchema) this.getSchema(refSchemaName);
<<<<<<< HEAD

        if (refSchema != null) {
=======
        
        if (refSchema != null)
        {
>>>>>>> 188923ff
            // No object type from database metadata, so need to find it one by one.
            if (refObj == null) {
                refObj = refSchema.getTable(monitor, refObjName);
            } 
            if (refObj == null) {
                refObj = refSchema.getSequence(monitor, refObjName);
            }
            if (refObj == null) {
                refObj = refSchema.getSynonym(monitor, refObjName);
            }
            if (refObj == null) {
                refObj = refSchema.getProcedureByName(monitor, refObjName);
            }
            if (refObj == null) {
                refObj = refSchema.getPackage(monitor, refObjName);
            }
            if (refObj == null) {
                refObj = refSchema.getIndex(monitor, refObjName);
            }
            if (refObj == null) {
                refObj = refSchema.getTableTrigger(monitor, refObjName);
            }
        } else {
            /*
             *  Though Public synonym does not have its own schema, but SYSTEM_.SYS_SYONYMS_.OBJECT_OWNER_NAME returns 
             *  the object creator as owner like Oracle.
             *  So, first look for it in the owner's private schema, and if it is not found, then try to find it at public schema.
             *  If found, judge it as a public schema.
             */
            if (refObj == null) {
                refObj = publicSchema.getSynonym(monitor, refObjName);
                if (refObj != null) {
                    ((AltibaseSynonym) refObj).setPublicSynonym();
                }
            }
        }
        
        return refObj;
    }
    
    /**
     * Returns public synonym as a collection.
     */
    public Collection<? extends GenericSynonym> getPublicSynonyms(DBRProgressMonitor monitor) throws DBException {
        return publicSchema.getSynonyms(monitor);
    }
    
    ///////////////////////////////////////////////
    // Tablespace
    
    /**
     * Get tablespace colection
     */
    @Association
    public Collection<AltibaseTablespace> getTablespaces(DBRProgressMonitor monitor) throws DBException {
        return tablespaceCache.getAllObjects(monitor, this);
    }

    /**
     * Get tablespace cache
     */
    public TablespaceCache getTablespaceCache() {
        return tablespaceCache;
    }
    
    static class TablespaceCache extends JDBCObjectCache<AltibaseDataSource, AltibaseTablespace> {
        @NotNull
        @Override
        protected JDBCStatement prepareObjectsStatement(
                @NotNull JDBCSession session, @NotNull AltibaseDataSource owner) throws SQLException {
            return session.prepareStatement("SELECT * FROM V$TABLESPACES ORDER BY NAME ASC");
        }

        @Override
        protected AltibaseTablespace fetchObject(
                @NotNull JDBCSession session, 
                @NotNull AltibaseDataSource owner, 
                @NotNull JDBCResultSet resultSet) throws SQLException, DBException {
            return new AltibaseTablespace(owner, resultSet);
        }
    }
    
    /**
     * Get User cache
     */
    static class UserCache extends JDBCObjectCache<AltibaseDataSource, AltibaseUser> {
        @NotNull
        @Override
        protected JDBCStatement prepareObjectsStatement(@NotNull JDBCSession session, 
                @NotNull AltibaseDataSource owner) throws SQLException {
            return session.prepareStatement(
                "SELECT u.*, tbs1.name AS default_tbs_name, tbs2.name AS temp_tbs_name "
                + "FROM SYSTEM_.SYS_USERS_ u, V$TABLESPACES tbs1, V$TABLESPACES tbs2 "
                + "WHERE u.user_type = 'U' AND u.DEFAULT_TBS_ID = tbs1.id AND u.TEMP_TBS_ID = tbs2.id "
                + "ORDER BY user_name");
        }

        @Override
        protected AltibaseUser fetchObject(@NotNull JDBCSession session, @NotNull AltibaseDataSource owner, 
                @NotNull JDBCResultSet resultSet) throws SQLException, DBException {
            return new AltibaseUser(owner, resultSet);
        }
    }

    /**
     * Returns Altibase users. 
     */
    @Association
    public Collection<AltibaseUser> getUsers(DBRProgressMonitor monitor) throws DBException {
        return userCache.getAllObjects(monitor, this);
    }

    /**
     * Returns a specific Altibase user. 
     */
    @Association
    public AltibaseUser getUser(DBRProgressMonitor monitor, String name) throws DBException {
        return userCache.getObject(monitor, this, name);
    }
    
    /**
     * Altibase Roles
     */
    static class RoleCache extends JDBCObjectCache<AltibaseDataSource, AltibaseRole> {
        @NotNull
        @Override
        protected JDBCStatement prepareObjectsStatement(@NotNull JDBCSession session, 
                @NotNull AltibaseDataSource owner) throws SQLException {
            return session.prepareStatement(
                "SELECT * "
                + " FROM SYSTEM_.SYS_USERS_ u "
                + " WHERE u.user_type = 'R' AND u.user_name <> 'PUBLIC'"
                + " ORDER BY user_name");
        }

        @Override
        protected AltibaseRole fetchObject(@NotNull JDBCSession session, @NotNull AltibaseDataSource owner, 
                @NotNull JDBCResultSet resultSet) throws SQLException, DBException {
            return new AltibaseRole(owner, resultSet);
        }
    }
    
    /**
     * Returns Altibase roles 
     */
    @Association
    public Collection<AltibaseRole> getRoles(DBRProgressMonitor monitor) throws DBException {
        return roleCache.getAllObjects(monitor, this);
    }

    /**
     * Returns a specific Altibase role.
     */
    @Association
    public AltibaseRole getRole(DBRProgressMonitor monitor, String name) throws DBException {
        return roleCache.getObject(monitor, this, name);
    }
    
    /**
     * Returns Altibase grantee. 
     */
    public AltibaseGrantee getGrantee(DBRProgressMonitor monitor, String name) throws DBException {
        AltibaseUser user = userCache.getObject(monitor, this, name);
        if (user != null) {
            return user;
        }
        return roleCache.getObject(monitor, this, name);
    }
    
    
    ///////////////////////////////////////////////
    // Replications
    static class ReplicationCache extends JDBCStructLookupCache<GenericStructContainer, AltibaseReplication, AltibaseReplicationItem> {
        
        final AltibaseDataSource dataSource;
        
        protected ReplicationCache(AltibaseDataSource dataSource) {
            super("Replication");
            this.dataSource = dataSource;
            setListOrderComparator(DBUtils.<AltibaseReplication>nameComparatorIgnoreCase());
        }
        
        public AltibaseDataSource getDataSource() {
            return dataSource;
        }
        
        @NotNull
        @Override
        public JDBCStatement prepareLookupStatement(@NotNull JDBCSession session, @NotNull GenericStructContainer owner, 
                @Nullable AltibaseReplication object, @Nullable String objectName) throws SQLException {
            String replName = (object != null) ? object.getName() : objectName;
            final JDBCPreparedStatement dbStat = session.prepareStatement(
                    "SELECT"
                            + " r.replication_name,"
                            + " DECODE( r.is_started,"
                                + " 0, 'Stop', "
                                + " 1,'Start', "
                                + " 'Unknown') AS status,"
                            + " DECODE( r.conflict_resolution,"
                                + " 0, 'Default', "
                                + " 1, 'Master', "
                                + " 2, 'Slave', "
                                + " 'Unknown') AS conflict_resolution,"
                            + " DECODE( r.repl_mode, "
                                + " 0, 'Lazy', "
                                + " 2,'Eager', "
                                + " 'Unknown') AS repl_mode, "
                            + " DECODE( r.role,"
                                + " 0, 'General',"
                                + " 1, 'Log Analyzer',"
                                + " 2, 'Propagable Logging',"
                                + " 3, 'Propagation',"
                                + " 4, 'Propagation for Log Analyzer ',"
                                + " 'Unknown') AS role,"
                            + " r.options,"
                            + " DECODE( r.invalid_recovery,"
                                + " 0, 'Valid',"
                                + " 1, 'Invalid',"
                                + " 'Unknown') AS recoverable,"
                            + " parallel_applier_count,"
                            + " rh.host_ip || ':' || rh.port_no AS remote_addr,"
                            + " rh.conn_type AS remote_conn_type,"
                            + " r.xsn,"
                            + " r.remote_last_ddl_xsn,"
                            + " r.remote_fault_detect_time,"
                            + " r.give_up_time,"
                            + " r.give_up_xsn,"
                            + " r.remote_xsn,"
                            + " r.applier_init_buffer_size,"
                            + " r.peer_replication_name"
                        + " FROM system_.sys_replications_ r, system_.sys_repl_hosts_ rh"
                        + " WHERE"
                            + " r.replication_name = rh.replication_name"
                            + (CommonUtils.isEmpty(replName) ? "" : " AND r.replication_name = ?")
                        + " ORDER BY r.replication_name"
                    );
            
            if (CommonUtils.isNotEmpty(replName)) {
                dbStat.setString(1, replName);
            }
            return dbStat;
        }
        
        @Nullable
        @Override
        protected AltibaseReplication fetchObject(@NotNull JDBCSession session, @NotNull GenericStructContainer owner, 
                @NotNull JDBCResultSet dbResult) throws SQLException, DBException {
            return new AltibaseReplication(owner, dbResult);
        }
        
        @Override
        protected JDBCStatement prepareChildrenStatement(@NotNull JDBCSession session, @NotNull GenericStructContainer owner, 
                @NotNull AltibaseReplication forTable) throws SQLException {
            final JDBCPreparedStatement dbStat = session.prepareStatement(
                    "SELECT * FROM system_.sys_repl_items_"
                    + " WHERE replication_name = ?"
                    + " ORDER BY local_user_name, local_table_name, local_partition_name, "
                    + " remote_user_name, remote_table_name, remote_partition_name");
            dbStat.setString(1, forTable.getName());
            return dbStat;
        }
        
        @Override
        protected AltibaseReplicationItem fetchChild(@NotNull JDBCSession session, @NotNull GenericStructContainer owner, 
                @NotNull AltibaseReplication replication, @NotNull JDBCResultSet dbResult) throws SQLException, DBException {
            return new AltibaseReplicationItem(replication, dbResult);
        }
    }

    /**
     * Get Replication Cache
     */
    
    public ReplicationCache getReplicationCache() {
        return replCache;
    }
    
    /**
     * Return all cached replications.
     */
    @Association
    public Collection<AltibaseReplication> getReplications(DBRProgressMonitor monitor) throws DBException {
        return replCache.getAllObjects(monitor, this);
    }

    /**
     * Return a specific cached replication.
     */
    @Association
    public AltibaseReplication getReplication(DBRProgressMonitor monitor, String name) throws DBException {
        return replCache.getObject(monitor, this, name);
    }
    
    
    ///////////////////////////////////////////////
    // Statistics

    @Override
    public boolean isStatisticsCollected() {
        return hasStatistics;
    }

    void resetStatistics() {
        hasStatistics = false;
    }

    @Override
    public void collectObjectStatistics(DBRProgressMonitor monitor, boolean totalSizeOnly, boolean forceRefresh) throws DBException {
        if (hasStatistics && !forceRefresh) {
            return;
        }

        try {
            for (AltibaseTablespace tbs : tablespaceCache.getAllObjects(monitor, AltibaseDataSource.this)) {
                AltibaseTablespace tablespace = tablespaceCache.getObject(monitor, AltibaseDataSource.this, tbs.getName());
                if (tablespace != null) {
                    tablespace.loadSizes(monitor);
                }
            }
        } catch (DBException e) {
            throw new DBDatabaseException("Can't read tablespace statistics", e, getDataSource());
        } finally {
            hasStatistics = true;
        }
    }
    
    ///////////////////////////////////////////////
    // Altibase Properties
    @NotNull
    public List<AltibaseProperty> getProperties(DBRProgressMonitor monitor)
            throws DBException {
        return loadPropertyList(monitor);
    }

    @NotNull
    private List<AltibaseProperty> loadPropertyList(@NotNull DBRProgressMonitor monitor) throws DBException {
        try (JDBCSession session = DBUtils.openMetaSession(monitor, this, "Load properties")) {
            try (JDBCPreparedStatement dbStat = session.prepareStatement("SELECT * FROM V$PROPERTY ORDER BY NAME ASC" )) {
                try (JDBCResultSet dbResult = dbStat.executeQuery()) {
                    List<AltibaseProperty> propertyList = new ArrayList<>();
                    while (dbResult.next()) {
                        AltibaseProperty parameter = new AltibaseProperty(this, dbResult);
                        propertyList.add(parameter);
                    }
                    return propertyList;
                }
            }
        } catch (SQLException ex) {
            throw new DBException("Failed to load database properties", ex);
        }
    }
    
    ///////////////////////////////////////////////
    // DBMS Procedure Output
    private class AltibaseOutputReader implements DBCServerOutputReader {
        
        private StringBuilder callBackMsg = new StringBuilder();
        
        @Override
        public boolean isServerOutputEnabled() {
            return getContainer().getPreferenceStore().getBoolean(AltibaseConstants.PREF_DBMS_OUTPUT);
        }

        @Override
        public boolean isAsyncOutputReadSupported() {
            return false;
        }

        public void enableServerOutput(
                DBRProgressMonitor monitor, 
                DBCExecutionContext context, 
                boolean enable) throws DBCException {
            
            Connection conn = null;
            ClassLoader classLoader = null;
            @SuppressWarnings("rawtypes")
            Class class4MsgCallback = null;
            Object instance4Callback = null;
            Method method2RegisterCallback = null;
            
            String connClassNamePrefix = "Altibase";
            String className4Connection = "N/A";
            String className4MessageCallback = "N/A";
            
            try (JDBCSession session = (JDBCSession) context.openSession(monitor, 
                    DBCExecutionPurpose.UTIL, (enable ? "Enable" : "Disable") + " DBMS output")) {

                conn = session.getOriginal();
                classLoader = conn.getClass().getClassLoader();
                if (classLoader == null) {
                    throw new SecurityException("Failed to load ClassLoader");
                }

                // To support Altibasex_x.jar driver
                connClassNamePrefix = conn.getClass().getName().split("\\.")[0];
                className4Connection = connClassNamePrefix + AltibaseConstants.CLASS_NAME_4_CONNECTION_POSTFIX;
                className4MessageCallback = connClassNamePrefix + AltibaseConstants.CLASS_NAME_4_MESSAGE_CALLBACK_POSTFIX;

                class4MsgCallback = classLoader.loadClass(className4MessageCallback);
                if (class4MsgCallback == null) {
                    throw new ClassNotFoundException("Failed to load class: " + className4MessageCallback);
                }

                instance4Callback = Proxy.newProxyInstance(classLoader, 
                        new Class[] { class4MsgCallback }, 
                        new InvocationHandler() {
                            public Object invoke(Object proxy, Method method, Object[] args) throws Throwable {
                                if ("print".equals(method.getName())) {
                                    callBackMsg.append((String) args[0]);
                                }
        
                                return null;
                        }
                    });

                if (instance4Callback == null) {
                    throw new InstantiationException("Failed to instantiate class: " + className4MessageCallback);
                }

                method2RegisterCallback = classLoader
                        .loadClass(className4Connection)
                        .getMethod(AltibaseConstants.METHOD_NAME_4_REGISTER_MESSAGE_CALLBACK, class4MsgCallback);

                if (method2RegisterCallback == null) {
                    throw new NoSuchMethodException(String.format(
                            "Failed to get method: %s of class %s ", 
                            AltibaseConstants.METHOD_NAME_4_REGISTER_MESSAGE_CALLBACK,
                            className4MessageCallback));
                }

                method2RegisterCallback.invoke(conn, instance4Callback);

            } catch (Exception e) {
                log.error("Failed to register DBMS output message callback method: " + e.getMessage());
                throw new DBCException(e, context);
            }
        }

        @Override
        public void readServerOutput(
                @NotNull DBRProgressMonitor monitor,
                @NotNull DBCExecutionContext context,
                @Nullable DBCExecutionResult executionResult,
                @Nullable DBCStatement statement,
                @NotNull DBCOutputWriter output) throws DBCException {
            if (callBackMsg != null) {
                output.println(null, callBackMsg.toString());
                callBackMsg.delete(0, callBackMsg.length());
            }
        }
    }
}<|MERGE_RESOLUTION|>--- conflicted
+++ resolved
@@ -229,14 +229,8 @@
             throws DBException {
         DBSObject refObj = null;
         AltibaseSchema refSchema = (AltibaseSchema) this.getSchema(refSchemaName);
-<<<<<<< HEAD
 
         if (refSchema != null) {
-=======
-        
-        if (refSchema != null)
-        {
->>>>>>> 188923ff
             // No object type from database metadata, so need to find it one by one.
             if (refObj == null) {
                 refObj = refSchema.getTable(monitor, refObjName);
