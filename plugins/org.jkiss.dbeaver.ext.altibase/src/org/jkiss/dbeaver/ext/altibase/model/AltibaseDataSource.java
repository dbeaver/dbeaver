--- conflicted
+++ resolved
@@ -230,12 +230,7 @@
         DBSObject refObj = null;
         AltibaseSchema refSchema = (AltibaseSchema) this.getSchema(refSchemaName);
 
-<<<<<<< HEAD
-        if (refSchema != null)
-        {
-=======
         if (refSchema != null) {
->>>>>>> 9b1c16ec
             // No object type from database metadata, so need to find it one by one.
             if (refObj == null) {
                 refObj = refSchema.getTable(monitor, refObjName);
