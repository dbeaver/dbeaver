--- conflicted
+++ resolved
@@ -236,11 +236,7 @@
             throws DBException {
         DBSObject refObj = null;
         AltibaseSchema refSchema = (AltibaseSchema) this.getSchema(refSchemaName);
-<<<<<<< HEAD
-        
-=======
-
->>>>>>> 9b1c16ec
+
         if (refSchema != null) {
             // No object type from database metadata, so need to find it one by one.
             if (refObj == null) {
