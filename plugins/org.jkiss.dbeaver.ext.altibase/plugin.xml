--- conflicted
+++ resolved
@@ -220,13 +220,9 @@
                         </folder>
                     </items> <!--</items>-->
                 </folder> <!-- Schemas -->
-<<<<<<< HEAD
                 <folder id="globalMetadataObjects" 
                  label="%tree.global_metadata.node.name" description="Global metadata objects"
                  icon="platform:/plugin/org.jkiss.dbeaver.model/icons/tree/database.png" >
-=======
-                <folder label="%tree.global_metadata.node.name" id="globalMetadataObjects" icon="#logical" description="Global metadata objects">
->>>>>>> 8a47bbcf
                     <folder type="org.jkiss.dbeaver.ext.altibase.model.AltibaseDataType" label="%tree.dataTypes.node.name" icon="#data_types" description="%tree.dataTypes.node.tip">
                         <items label="%tree.dataType.node.name" path="dataType" property="dataTypes" icon="#data_type"/>
                     </folder>
