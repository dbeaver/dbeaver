--- conflicted
+++ resolved
@@ -108,12 +108,8 @@
 
         {
             Group drivers = UIUtils.createControlGroup(composite, UIConnectionMessages.pref_page_drivers_group_location, 2, GridData.FILL_HORIZONTAL, 300);
-<<<<<<< HEAD
             customDriversHome = DialogUtils.createOutputFolderChooser(drivers, UIConnectionMessages.pref_page_drivers_local_folder, null, null, null, false, null);
-=======
-            customDriversHome = DialogUtils.createOutputFolderChooser(drivers, UIConnectionMessages.pref_page_drivers_local_folder, null);
             customDriversHome.setText(store.getString(ModelPreferences.UI_DRIVERS_HOME));
->>>>>>> c51ca650
         }
 
         {
