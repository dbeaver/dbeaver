--- conflicted
+++ resolved
@@ -28,13 +28,10 @@
             <objectType name="org.jkiss.dbeaver.ext.altibase.model.AltibaseSynonym"/>
             <objectType name="org.jkiss.dbeaver.ext.altibase.model.AltibaseTableIndex"/>
             <objectType name="org.jkiss.dbeaver.ext.altibase.model.AltibaseReplication"/>
-<<<<<<< HEAD
-=======
             <objectType name="org.jkiss.dbeaver.ext.altibase.model.AltibaseJob"/>
             <objectType name="org.jkiss.dbeaver.ext.altibase.model.AltibaseDbLink"/>
             <objectType name="org.jkiss.dbeaver.ext.altibase.model.AltibaseLibrary"/>
             <objectType name="org.jkiss.dbeaver.ext.altibase.model.AltibaseDirectory"/>
->>>>>>> 8a47bbcf
         </editor>
         <configurator class="org.jkiss.dbeaver.ext.altibase.ui.config.AltibaseProcedureConfigurator">
             <objectType name="org.jkiss.dbeaver.ext.altibase.model.AltibaseProcedureStandAlone"/>
