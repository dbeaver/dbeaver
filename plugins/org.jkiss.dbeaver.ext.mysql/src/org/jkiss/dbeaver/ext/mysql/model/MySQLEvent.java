--- conflicted
+++ resolved
@@ -68,7 +68,6 @@
     private MySQLCharset characterSetClient;
     private MySQLCollation collationConnection;
     private MySQLCollation databaseCollation;
-    private MySQLCatalog catalog;
 
     public MySQLEvent(MySQLCatalog catalog, ResultSet dbResult)
         throws SQLException
@@ -121,6 +120,9 @@
         return name;
     }
 
+    public MySQLCatalog getCatalog() {
+        return catalog;
+    }
     @Nullable
     @Override
     @Property(viewable = true, multiline = true, category = CAT_DETAILS, order = 100)
@@ -260,6 +262,7 @@
         if (!CommonUtils.isEmpty(onCompletion)) {
             sql.append("ON COMPLETION ").append(onCompletion).append("\n");
         }
+        
         sql.append(
             "ENABLED".equals(status) ? "ENABLE" :
                 "DISABLED".equals(status) ? "DISABLE" : "DISABLE ON SLAVE"
@@ -277,10 +280,4 @@
         eventDefinition = sourceText;
     }
 
-<<<<<<< HEAD
-	public MySQLCatalog getCatalog() {
-		return catalog;
-	}
-=======
->>>>>>> e82d537a
 }