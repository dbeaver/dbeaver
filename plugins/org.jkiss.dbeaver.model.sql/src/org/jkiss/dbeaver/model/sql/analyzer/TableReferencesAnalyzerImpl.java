--- conflicted
+++ resolved
@@ -85,11 +85,7 @@
 
     @NotNull
     @Override
-<<<<<<< HEAD
-    public Map<String, String> getTableAliasesFromQuery(String query) {
-=======
     public Map<String, String> getTableAliasesFromQuery(@NotNull String query) {
->>>>>>> de40b4ea
         try {
             prepareTableReferences(query);
         } catch (Exception e) {
