/*
 * DBeaver - Universal Database Manager
 * Copyright (C) 2010-2024 DBeaver Corp and others
 *
 * Licensed under the Apache License, Version 2.0 (the "License");
 * you may not use this file except in compliance with the License.
 * You may obtain a copy of the License at
 *
 *     http://www.apache.org/licenses/LICENSE-2.0
 *
 * Unless required by applicable law or agreed to in writing, software
 * distributed under the License is distributed on an "AS IS" BASIS,
 * WITHOUT WARRANTIES OR CONDITIONS OF ANY KIND, either express or implied.
 * See the License for the specific language governing permissions and
 * limitations under the License.
 */
package org.jkiss.dbeaver.model.sql.semantics.context;

import org.jkiss.code.NotNull;
import org.jkiss.code.Nullable;
import org.jkiss.dbeaver.model.runtime.DBRProgressMonitor;
import org.jkiss.dbeaver.model.sql.SQLDialect;
import org.jkiss.dbeaver.model.sql.semantics.model.select.SQLQueryRowsSourceModel;
import org.jkiss.dbeaver.model.stm.STMTreeNode;
import org.jkiss.dbeaver.model.struct.DBSEntity;
import org.jkiss.dbeaver.model.struct.DBSObject;
import org.jkiss.dbeaver.model.struct.DBSObjectType;

import java.util.Collection;
import java.util.List;

/**
 * Represents any derived context based on relational operations in parent context
 */
public abstract class SQLQuerySyntaxContext extends SQLQueryDataContext {
    protected final SQLQueryDataContext parent;

    public SQLQuerySyntaxContext(@NotNull SQLQueryDataContext parent) {
        this.parent = parent;
    }

    @NotNull
    @Override
    public List<SQLQueryResultColumn> getColumnsList() {
        return this.parent.getColumnsList();
    }

<<<<<<< HEAD
    @NotNull
    @Override
    public List<SQLQueryResultPseudoColumn> getPseudoColumnsList() {
        return this.parent.getPseudoColumnsList();
=======
    @Override
    public boolean hasUndresolvedSource() {
        return this.parent.hasUndresolvedSource();
>>>>>>> 316df546
    }

    @Nullable
    @Override
    public DBSEntity findRealTable(@NotNull DBRProgressMonitor monitor, @NotNull List<String> tableName) {
        return this.parent.findRealTable(monitor, tableName);
    }

    @Nullable
    @Override
    public SQLQueryRowsSourceModel findRealSource(@NotNull DBSEntity table) {
        return this.parent.findRealSource(table);
    }

    @Nullable
    @Override
    public DBSObject findRealObject(
        @NotNull DBRProgressMonitor monitor,
        @NotNull DBSObjectType objectType,
        @NotNull List<String> objectName
    ) {
        return this.parent.findRealObject(monitor, objectType, objectName);
    }

    @Nullable
    @Override
    public SQLQueryResultColumn resolveColumn(@NotNull DBRProgressMonitor monitor, @NotNull String columnName) {
        return this.parent.resolveColumn(monitor, columnName);
    }

    @Override
    @Nullable
    public SQLQueryResultPseudoColumn resolvePseudoColumn(DBRProgressMonitor monitor, @NotNull String name) {
        return this.parent.resolvePseudoColumn(monitor, name);
    }

    @Nullable
    @Override
    public SQLQueryResultPseudoColumn resolveGlobalPseudoColumn(@NotNull DBRProgressMonitor monitor, @NotNull String name) {
        return this.parent.resolveGlobalPseudoColumn(monitor, name);
    }

    @Nullable
    @Override
    public SourceResolutionResult resolveSource(@NotNull DBRProgressMonitor monitor, @NotNull List<String> tableName) {
        SourceResolutionResult result = super.resolveSource(monitor, tableName);
        return result != null ? result : this.parent.resolveSource(monitor, tableName);
    }

    @NotNull
    @Override
    public SQLDialect getDialect() {
        return this.parent.getDialect();
    }
    
    @Override
    protected void collectKnownSourcesImpl(@NotNull KnownSourcesInfo result) {
        this.parent.collectKnownSourcesImpl(result);
    }

    @Override
    protected final List<SQLQueryResultPseudoColumn> prepareRowsetPseudoColumns(@NotNull SQLQueryRowsSourceModel source) {
        return this.parent.prepareRowsetPseudoColumns(source);
    }
}

<|MERGE_RESOLUTION|>--- conflicted
+++ resolved
@@ -45,16 +45,16 @@
         return this.parent.getColumnsList();
     }
 
-<<<<<<< HEAD
+    @Override
+    public boolean hasUndresolvedSource() {
+        return this.parent.hasUndresolvedSource();
+    }
+
+
     @NotNull
     @Override
     public List<SQLQueryResultPseudoColumn> getPseudoColumnsList() {
         return this.parent.getPseudoColumnsList();
-=======
-    @Override
-    public boolean hasUndresolvedSource() {
-        return this.parent.hasUndresolvedSource();
->>>>>>> 316df546
     }
 
     @Nullable
