/*
 * DBeaver - Universal Database Manager
 * Copyright (C) 2010-2024 DBeaver Corp and others
 *
 * Licensed under the Apache License, Version 2.0 (the "License");
 * you may not use this file except in compliance with the License.
 * You may obtain a copy of the License at
 *
 *     http://www.apache.org/licenses/LICENSE-2.0
 *
 * Unless required by applicable law or agreed to in writing, software
 * distributed under the License is distributed on an "AS IS" BASIS,
 * WITHOUT WARRANTIES OR CONDITIONS OF ANY KIND, either express or implied.
 * See the License for the specific language governing permissions and
 * limitations under the License.
 */
package org.jkiss.dbeaver.model.sql.semantics.model.select;

import org.jkiss.code.NotNull;
import org.jkiss.dbeaver.model.sql.semantics.SQLQueryRecognitionContext;
import org.jkiss.dbeaver.model.sql.semantics.SQLQuerySymbol;
import org.jkiss.dbeaver.model.sql.semantics.context.SQLQueryDataContext;
import org.jkiss.dbeaver.model.sql.semantics.context.SQLQueryExprType;
import org.jkiss.dbeaver.model.sql.semantics.context.SQLQueryResultColumn;
import org.jkiss.dbeaver.model.sql.semantics.model.SQLQueryNodeModelVisitor;
import org.jkiss.dbeaver.model.sql.semantics.model.expressions.SQLQueryValueExpression;
import org.jkiss.dbeaver.model.stm.STMTreeNode;

import java.util.Collections;
import java.util.LinkedList;
import java.util.List;

/**
 * Describes a table constructed by VALUES clause
 */
public class SQLQueryRowsTableValueModel extends SQLQueryRowsSourceModel {
    @NotNull
    private final List<SQLQueryValueExpression> values;
    private final boolean isIncomplete;
    
    public SQLQueryRowsTableValueModel(
        @NotNull STMTreeNode syntaxNode,
        @NotNull List<SQLQueryValueExpression> values,
        boolean isIncomplete) {
        super(syntaxNode);
        this.values = values;
        this.isIncomplete = isIncomplete;
    }

    @NotNull
    public List<SQLQueryValueExpression> getValues() {
        return values;
    }

    @NotNull
    @Override
    protected SQLQueryDataContext propagateContextImpl(
        @NotNull SQLQueryDataContext context,
        @NotNull SQLQueryRecognitionContext statistics
    ) {
        LinkedList<SQLQueryResultColumn> resultColumns = new LinkedList<>();
        for (SQLQueryValueExpression value : this.values) {
            value.propagateContext(context, statistics);
            resultColumns.addLast(new SQLQueryResultColumn(resultColumns.size(), new SQLQuerySymbol("?"), this, null, null, SQLQueryExprType.UNKNOWN));
        }
<<<<<<< HEAD
        return context.hideSources().overrideResultTuple(this, List.copyOf(resultColumns), Collections.emptyList());
=======
        context = context.hideSources().overrideResultTuple(List.copyOf(resultColumns));

        if (this.isIncomplete) {
            context = context.markHasUnresolvedSource();
        }

        return context;
>>>>>>> 316df546
    }

    @Override
    protected <R, T> R applyImpl(@NotNull SQLQueryNodeModelVisitor<T, R> visitor, @NotNull T arg) {
        return visitor.visitRowsTableValue(this, arg);
    }
}<|MERGE_RESOLUTION|>--- conflicted
+++ resolved
@@ -63,17 +63,13 @@
             value.propagateContext(context, statistics);
             resultColumns.addLast(new SQLQueryResultColumn(resultColumns.size(), new SQLQuerySymbol("?"), this, null, null, SQLQueryExprType.UNKNOWN));
         }
-<<<<<<< HEAD
-        return context.hideSources().overrideResultTuple(this, List.copyOf(resultColumns), Collections.emptyList());
-=======
-        context = context.hideSources().overrideResultTuple(List.copyOf(resultColumns));
+        context = context.hideSources().overrideResultTuple(this, List.copyOf(resultColumns), Collections.emptyList());
 
         if (this.isIncomplete) {
             context = context.markHasUnresolvedSource();
         }
 
         return context;
->>>>>>> 316df546
     }
 
     @Override
