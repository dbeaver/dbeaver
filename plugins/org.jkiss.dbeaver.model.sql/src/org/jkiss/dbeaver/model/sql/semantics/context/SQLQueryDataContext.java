/*
 * DBeaver - Universal Database Manager
 * Copyright (C) 2010-2024 DBeaver Corp and others
 *
 * Licensed under the Apache License, Version 2.0 (the "License");
 * you may not use this file except in compliance with the License.
 * You may obtain a copy of the License at
 *
 *     http://www.apache.org/licenses/LICENSE-2.0
 *
 * Unless required by applicable law or agreed to in writing, software
 * distributed under the License is distributed on an "AS IS" BASIS,
 * WITHOUT WARRANTIES OR CONDITIONS OF ANY KIND, either express or implied.
 * See the License for the specific language governing permissions and
 * limitations under the License.
 */
package org.jkiss.dbeaver.model.sql.semantics.context;

import org.jkiss.code.NotNull;
import org.jkiss.code.Nullable;
import org.jkiss.dbeaver.model.runtime.DBRProgressMonitor;
import org.jkiss.dbeaver.model.sql.SQLDialect;
import org.jkiss.dbeaver.model.sql.semantics.SQLQuerySymbol;
import org.jkiss.dbeaver.model.sql.semantics.model.select.SQLQueryRowsCorrelatedSourceModel;
import org.jkiss.dbeaver.model.sql.semantics.model.select.SQLQueryRowsSourceModel;
import org.jkiss.dbeaver.model.stm.STMTreeNode;
import org.jkiss.dbeaver.model.stm.STMUtils;
import org.jkiss.dbeaver.model.struct.DBSEntity;
import org.jkiss.dbeaver.model.struct.DBSObject;
import org.jkiss.dbeaver.model.struct.DBSObjectType;
import org.jkiss.utils.Pair;

import java.util.*;
import java.util.function.Function;

/**
 * Semantic context query information about entities involved in the semantics model
 */
public abstract class SQLQueryDataContext {

    /**
     * Get columns of the query result tuple
     */
    @NotNull
    public abstract List<SQLQueryResultColumn> getColumnsList();

    /**
<<<<<<< HEAD
     * Get pseudo columns of the query result tuple
     */
    @NotNull
    public abstract List<SQLQueryResultPseudoColumn> getPseudoColumnsList();
=======
     * Returns flag demonstrating whether all the rows' sources were correctly resolved or not
     */
    public abstract boolean hasUndresolvedSource();
>>>>>>> 316df546

    /**
     * Find real table referenced by its name in the database
     */
    @Nullable
    public abstract DBSEntity findRealTable(@NotNull DBRProgressMonitor monitor, @NotNull List<String> tableName);

    /**
     * Find real object of given type referenced by its name in the database
     */
    @Nullable
    public abstract DBSObject findRealObject(
        @NotNull DBRProgressMonitor monitor,
        @NotNull DBSObjectType objectType,
        @NotNull List<String> objectName
    );

    /**
     * Find column referenced by its name in the result tuple
     *
     * @implNote TODO consider ambiguous column names
     */
    @Nullable
    public abstract SQLQueryResultColumn resolveColumn(@NotNull DBRProgressMonitor monitor, @NotNull String simpleName);

    /**
     * Find pseudo column referenced by its name in the result tuple
     *
     * @implNote TODO consider ambiguous column names
     */
    @Nullable
    public abstract SQLQueryResultPseudoColumn resolvePseudoColumn(@NotNull DBRProgressMonitor monitor, @NotNull String name);

    /**
     * Find global pseudo column referenced by its name in the result tuple
     *
     * @implNote TODO consider ambiguous column names
     */
    @Nullable
    public abstract SQLQueryResultPseudoColumn resolveGlobalPseudoColumn(@NotNull DBRProgressMonitor monitor, @NotNull String name);

    /**
     * Find semantic model item responsible for the representation of the data rows source having a given name
     * (table reference, named subquery, etc)
     *
     * @implNote TODO consider ambiguous table names
     */
    @Nullable
    public SourceResolutionResult resolveSource(@NotNull DBRProgressMonitor monitor, @NotNull List<String> tableName) {
        DBSEntity table = this.findRealTable(monitor, tableName);
        SQLQueryRowsSourceModel source = table == null ? null : this.findRealSource(table);
        return source == null ? null : SourceResolutionResult.forRealTableByName(source, table); 
    }

    /**
     * Find semantic model item responsible for the representation of the real table where it is already referenced
     */
    @Nullable
    public abstract SQLQueryRowsSourceModel findRealSource(@NotNull DBSEntity table);

    /**
     * Prepare new semantic context by overriding result tuple columns information
     */
    @NotNull
    public final SQLQueryDataContext overrideResultTuple(
        @Nullable SQLQueryRowsSourceModel source,
        @NotNull List<SQLQueryResultColumn> columns,
        @NotNull List<SQLQueryResultPseudoColumn> pseudoColumns
    ) {
        // TODO: review pseudoattributes behavior in DDL expressions (not handling for now)
        List<SQLQueryResultPseudoColumn> allPseudoColumns = source == null
            ? pseudoColumns
            : STMUtils.combineLists(this.prepareRowsetPseudoColumns(source), pseudoColumns);
        return new SQLQueryResultTupleContext(this, columns, allPseudoColumns);
    }

    @NotNull
    public final SQLQueryDataContext overrideResultTuple(
        @Nullable SQLQueryRowsSourceModel source,
        @NotNull Pair<List<SQLQueryResultColumn>, List<SQLQueryResultPseudoColumn>> columnsAndPseudoColumns
    ) {
        return this.overrideResultTuple(source, columnsAndPseudoColumns.getFirst(), columnsAndPseudoColumns.getSecond());
    }


    /**
     * Prepare new semantic context by combining this context with the other given context
     */
    @NotNull
    public final SQLQueryDataContext combine(@NotNull SQLQueryDataContext other) {
        return new SQLQueryCombinedContext(this, other);
    }

    /**
     * Prepare new semantic context by introducing real table reference
     */
    @NotNull
    public final SQLQueryDataContext extendWithRealTable(@NotNull DBSEntity table, @NotNull SQLQueryRowsSourceModel source) {
        return new SQLQueryTableRowsContext(this, table, source);
    }

    /**
     * Prepare new semantic context by introducing rows source alias (table reference, named subquery, etc)
     */
    @NotNull
    public final SQLQueryDataContext extendWithTableAlias(@NotNull SQLQuerySymbol alias, @NotNull SQLQueryRowsSourceModel source) {
        return new SQLQueryAliasedRowsContext(this, alias, source);
    }

    /**
     * Prepare new semantic context by hiding all the involved rows sources such as subqueries and table references
     */
    @NotNull
    public final SQLQueryDataContext hideSources() {
        return new SQLQueryPureResultTupleContext(this);
    }

    /**
     * Prepare new semantic context by introducing hasUnresolvedSource flag
     */
    public final SQLQueryDataContext markHasUnresolvedSource() {
        return new SQLQueryWithUndresolvedSourceRowsContext(this);
    }

    /**
     * Get SQL dialect used adjust identifiers during semantics resolution
     */
    @NotNull
    public abstract SQLDialect getDialect();

    /**
     * Representation of the information about rows sources involved in semantic model
     */
    public static class KnownSourcesInfo {
        @NotNull
        private final Map<SQLQueryRowsSourceModel, SourceResolutionResult> sources = new HashMap<>();

        public void registerTableReference(@NotNull SQLQueryRowsSourceModel source, @NotNull DBSEntity table) {
            SQLQueryRowsSourceModel sourceModel = source instanceof SQLQueryRowsCorrelatedSourceModel cc && cc.getCorrelationColumNames().isEmpty()
                ? cc.getSource() : source;
            this.sources.compute(sourceModel, (k, v) -> v == null
                ? SourceResolutionResult.forRealTableByName(sourceModel, table) : SourceResolutionResult.withRealTable(v, table));
        }

        public void registerAlias(@NotNull SQLQueryRowsSourceModel source, @NotNull SQLQuerySymbol alias) {
            SQLQueryRowsSourceModel sourceModel = source instanceof SQLQueryRowsCorrelatedSourceModel cc && cc.getCorrelationColumNames().isEmpty()
                ? cc.getSource() : source;
            this.sources.compute(sourceModel, (k, v) -> v == null
                ? SourceResolutionResult.forSourceByAlias(sourceModel, alias) : SourceResolutionResult.withAlias(v, alias));
        }

        @NotNull
        public Map<SQLQueryRowsSourceModel, SourceResolutionResult> getResolutionResults() {
            return Collections.unmodifiableMap(this.sources);
        }
    }

    /**
     * Aggregate information about all the rows sources involved in this semantic context
     */
    public KnownSourcesInfo collectKnownSources() {
        KnownSourcesInfo result = new KnownSourcesInfo();
        this.collectKnownSourcesImpl(result);
        return result;
    }
    
    protected abstract void collectKnownSourcesImpl(@NotNull KnownSourcesInfo result);

    protected abstract List<SQLQueryResultPseudoColumn> prepareRowsetPseudoColumns(@NotNull SQLQueryRowsSourceModel source);
}<|MERGE_RESOLUTION|>--- conflicted
+++ resolved
@@ -45,16 +45,15 @@
     public abstract List<SQLQueryResultColumn> getColumnsList();
 
     /**
-<<<<<<< HEAD
+
+     * Returns flag demonstrating whether all the rows' sources were correctly resolved or not
+     */
+    public abstract boolean hasUndresolvedSource();
+
      * Get pseudo columns of the query result tuple
      */
     @NotNull
     public abstract List<SQLQueryResultPseudoColumn> getPseudoColumnsList();
-=======
-     * Returns flag demonstrating whether all the rows' sources were correctly resolved or not
-     */
-    public abstract boolean hasUndresolvedSource();
->>>>>>> 316df546
 
     /**
      * Find real table referenced by its name in the database
