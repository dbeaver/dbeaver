--- conflicted
+++ resolved
@@ -412,7 +412,6 @@
         filterProposals(dataSource);
     }
 
-<<<<<<< HEAD
     private void makeProposalFromHippie() {
         HippieProposalProcessor hippieProposalProcessor = new HippieProposalProcessor();
         ICompletionProposal[] iCompletionProposals = hippieProposalProcessor.computeCompletionProposals(request.getDocument(), request.getDocumentOffset());
@@ -432,7 +431,6 @@
                     Collections.emptyMap()));
             }
         }
-=======
     @Nullable
     private DBSObject getActiveInstanceObject() {
         DBCExecutionContext context = request.getContext().getExecutionContext();
@@ -440,7 +438,6 @@
             return null;
         }
         return DBUtils.getActiveInstanceObject(context);
->>>>>>> 570da645
     }
 
     private void makeProceduresProposals(DBPDataSource dataSource, String wordPart, boolean exec) throws DBException {
