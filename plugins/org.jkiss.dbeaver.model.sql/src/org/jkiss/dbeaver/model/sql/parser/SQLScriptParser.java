/*
 * DBeaver - Universal Database Manager
 * Copyright (C) 2010-2022 DBeaver Corp and others
 *
 * Licensed under the Apache License, Version 2.0 (the "License");
 * you may not use this file except in compliance with the License.
 * You may obtain a copy of the License at
 *
 *     http://www.apache.org/licenses/LICENSE-2.0
 *
 * Unless required by applicable law or agreed to in writing, software
 * distributed under the License is distributed on an "AS IS" BASIS,
 * WITHOUT WARRANTIES OR CONDITIONS OF ANY KIND, either express or implied.
 * See the License for the specific language governing permissions and
 * limitations under the License.
 */

package org.jkiss.dbeaver.model.sql.parser;

import org.eclipse.jface.text.*;
import org.jkiss.code.NotNull;
import org.jkiss.code.Nullable;
import org.jkiss.dbeaver.Log;
import org.jkiss.dbeaver.ModelPreferences;
import org.jkiss.dbeaver.model.DBPDataSource;
import org.jkiss.dbeaver.model.preferences.DBPPreferenceStore;
import org.jkiss.dbeaver.model.sql.*;
import org.jkiss.dbeaver.model.sql.parser.tokens.SQLControlToken;
import org.jkiss.dbeaver.model.sql.parser.tokens.SQLTokenType;
import org.jkiss.dbeaver.model.sql.registry.SQLCommandsRegistry;
import org.jkiss.dbeaver.model.text.TextUtils;
import org.jkiss.dbeaver.model.text.parser.TPRuleBasedScanner;
import org.jkiss.dbeaver.model.text.parser.TPToken;
import org.jkiss.dbeaver.model.text.parser.TPTokenDefault;
import org.jkiss.utils.ArrayUtils;
import org.jkiss.utils.CommonUtils;

import java.io.PrintWriter;
import java.io.StringWriter;
import java.util.ArrayList;
import java.util.List;
import java.util.Locale;
import java.util.StringJoiner;
import java.util.regex.Matcher;

/**
 * SQL parser
 */
public class SQLScriptParser
{
    static protected final Log log = Log.getLog(SQLScriptParser.class);

    public static SQLScriptElement parseQuery(
        final SQLParserContext context,
        final int startPos,
        final int endPos,
        final int currentPos,
        final boolean scriptMode,
        final boolean keepDelimiters)
    {
        int length = endPos - startPos;
        IDocument document = context.getDocument();
        if (length <= 0 || length > document.getLength()) {
            return null;
        }
        SQLDialect dialect = context.getDialect();

        // Parse range
        TPRuleBasedScanner ruleScanner = context.getScanner();
        boolean useBlankLines = !scriptMode && context.getSyntaxManager().isBlankLineDelimiter();
        boolean lineFeedIsDelimiter = ArrayUtils.contains(context.getSyntaxManager().getStatementDelimiters(), "\n");
        ruleScanner.setRange(document, startPos, endPos - startPos);
        int statementStart = startPos;
        boolean hasValuableTokens = false;
        ScriptBlockInfo curBlock = null;
        boolean hasBlocks = false;
        int lastTokenLineFeeds = 0;
        SQLTokenType prevNotEmptyTokenType = SQLTokenType.T_UNKNOWN;
        String firstKeyword = null, lastKeyword = null;
        for (; ; ) {
            TPToken token = ruleScanner.nextToken();
            int tokenOffset = ruleScanner.getTokenOffset();
            int tokenLength = ruleScanner.getTokenLength();

            SQLTokenType tokenType = token instanceof TPTokenDefault ? (SQLTokenType) ((TPTokenDefault)token).getData() : SQLTokenType.T_OTHER;
            if (tokenOffset < startPos) {
                // This may happen with EOF tokens (bug in jface?)
                return null;
            }

            boolean isControl = false;
            String delimiterText = null;
            try {
                boolean isDelimiter = (tokenType == SQLTokenType.T_DELIMITER) ||
                    (lineFeedIsDelimiter && token.isWhitespace() && document.get(tokenOffset, tokenLength).contains("\n"));
                if (isDelimiter) {
                    // Save delimiter text
                    delimiterText = document.get(tokenOffset, tokenLength);
                } else if (useBlankLines && token.isWhitespace() && tokenLength > 1) {
                    // Check for blank line delimiter
                    if (lastTokenLineFeeds + countLineFeeds(document, tokenOffset, tokenLength) >= 2) {
                        isDelimiter = true;
                    }
                }
                lastTokenLineFeeds = 0;
                if (tokenLength == 1) {
                    // Check for bracket block begin/end
                    char aChar = document.getChar(tokenOffset);
                    if (aChar == '(' || aChar == '{' || aChar == '[') {
                        curBlock = new ScriptBlockInfo(curBlock, false);
                    } else if (aChar == ')' || aChar == '}' || aChar == ']') {
                        if (curBlock != null) {
                            curBlock = curBlock.parent;
                        }
                    }
                }
                if (tokenType == SQLTokenType.T_BLOCK_BEGIN && prevNotEmptyTokenType == SQLTokenType.T_BLOCK_END) {
                    // This is a tricky thing.
                    // In some dialects block end looks like END CASE, END LOOP. It is parsed as
                    // Block end followed by block begin (as CASE and LOOP are block begin tokens)
                    // So let's ignore block begin if previos token was block end and there were no delimiters.
                    tokenType = SQLTokenType.T_UNKNOWN;
                }
                if (tokenType == SQLTokenType.T_DELIMITER && prevNotEmptyTokenType == SQLTokenType.T_BLOCK_BEGIN) {
                    // Another trick. If BEGIN follows with delimiter then it is not a block (#7821)
                    if (curBlock != null) curBlock = curBlock.parent;
                }

                if (tokenType == SQLTokenType.T_BLOCK_HEADER) {
                    curBlock = new ScriptBlockInfo(curBlock, true);
                    hasBlocks = true;
                } else if (tokenType == SQLTokenType.T_BLOCK_TOGGLE) {
                    String togglePattern;
                    try {
                        togglePattern = document.get(tokenOffset, tokenLength);
                    } catch (BadLocationException e) {
                        log.warn(e);
                        togglePattern = "";
                    }

                    if (curBlock != null && togglePattern.equals(curBlock.togglePattern)) {
                        curBlock = curBlock.parent;
                    } else {
                        curBlock = new ScriptBlockInfo(curBlock, togglePattern);
                        hasBlocks = true;
                    }
                } else if (tokenType == SQLTokenType.T_BLOCK_BEGIN) {
                    // Drop header block if it is followed by a regular block and
                    // that block is not preceded by the prefix e.g 'AS', because in many dialects
                    // there's no direct header block terminators
                    // like 'BEGIN ... END' but 'DECLARE ... BEGIN ... END'
                    if (curBlock != null && curBlock.isHeader && !ArrayUtils.containsIgnoreCase(dialect.getInnerBlockPrefixes(), lastKeyword)) {
                        curBlock = curBlock.parent;
                    }
                    curBlock = new ScriptBlockInfo(curBlock, false);
                    hasBlocks = true;
                } else if (tokenType == SQLTokenType.T_BLOCK_END) {
                    if (curBlock != null) {
                        curBlock = curBlock.parent;
                    }
                } else if (isDelimiter && curBlock != null) {
                    // Delimiter in some brackets or inside block. Ignore it.
                    continue;
                } else if (tokenType == SQLTokenType.T_SET_DELIMITER || tokenType == SQLTokenType.T_CONTROL) {
                    isDelimiter = true;
                    isControl = true;
                } else if (tokenType == SQLTokenType.T_COMMENT) {
                    lastTokenLineFeeds = tokenLength < 2 ? 0 : countLineFeeds(document, tokenOffset + tokenLength - 2, 2);
                }

                if (tokenLength > 0 && !token.isWhitespace()) {
                    switch (tokenType) {
                        case T_BLOCK_BEGIN:
                        case T_BLOCK_END:
                        case T_BLOCK_TOGGLE:
                        case T_BLOCK_HEADER:
                        case T_KEYWORD:
                        case T_UNKNOWN:
                            lastKeyword = document.get(tokenOffset, tokenLength);
                            if (firstKeyword == null) {
                                firstKeyword = lastKeyword;
                            }
                            break;
                    }
                }

                boolean cursorInsideToken = currentPos >= tokenOffset && currentPos < tokenOffset + tokenLength;
<<<<<<< HEAD
                if (isControl && (
                        ((scriptMode || cursorInsideToken) && !hasValuableTokens)
                        || (token.isEOF() || (isDelimiter && tokenOffset + tokenLength >= currentPos))
                )) {
=======
                if ((isControl && (scriptMode || cursorInsideToken) && !hasValuableTokens)
                        || ((token.isEOF() || (isDelimiter && tokenOffset + tokenLength >= currentPos)))) {
>>>>>>> c6adc48f
                    // Control query
                    String controlText = document.get(tokenOffset, tokenLength);
                    String commandId = null;
                    if (token instanceof SQLControlToken) {
                        commandId = ((SQLControlToken) token).getCommandId();
                    }
                    SQLControlCommand command = new SQLControlCommand(
                        context.getDataSource(),
                        context.getSyntaxManager(),
                        controlText.trim(),
                        commandId,
                        tokenOffset,
                        tokenLength,
                        tokenType == SQLTokenType.T_SET_DELIMITER);
                    if (command.isEmptyCommand() ||
                        (command.getCommandId() != null &&
                            SQLCommandsRegistry.getInstance().getCommandHandler(command.getCommandId()) != null)) {
                        return command;
                    }
                    // This is not a valid command
                    isControl = false;
                }
                if (hasValuableTokens && (token.isEOF() || (isDelimiter && tokenOffset + tokenLength >= currentPos) || tokenOffset > endPos)) {
                    if (tokenOffset > endPos) {
                        tokenOffset = endPos;
                    }
                    if (tokenOffset >= document.getLength()) {
                        // Sometimes (e.g. when comment finishing script text)
                        // last token offset is beyond document range
                        tokenOffset = document.getLength();
                    }
                    assert (tokenOffset >= currentPos);

                    // remove leading spaces
                    while (statementStart < tokenOffset && Character.isWhitespace(document.getChar(statementStart))) {
                        statementStart++;
                    }
                    // remove trailing spaces
/*
                    while (statementStart < tokenOffset && Character.isWhitespace(document.getChar(tokenOffset - 1))) {
                        tokenOffset--;
                        tokenLength++;
                    }
*/
                    if (tokenOffset == statementStart) {
                        // Empty statement
                        if (token.isEOF()) {
                            return null;
                        }
                        statementStart = tokenOffset + tokenLength;
                        continue;
                    }
                    String queryText = document.get(statementStart, tokenOffset - statementStart);
                    queryText = SQLUtils.fixLineFeeds(queryText);

                    if (isDelimiter &&
                        (keepDelimiters ||
                        (hasBlocks && dialect.isDelimiterAfterQuery()) ||
                        (needsDelimiterAfterBlock(firstKeyword, lastKeyword, dialect))))
                    {
                        if (delimiterText != null && delimiterText.equals(SQLConstants.DEFAULT_STATEMENT_DELIMITER)) {
                            // Add delimiter in the end of query. Do this only for semicolon delimiters.
                            // For SQL server add it in the end of query. For Oracle only after END clause
                            // Quite dirty workaround needed for Oracle and SQL Server.
                            // TODO: move this transformation into SQLDialect
                            queryText += delimiterText;
                        }
                    }
                    int queryEndPos = tokenOffset;
                    if (tokenType == SQLTokenType.T_DELIMITER) {
                        queryEndPos += tokenLength;
                    }
                    if (curBlock != null) {
                        log.trace("Found leftover blocks in script after parsing");
                    }
                    // make script line
                    return new SQLQuery(
                        context.getDataSource(),
                        queryText,
                        statementStart,
                        queryEndPos - statementStart);
                }
                if (isDelimiter) {
                    statementStart = tokenOffset + tokenLength;
                }
                if (token.isEOF()) {
                    return null;
                }
                if (!hasValuableTokens && !token.isWhitespace() && !isControl) {
                    if (tokenType == SQLTokenType.T_COMMENT) {
                        hasValuableTokens = dialect.supportsCommentQuery();
                    } else {
                        hasValuableTokens = true;
                    }
                }
            } catch (BadLocationException e) {
                log.warn("Error parsing query", e);
                StringWriter buf = new StringWriter();
                e.printStackTrace(new PrintWriter(buf, true));
                return new SQLQuery(context.getDataSource(), buf.toString());
            } finally {
                if (!token.isWhitespace() && !token.isEOF()) {
                    prevNotEmptyTokenType = tokenType;
                }
            }
        }
    }

    private static boolean needsDelimiterAfterBlock(String firstKeyword, String lastKeyword, SQLDialect dialect) {
        if (dialect.needsDelimiterFor(firstKeyword, lastKeyword)) {
            // SQL Server needs delimiters after MERGE
            return true;
        }
        // FIXME: special workaround for Oracle
        if (!dialect.isDelimiterAfterBlock()) {
            return false;
        }
        if (firstKeyword == null) {
            return false;
        }
        if (!SQLConstants.BLOCK_END.equalsIgnoreCase(lastKeyword)) {
            return false;
        }
        firstKeyword = firstKeyword.toUpperCase(Locale.ENGLISH);

        String[][] blockBoundStrings = dialect.getBlockBoundStrings();
        if (blockBoundStrings != null) {
            for (String[] bb : blockBoundStrings) {
                if (bb[0].equals(firstKeyword)) {
                    return true;
                }
            }
        }
        return ArrayUtils.contains(dialect.getBlockHeaderStrings(), firstKeyword) ||
            ArrayUtils.contains(dialect.getDDLKeywords(), firstKeyword);
    }

    private static int countLineFeeds(final IDocument document, final int offset, final int length) {
        int lfCount = 0;
        try {
            for (int i = offset; i < offset + length; i++) {
                if (document.getChar(i) == '\n') {
                    lfCount++;
                }
            }
        } catch (BadLocationException e) {
            log.error(e);
        }
        return lfCount;
    }

    public static SQLScriptElement extractQueryAtPos(SQLParserContext context, int currentPos) {
        IDocument document = context.getDocument();
        if (document.getLength() == 0) {
            return null;
        }
        SQLSyntaxManager syntaxManager = context.getSyntaxManager();
        final int docLength = document.getLength();
        IDocumentPartitioner partitioner = document instanceof IDocumentExtension3 ? ((IDocumentExtension3)document).getDocumentPartitioner(SQLParserPartitions.SQL_PARTITIONING) : null;
        if (partitioner != null) {
            // Move to default partition. We don't want to be in the middle of multi-line comment or string
            while (currentPos < docLength && isMultiCommentPartition(partitioner, currentPos)) {
                currentPos++;
            }
        }
        // Extract part of document between empty lines
        int startPos = 0;
        boolean useBlankLines = syntaxManager.isBlankLineDelimiter();
        final String[] statementDelimiters = syntaxManager.getStatementDelimiters();
        int lastPos = currentPos >= docLength ? docLength - 1 : currentPos;
        boolean lineFeedIsDelimiter = ArrayUtils.contains(statementDelimiters, "\n");

        try {
            int originalPosLine = document.getLineOfOffset(currentPos);
            int currentLine = originalPosLine;
            if (useBlankLines) {
                if (TextUtils.isEmptyLine(document, currentLine)) {
                    if (currentLine == 0) {
                        return null;
                    }
                    currentLine--;
                    if (TextUtils.isEmptyLine(document, currentLine)) {
                        // Prev line empty too. No chance.
                        return null;
                    }
                }
            }

            if (!lineFeedIsDelimiter) {
                int lineOffset = document.getLineOffset(currentLine);
                int firstLine = currentLine;
                while (firstLine > 0) {
                    if (useBlankLines) {
                        if (TextUtils.isEmptyLine(document, firstLine) &&
                            isDefaultPartition(partitioner, document.getLineOffset(firstLine))) {
                            break;
                        }
                    }
                    if (currentLine == firstLine) {
                        for (String delim : statementDelimiters) {
                            if (Character.isLetterOrDigit(delim.charAt(0))) {
                                // Skip literal delimiters
                                continue;
                            }
                            final int offset = TextUtils.getOffsetOf(document, firstLine, delim);
                            if (offset >= 0) {
                                int delimOffset = document.getLineOffset(firstLine) + offset + delim.length();
                                if (isDefaultPartition(partitioner, delimOffset)) {
                                    if (currentPos > startPos) {
                                        if (docLength > delimOffset) {
                                            boolean hasValuableChars = false;
                                            for (int i = delimOffset; i <= lastPos; i++) {
                                                if (!Character.isWhitespace(document.getChar(i))) {
                                                    hasValuableChars = true;
                                                    break;
                                                }
                                            }
                                            if (hasValuableChars) {
                                                startPos = delimOffset;
                                                break;
                                            }
                                        }
                                    }
                                }
                            }
                        }
                    }
                    firstLine--;
                }
                if (startPos == 0) {
                    startPos = document.getLineOffset(firstLine);
                }
            }

            /*if (currentLine != originalPosLine) {
                // Move currentPos before last delimiter
                currentPos = lineOffset;
            } else */
            {
                // Move currentPos at line begin
                IRegion region = document.getLineInformation(currentLine);
                if (lineFeedIsDelimiter) {
                    startPos = currentPos = region.getOffset();
                } else if (region.getLength() > 0) {
                    int offsetFromLineStart = currentPos - region.getOffset();
                    String lineStr = document.get(region.getOffset(), offsetFromLineStart);
                    for (String delim : statementDelimiters) {
                        int delimIndex = lineStr.lastIndexOf(delim);
                        if (delimIndex != -1) {
                            // There is a dlimiter in current line
                            // Move pos before it if there are no valuable chars between delimiter and cursor position
                            boolean hasValuableChars = false;
                            for (int i = region.getOffset() + delimIndex + delim.length(); i < currentPos; i++) {
                                if (!Character.isWhitespace(document.getChar(i))) {
                                    hasValuableChars = true;
                                    break;
                                }
                            }
                            if (!hasValuableChars) {
                                currentPos = region.getOffset() + delimIndex - 1;
                                break;
                            }
                        }
                    }
                }
            }

        } catch (BadLocationException e) {
            log.warn(e);
        }
        return parseQuery(context,
            startPos, document.getLength(), currentPos, false, false);
    }

    private static boolean isDefaultPartition(IDocumentPartitioner partitioner, int currentPos) {
        return partitioner == null || IDocument.DEFAULT_CONTENT_TYPE.equals(partitioner.getContentType(currentPos));
    }

    private static boolean isMultiCommentPartition(IDocumentPartitioner partitioner, int currentPos) {
        return partitioner != null && SQLParserPartitions.CONTENT_TYPE_SQL_MULTILINE_COMMENT.equals(partitioner.getContentType(currentPos));
    }

    public static SQLScriptElement extractNextQuery(SQLParserContext context, int offset, boolean next) {
        SQLScriptElement curElement = extractQueryAtPos(context, offset);
        if (curElement == null) {
            return null;
        }

        IDocument document = context.getDocument();
        try {
            int docLength = document.getLength();
            int curPos;
            if (next) {
                final String[] statementDelimiters = context.getSyntaxManager().getStatementDelimiters();
                curPos = curElement.getOffset() + curElement.getLength();
                while (curPos < docLength) {
                    char c = document.getChar(curPos);
                    if (!Character.isWhitespace(c)) {
                        boolean isDelimiter = false;
                        for (String delim : statementDelimiters) {
                            if (delim.indexOf(c) != -1) {
                                isDelimiter = true;
                            }
                        }
                        if (!isDelimiter) {
                            break;
                        }
                    }
                    curPos++;
                }
            } else {
                curPos = curElement.getOffset() - 1;
                while (curPos >= 0) {
                    char c = document.getChar(curPos);
                    if (Character.isLetter(c)) {
                        break;
                    }
                    curPos--;
                }
            }
            if (curPos <= 0 || curPos >= docLength) {
                return null;
            }
            return extractQueryAtPos(context, curPos);
        } catch (BadLocationException e) {
            log.warn(e);
            return null;
        }
    }

    @Nullable
    public static SQLScriptElement extractActiveQuery(SQLParserContext context, int selOffset, int selLength) {
        return extractActiveQuery(context, new IRegion[]{new Region(selOffset, selLength)});
    }

    @Nullable
    public static SQLScriptElement extractActiveQuery(@NotNull SQLParserContext context, @NotNull IRegion[] regions) {
        String selText = null;

        try {
            final StringJoiner text = new StringJoiner(CommonUtils.getLineSeparator());
            for (IRegion region : regions) {
                if (region.getOffset() >= 0 && region.getLength() > 0) {
                    text.add(context.getDocument().get(region.getOffset(), region.getLength()));
                }
            }
            if (text.length() > 0) {
                selText = text.toString();
            }
        } catch (BadLocationException e) {
            log.debug(e);
        }

        if (selText != null && context.getPreferenceStore().getBoolean(ModelPreferences.QUERY_REMOVE_TRAILING_DELIMITER)) {
            SQLSyntaxManager syntaxManager = context.getSyntaxManager();
            selText = SQLUtils.trimQueryStatement(syntaxManager, selText, !syntaxManager.getDialect().isDelimiterAfterQuery());
        }

        final IRegion region = regions[0];
        final SQLScriptElement element;
        if (!CommonUtils.isEmpty(selText)) {
            SQLScriptElement parsedElement = SQLScriptParser.parseQuery(
                context,
                region.getOffset(), region.getOffset() + region.getLength(), region.getOffset(), false, false);
            if (parsedElement instanceof SQLControlCommand) {
                // This is a command
                element = parsedElement;
            } else {
                // Use selected query as is
                selText = SQLUtils.fixLineFeeds(selText);
                element = new SQLQuery(context.getDataSource(), selText, region.getOffset(), region.getLength());
            }
        } else if (region.getOffset() >= 0) {
            element = extractQueryAtPos(context, region.getOffset());
        } else {
            element = null;
        }
        // Check query do not ends with delimiter
        // (this may occur if user selected statement including delimiter)
        if (element == null || CommonUtils.isEmpty(element.getText())) {
            return null;
        }
        if (element instanceof SQLQuery && context.getPreferenceStore().getBoolean(ModelPreferences.SQL_PARAMETERS_ENABLED)) {
            SQLQuery query = (SQLQuery) element;
            query.setParameters(parseParameters(context, query.getOffset(), query.getLength()));
        }
        return element;
    }

    public static List<SQLQueryParameter> parseParameters(SQLParserContext context, int queryOffset, int queryLength) {
        final SQLDialect sqlDialect = context.getDialect();
        IDocument document = context.getDocument();
        if (queryOffset + queryLength > document.getLength()) {
            // This may happen during parameters parsing. Query may be trimmed or modified
            queryLength = document.getLength() - queryOffset;
        }
        SQLSyntaxManager syntaxManager = context.getSyntaxManager();
        boolean supportParamsInDDL = context.getPreferenceStore().getBoolean(ModelPreferences.SQL_PARAMETERS_IN_DDL_ENABLED);
        boolean execQuery = false;
        boolean ddlQuery = false;
        List<SQLQueryParameter> parameters = null;
        TPRuleBasedScanner ruleScanner = context.getScanner();
        ruleScanner.setRange(document, queryOffset, queryLength);

        boolean firstKeyword = true;
        for (; ; ) {
            TPToken token = ruleScanner.nextToken();
            final int tokenOffset = ruleScanner.getTokenOffset();
            final int tokenLength = ruleScanner.getTokenLength();
            if (token.isEOF() || tokenOffset > queryOffset + queryLength) {
                break;
            }
            // Handle only parameters which are not in SQL blocks
            SQLTokenType tokenType = token instanceof TPTokenDefault ? (SQLTokenType) ((TPTokenDefault)token).getData() : null;
            if (token.isWhitespace() || tokenType == SQLTokenType.T_COMMENT) {
                continue;
            }
            if (firstKeyword) {
                // Detect query type
                try {
                    String tokenText = document.get(tokenOffset, tokenLength);
                    if (ArrayUtils.containsIgnoreCase(sqlDialect.getDDLKeywords(), tokenText)) {
                        // DDL doesn't support parameters
                        ddlQuery = true;
                    } else {
                        execQuery = ArrayUtils.containsIgnoreCase(sqlDialect.getExecuteKeywords(), tokenText);
                    }
                } catch (BadLocationException e) {
                    log.warn(e);
                }
                firstKeyword = false;
            }

            if (tokenType == SQLTokenType.T_PARAMETER && tokenLength > 0) {
                try {
                    String paramName = document.get(tokenOffset, tokenLength);
                    if (!supportParamsInDDL && ddlQuery) {
                        continue;
                    }
                    if (execQuery && paramName.equals(String.valueOf(syntaxManager.getAnonymousParameterMark()))) {
                        // Skip ? parameters for stored procedures (they have special meaning? [DB2])
                        continue;
                    }

                    if (parameters == null) {
                        parameters = new ArrayList<>();
                    }

                    SQLQueryParameter parameter = new SQLQueryParameter(
                        syntaxManager,
                        parameters.size(),
                        paramName,
                        tokenOffset - queryOffset,
                        tokenLength);

                    parameter.setPrevious(getPreviousParameter(parameters, parameter));
                    parameters.add(parameter);
                } catch (BadLocationException e) {
                    log.warn("Can't extract query parameter", e);
                }
            }
        }

        if (syntaxManager.isVariablesEnabled()) {
            try {
                // Find variables in strings, comments, etc
                // Use regex
                String query = document.get(queryOffset, queryLength);

                Matcher matcher = SQLQueryParameter.getVariablePattern().matcher(query);
                int position = 0;
                while (matcher.find(position)) {
                    {
                        int start = matcher.start();
                        int orderPos = 0;
                        SQLQueryParameter param = null;
                        if (parameters != null) {
                            for (SQLQueryParameter p : parameters) {
                                if (p.getTokenOffset() == start) {
                                    param = p;
                                    break;
                                } else if (p.getTokenOffset() < start) {
                                    orderPos++;
                                }
                            }
                        }

                        if (param == null) {
                            param = new SQLQueryParameter(syntaxManager, orderPos, matcher.group(0), start, matcher.end() - matcher.start());
                            if (parameters == null) {
                                parameters = new ArrayList<>();
                            }
                            param.setPrevious(getPreviousParameter(parameters, param));
                            parameters.add(param.getOrdinalPosition(), param);
                        }
                    }
                    position = matcher.end();
                }
            } catch (BadLocationException e) {
                log.warn("Error parsing variables", e);
            }
        }

        return parameters;
    }

    private static SQLQueryParameter getPreviousParameter(List<SQLQueryParameter> parameters, SQLQueryParameter parameter) {
        String varName = parameter.getVarName();
        if (parameter.isNamed()) {
            for (int i = parameters.size(); i > 0; i--) {
                if (parameters.get(i - 1).getVarName().equals(varName)) {
                    return parameters.get(i - 1);
                }
            }
        }
        return null;
    }

    public static List<SQLScriptElement> extractScriptQueries(SQLParserContext parserContext, int startOffset, int length, boolean scriptMode, boolean keepDelimiters, boolean parseParameters) {
        List<SQLScriptElement> queryList = new ArrayList<>();

        IDocument document = parserContext.getDocument();
        if (document.getLength() == 0) {
            return queryList;
        }

        parserContext.startScriptEvaluation();
        try {
            for (int queryOffset = startOffset; ; ) {
                SQLScriptElement query = parseQuery(
                    parserContext, queryOffset, startOffset + length, queryOffset, scriptMode, keepDelimiters);
                if (query == null) {
                    break;
                }
                queryList.add(query);
                queryOffset = query.getOffset() + query.getLength();
            }
        } finally {
            parserContext.endScriptEvaluation();
        }

        if (parseParameters && parserContext.getPreferenceStore().getBoolean(ModelPreferences.SQL_PARAMETERS_ENABLED)) {
            // Parse parameters
            for (SQLScriptElement element : queryList) {
                if (element instanceof SQLQuery) {
                    SQLQuery query = (SQLQuery) element;
                    (query).setParameters(parseParameters(parserContext, query.getOffset(), query.getLength()));
                }
            }
        }
        return queryList;
    }

    public static List<SQLScriptElement> parseScript(DBPDataSource dataSource, String sqlScriptContent) {
        SQLSyntaxManager syntaxManager = new SQLSyntaxManager();
        syntaxManager.init(dataSource.getSQLDialect(), dataSource.getContainer().getPreferenceStore());
        SQLRuleManager ruleManager = new SQLRuleManager(syntaxManager);
        ruleManager.loadRules(dataSource, false);

        Document sqlDocument = new Document(sqlScriptContent);

        SQLParserContext parserContext = new SQLParserContext(dataSource, syntaxManager, ruleManager, sqlDocument);
        return SQLScriptParser.extractScriptQueries(parserContext, 0, sqlScriptContent.length(), true, false, true);
    }

    public static List<SQLScriptElement> parseScript(SQLDialect dialect, DBPPreferenceStore preferenceStore, String sqlScriptContent) {
        SQLSyntaxManager syntaxManager = new SQLSyntaxManager();
        syntaxManager.init(dialect, preferenceStore);
        SQLRuleManager ruleManager = new SQLRuleManager(syntaxManager);
        ruleManager.loadRules();

        Document sqlDocument = new Document(sqlScriptContent);

        SQLParserContext parserContext = new SQLParserContext(null, syntaxManager, ruleManager, sqlDocument);
        parserContext.setPreferenceStore(preferenceStore);
        return SQLScriptParser.extractScriptQueries(parserContext, 0, sqlScriptContent.length(), true, false, true);
    }

    private static class ScriptBlockInfo {
        final ScriptBlockInfo parent;
        final String togglePattern;
        boolean isHeader; // block started by DECLARE, FUNCTION, etc

        ScriptBlockInfo(ScriptBlockInfo parent, boolean isHeader) {
            this.parent = parent;
            this.togglePattern = null;
            this.isHeader = isHeader;
        }

        ScriptBlockInfo(ScriptBlockInfo parent, String togglePattern) {
            this.parent = parent;
            this.togglePattern = togglePattern;
        }
    }

}<|MERGE_RESOLUTION|>--- conflicted
+++ resolved
@@ -185,16 +185,10 @@
                 }
 
                 boolean cursorInsideToken = currentPos >= tokenOffset && currentPos < tokenOffset + tokenLength;
-<<<<<<< HEAD
                 if (isControl && (
                         ((scriptMode || cursorInsideToken) && !hasValuableTokens)
                         || (token.isEOF() || (isDelimiter && tokenOffset + tokenLength >= currentPos))
-                )) {
-=======
-                if ((isControl && (scriptMode || cursorInsideToken) && !hasValuableTokens)
-                        || ((token.isEOF() || (isDelimiter && tokenOffset + tokenLength >= currentPos)))) {
->>>>>>> c6adc48f
-                    // Control query
+                )) {                    // Control query
                     String controlText = document.get(tokenOffset, tokenLength);
                     String commandId = null;
                     if (token instanceof SQLControlToken) {
