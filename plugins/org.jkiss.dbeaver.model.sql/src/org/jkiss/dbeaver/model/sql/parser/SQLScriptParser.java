--- conflicted
+++ resolved
@@ -1113,18 +1113,10 @@
             if (dialect.getTransactionRollbackKeywords() != null) {
                 Arrays.stream(dialect.getTransactionRollbackKeywords()).map(String::toUpperCase).forEach(statementStartKeywords::add);
             }
-<<<<<<< HEAD
+            if (dialect instanceof AbstractSQLDialect abstractSQLDialect) {
+                Arrays.stream(abstractSQLDialect.getNonTransactionKeywords()).map(String::toUpperCase).forEach(statementStartKeywords::add);
+            }
             Arrays.stream(dialect.getExecuteKeywords()).map(String::toUpperCase).forEach(statementStartKeywords::add);
-=======
-            if (this.context.getDialect() instanceof AbstractSQLDialect abstractSQLDialect) {
-                Arrays.stream(abstractSQLDialect.getNonTransactionKeywords())
-                    .map(String::toUpperCase)
-                    .forEach(this.statementStartKeywords::add);
-            }
-            Arrays.stream(this.context.getDialect().getExecuteKeywords())
-                .map(String::toUpperCase)
-                .forEach(this.statementStartKeywords::add);
->>>>>>> 10e751eb
             for (SQLCommandHandlerDescriptor controlCommand : SQLCommandsRegistry.getInstance().getCommandHandlers()) {
                 statementStartKeywords.add("@" + controlCommand.getId().toUpperCase());
             }
