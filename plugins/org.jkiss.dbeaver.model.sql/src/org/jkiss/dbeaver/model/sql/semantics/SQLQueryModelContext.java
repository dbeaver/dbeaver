--- conflicted
+++ resolved
@@ -130,28 +130,28 @@
                 STMTreeNode stmtBodyNode = queryNode.getLastStmtChild();
                 // TODO collect CTE for insert-update-delete as well as recursive CTE
                 yield switch (stmtBodyNode.getNodeKindId()) {
-                        case SQLStandardParser.RULE_deleteStatement ->
-                            SQLQueryDeleteModel.createModel(this, stmtBodyNode);
-                        case SQLStandardParser.RULE_insertStatement ->
-                            SQLQueryInsertModel.createModel(this, stmtBodyNode);
-                        case SQLStandardParser.RULE_updateStatement ->
-                            SQLQueryUpdateModel.createModel(this, stmtBodyNode);
-                        default -> this.collectQueryExpression(tree);
-                    };
+                    case SQLStandardParser.RULE_deleteStatement ->
+                        SQLQueryDeleteModel.createModel(this, stmtBodyNode);
+                    case SQLStandardParser.RULE_insertStatement ->
+                        SQLQueryInsertModel.createModel(this, stmtBodyNode);
+                    case SQLStandardParser.RULE_updateStatement ->
+                        SQLQueryUpdateModel.createModel(this, stmtBodyNode);
+                    default -> this.collectQueryExpression(tree);
+                };
             }
             case SQLStandardParser.RULE_sqlSchemaStatement -> {
                 STMTreeNode stmtBodyNode = queryNode.getFirstStmChild();
                 yield switch (stmtBodyNode.getNodeKindId()) {
-                        case SQLStandardParser.RULE_createTableStatement -> null;
-                        case SQLStandardParser.RULE_createViewStatement -> null;
-                        case SQLStandardParser.RULE_dropTableStatement ->
-                            SQLQueryTableDropModel.createModel(this, stmtBodyNode, false);
-                        case SQLStandardParser.RULE_dropViewStatement ->
-                            SQLQueryTableDropModel.createModel(this, stmtBodyNode, true);
-                        case SQLStandardParser.RULE_dropProcedureStatement ->
-                            SQLQueryObjectDropModel.createModel(this, stmtBodyNode, RelationalObjectType.TYPE_PROCEDURE);
-                        default -> null;
-                    };
+                    case SQLStandardParser.RULE_createTableStatement -> null;
+                    case SQLStandardParser.RULE_createViewStatement -> null;
+                    case SQLStandardParser.RULE_dropTableStatement ->
+                        SQLQueryTableDropModel.createModel(this, stmtBodyNode, false);
+                    case SQLStandardParser.RULE_dropViewStatement ->
+                        SQLQueryTableDropModel.createModel(this, stmtBodyNode, true);
+                    case SQLStandardParser.RULE_dropProcedureStatement ->
+                        SQLQueryObjectDropModel.createModel(this, stmtBodyNode, RelationalObjectType.TYPE_PROCEDURE);
+                    default -> null;
+                };
             }
             default -> null;
         };
@@ -161,26 +161,20 @@
 
             model.propagateContext(this.queryDataContext, new RecognitionContext(monitor));
 
-<<<<<<< HEAD
-                int actualTailPosition = model.getSyntaxNode().getRealInterval().b;
-                SQLQueryNodeModel tailNode = model.findNodeContaining(actualTailPosition);
-                if (tailNode != model) {
-                    SQLQueryLexicalScope nodeScope = tailNode.findLexicalScope(actualTailPosition);
-                    SQLQueryLexicalScope tailScope = new SQLQueryLexicalScope();
-                    tailScope.setInterval(Interval.of(actualTailPosition, Integer.MAX_VALUE));
-                    tailScope.setContext(nodeScope != null && nodeScope.getContext() != null ? nodeScope.getContext() : tailNode.getGivenDataContext());
-                    model.registerLexicalScope(tailScope);
-                }
-
-
-                // var tt = new DebugGraphBuilder();
-                // tt.traverseObjs(model);
-                // tt.graph.saveToFile("c:/temp/outx.dgml");
-=======
+            int actualTailPosition = model.getSyntaxNode().getRealInterval().b;
+            SQLQueryNodeModel tailNode = model.findNodeContaining(actualTailPosition);
+            if (tailNode != model) {
+                SQLQueryLexicalScope nodeScope = tailNode.findLexicalScope(actualTailPosition);
+                SQLQueryLexicalScope tailScope = new SQLQueryLexicalScope();
+                tailScope.setInterval(Interval.of(actualTailPosition, Integer.MAX_VALUE));
+                tailScope.setContext(nodeScope != null && nodeScope.getContext() != null ? nodeScope.getContext() : tailNode.getGivenDataContext());
+                model.registerLexicalScope(tailScope);
+            }
+
+
             // var tt = new DebugGraphBuilder();
             // tt.traverseObjs(model);
             // tt.graph.saveToFile("c:/temp/outx.dgml");
->>>>>>> a151534c
 
             return model;
         }
