--- conflicted
+++ resolved
@@ -1,394 +1,388 @@
-/*
- * DBeaver - Universal Database Manager
- * Copyright (C) 2010-2024 DBeaver Corp and others
- *
- * Licensed under the Apache License, Version 2.0 (the "License");
- * you may not use this file except in compliance with the License.
- * You may obtain a copy of the License at
- *
- *     http://www.apache.org/licenses/LICENSE-2.0
- *
- * Unless required by applicable law or agreed to in writing, software
- * distributed under the License is distributed on an "AS IS" BASIS,
- * WITHOUT WARRANTIES OR CONDITIONS OF ANY KIND, either express or implied.
- * See the License for the specific language governing permissions and
- * limitations under the License.
- */
-package org.jkiss.dbeaver.ui.editors.sql.semantics.completion;
-
-import org.antlr.v4.runtime.misc.Interval;
-import org.jkiss.code.NotNull;
-import org.jkiss.code.Nullable;
-import org.jkiss.dbeaver.DBException;
-import org.jkiss.dbeaver.Log;
-import org.jkiss.dbeaver.model.DBPNamedObject;
-import org.jkiss.dbeaver.model.DBUtils;
-import org.jkiss.dbeaver.model.exec.DBCExecutionContext;
-import org.jkiss.dbeaver.model.lsm.sql.impl.syntax.SQLStandardLexer;
-import org.jkiss.dbeaver.model.runtime.DBRProgressMonitor;
-import org.jkiss.dbeaver.model.sql.SQLSearchUtils;
-import org.jkiss.dbeaver.model.sql.parser.SQLIdentifierDetector;
-import org.jkiss.dbeaver.model.stm.LSMInspections;
-import org.jkiss.dbeaver.model.stm.STMTreeTermNode;
-import org.jkiss.dbeaver.model.struct.*;
-import org.jkiss.dbeaver.model.struct.rdb.DBSCatalog;
-import org.jkiss.dbeaver.model.struct.rdb.DBSSchema;
-import org.jkiss.dbeaver.model.struct.rdb.DBSTable;
-import org.jkiss.dbeaver.model.struct.rdb.DBSView;
-import org.jkiss.dbeaver.ui.editors.sql.semantics.*;
-import org.jkiss.dbeaver.ui.editors.sql.semantics.context.SQLQueryDataContext;
-import org.jkiss.dbeaver.ui.editors.sql.semantics.context.SourceResolutionResult;
-import org.jkiss.dbeaver.ui.editors.sql.semantics.model.SQLQueryRowsSourceModel;
-
-import java.util.*;
-import java.util.stream.Collectors;
-import java.util.stream.Stream;
-
-public abstract class SQLQueryCompletionContext {
-
-    private static final Log log = Log.getLog(SQLQueryCompletionContext.class);
-    
-    public static final SQLQueryCompletionContext EMPTY = new SQLQueryCompletionContext(0) {
-        @Override
-        public SQLQueryCompletionSet prepareProposal(@NotNull DBRProgressMonitor monitor, int position) {
-            return new SQLQueryCompletionSet(position, 0, Collections.emptyList());
-        }
-    };
-
-    @NotNull
-    public static SQLQueryCompletionContext prepareOffquery(int scriptItemOffset) {
-        return new SQLQueryCompletionContext(scriptItemOffset) {
-            private static final Collection<SQLQueryCompletionItem> keywords = LSMInspections.prepareOffquerySyntaxInspection()
-                .predictedWords.stream().sorted().map(SQLQueryCompletionItem::forReservedWord).collect(Collectors.toList());
-            
-            @Override
-            public SQLQueryCompletionSet prepareProposal(@NotNull DBRProgressMonitor monitor, int position) {
-                return new SQLQueryCompletionSet(position, 0, keywords);
-            }
-        };
-    }
-    
-    private final int scriptItemOffset;
-    
-    private SQLQueryCompletionContext(int scriptItemOffset) {
-        this.scriptItemOffset = scriptItemOffset;
-    }
-    
-    public int getOffset() {
-        return this.scriptItemOffset;
-    }
-
-    public abstract SQLQueryCompletionSet prepareProposal(@NotNull DBRProgressMonitor monitor, int position);
-    
-    public static SQLQueryCompletionContext prepare(
-<<<<<<< HEAD
-        @NotNull SQLScriptItemAtOffset scriptItem,
-        @Nullable DBCExecutionContext dbcExecutionContext,
-        @NotNull SynaxInspectionResult syntaxInspectionResult,
-=======
-        @NotNull SQLDocumentSyntaxContext.ScriptItemAtOffset scriptItem,
-        @NotNull DBCExecutionContext dbcExecutionContext,
-        @NotNull LSMInspections.SynaxInspectionResult syntaxInspectionResult,
->>>>>>> ba410d72
-        @NotNull SQLQueryDataContext context,
-        @Nullable SQLQueryLexicalScopeItem lexicalItem,
-        @NotNull STMTreeTermNode[] nameNodes
-    ) {
-        return new SQLQueryCompletionContext(scriptItem.offset) {
-            final Map<SQLQueryRowsSourceModel, SourceResolutionResult> referencedSources = context.getKnownSources().getResolutionResults();
-
-            @NotNull
-            @Override
-            public SQLQueryCompletionSet prepareProposal(@NotNull DBRProgressMonitor monitor, int position) {
-                position -= this.getOffset();
-                
-                String currentWord = this.obtainCurrentWord(position);
-                
-                final List<SQLQueryCompletionItem> keywordCompletions = 
-                        nameNodes.length > 1
-                            ? Collections.emptyList()
-                            : prepareKeywordCompletions(syntaxInspectionResult.predictedWords, currentWord);
-                
-                List<SQLQueryCompletionItem> columnRefCompletions = 
-                        syntaxInspectionResult.expectingColumnReference ? this.prepareColumnCompletions() : Collections.emptyList();
-                
-                List<SQLQueryCompletionItem> tableRefCompletions = 
-                        syntaxInspectionResult.expectingTableReference ? this.prepareTableCompletions(monitor) : Collections.emptyList();
-                
-                List<SQLQueryCompletionItem> lexicalItemCompletions = 
-                        lexicalItem != null ? this.prepareLexicalItemCompletions(monitor, lexicalItem, position) :
-                        syntaxInspectionResult.expectingIdentifier || nameNodes.length > 0
-                            ? this.prepareIdentifierCompletions(monitor, position)
-                            : Collections.emptyList();
-                
-                List<SQLQueryCompletionItem> completionItems = Stream.of(
-                        keywordCompletions, columnRefCompletions, tableRefCompletions, lexicalItemCompletions
-                ).flatMap(Collection::stream).sorted(Comparator.comparing(SQLQueryCompletionItem::getText)).collect(Collectors.toList());
-                
-                int replacementLength = currentWord == null ? 0 : currentWord.length();
-                return new SQLQueryCompletionSet(position - replacementLength, replacementLength, completionItems);
-            }
-
-            @Nullable
-            private String obtainCurrentWord(int position) {
-                if (nameNodes.length == 0) {
-                    return null;
-                }
-                STMTreeTermNode lastNode = nameNodes[nameNodes.length - 1];
-                Interval wordRange = lastNode.getRealInterval();
-                if (wordRange.b >= position - 1 && lastNode.symbol.getType() != SQLStandardLexer.Period) {
-                    return lastNode.getTextContent().substring(0, position - lastNode.getRealInterval().a);
-                } else {
-                    return null;
-                }
-            }
-
-            @NotNull
-            private List<SQLQueryCompletionItem> prepareIdentifierCompletions(@NotNull DBRProgressMonitor monitor, int position) {
-                List<String> parts = this.obtainIdentifierParts(position);
-                return this.prepareIdentifierCompletions(monitor, parts, null);
-            }
-            
-            private List<SQLQueryCompletionItem> prepareIdentifierCompletions(
-                @NotNull DBRProgressMonitor monitor,
-                @NotNull List<String> parts, Class<?> componentType
-            ) {
-                List<String> prefix = parts.subList(0, parts.size() - 1);
-                String tail = parts.get(parts.size() - 1);
-
-                // TODO deeper syntax inspection needed to properly decide what to look for here
-
-                
-                if (prefix.size() == 1) {
-                    String mayBeAliasName = prefix.get(0).toLowerCase();
-                    SourceResolutionResult srr = this.referencedSources.values().stream()
-                        .filter(rr -> rr.aliasOrNull != null && rr.aliasOrNull.getName().toLowerCase().equals(mayBeAliasName))
-                        .findFirst().orElse(null);
-                    if (srr != null) {
-                        return srr.source.getResultDataContext().getColumnsList().stream()
-                            .filter(c -> c.symbol.getName().toLowerCase().contains(tail))
-                            .map(c -> SQLQueryCompletionItem.forSubsetColumn(c, srr, false))
-                            .toList();
-                    }
-                } else if (prefix.size() == 0) {
-                    List<SQLQueryCompletionItem> subqueries = this.referencedSources.values().stream()
-                        .filter(rr -> rr.aliasOrNull != null && rr.aliasOrNull.getName().toLowerCase().contains(tail))
-                        .map(rr -> SQLQueryCompletionItem.forSubqueryAlias(rr.aliasOrNull))
-                        .toList();
-                    if (!subqueries.isEmpty()) {
-                        return subqueries;
-                    }
-                }
-                
-                if (dbcExecutionContext == null || dbcExecutionContext.getDataSource() == null) {
-                    return Collections.emptyList();
-                } else {
-                    DBSObject prefixContext = prefix.size() == 0 ? dbcExecutionContext.getDataSource() : SQLSearchUtils.findObjectByFQN(
-                        monitor,
-                        (DBSObjectContainer) dbcExecutionContext.getDataSource(),
-                        dbcExecutionContext,
-                        prefix,
-                        false,
-                        new SQLIdentifierDetector(dbcExecutionContext.getDataSource().getSQLDialect())
-                    );
-                    return prefixContext == null
-                        ? Collections.emptyList()
-                        : this.prepareObjectComponentCompletions(monitor, prefixContext, tail, componentType);
-                }
-            }
-
-            @NotNull
-            private List<SQLQueryCompletionItem> prepareObjectComponentCompletions(
-                @NotNull DBRProgressMonitor monitor,
-                @NotNull DBSObject object,
-                @NotNull String componentNamePart, Class<?> componentType
-            ) {
-                try {
-                    Stream<? extends DBPNamedObject> components;
-                    if (object instanceof DBSEntity entity) {
-                        List<? extends DBSEntityAttribute> attrs = entity.getAttributes(monitor);
-                        components = attrs == null ? Stream.empty() : attrs.stream();
-                    } else if (object instanceof DBSObjectContainer container) {
-                        components = container.getChildren(monitor).stream()
-                            .filter(c -> c instanceof DBPNamedObject)
-                            .map(c -> (DBPNamedObject) c);
-                    } else {
-                        components = Stream.empty();
-                    }
-                    
-                    return components.filter(a -> (componentType == null || componentType.isInstance(a)) && a.getName().toLowerCase().contains(componentNamePart))
-                        .map(SQLQueryCompletionItem::forDbObject)
-                        .toList();
-                } catch (DBException ex) {
-                    return Collections.emptyList();
-                }
-            }
-            
-            private List<String> obtainIdentifierParts(int position) {
-                List<String> parts = new ArrayList<>(nameNodes.length);
-                int i = 0;
-                for (; i < nameNodes.length; i++) {
-                    STMTreeTermNode term = nameNodes[i];
-                    if (term.symbol.getType() != SQLStandardLexer.Period) {
-                        if (term.getRealInterval().b + 1 < position) {
-                            parts.add(term.getTextContent());
-                        } else {
-                            break;
-                        }
-                    }
-                }
-                STMTreeTermNode currentNode = i >= nameNodes.length ? null : nameNodes[i];
-                String currentPart = currentNode == null
-                    ? ""
-                    : currentNode.getTextContent().substring(0, position - currentNode.getRealInterval().a);
-                parts.add(currentPart);
-                return parts;
-            }
-            
-            private SQLQuerySymbolDefinition unrollSymbolDefinition(SQLQuerySymbolDefinition def) {
-                while (def instanceof SQLQuerySymbolEntry entry) {
-                    def = entry.getDefinition();
-                }
-                return def;
-            }
-            
-            private List<SQLQueryCompletionItem> prepareLexicalItemCompletions(
-                @NotNull DBRProgressMonitor monitor,
-                @NotNull SQLQueryLexicalScopeItem lexicalItem,
-                int position
-            ) {
-                Interval pos = Interval.of(position, position);
-                // TODO fix scopes to resolve current lexical item properly when its possible, 
-                //      then reuse what already propagated through the model  
-                if (lexicalItem instanceof SQLQueryQualifiedName qname) {
-                    Interval nameRange;
-                    Interval schemaRange;
-                    Interval catalogRange;
-                    if ((nameRange = qname.entityName.getSyntaxNode().getRealInterval()).properlyContains(pos)) {
-                        String part = qname.entityName.getRawName().substring(0, position - nameRange.a);
-                        if (qname.schemaName != null) {
-                            SQLQuerySymbolDefinition scopeDef = this.unrollSymbolDefinition(qname.schemaName.getDefinition());
-                            if (scopeDef instanceof SQLQuerySymbolByDbObjectDefinition byObjDef) {
-                                return this.prepareObjectComponentCompletions(monitor, byObjDef.getDbObject(), part, DBSEntity.class);
-                            } else {
-                                // schema was not resolved, so cannot accomplish its subitems
-                                return Collections.emptyList();
-                            }
-                        } else {
-                            return this.prepareIdentifierCompletions(monitor, List.of(part), DBSEntity.class);
-                        }
-                    } else if (qname.schemaName != null
-                        && (schemaRange = qname.schemaName.getSyntaxNode().getRealInterval()).properlyContains(pos)
-                    ) {
-                        String part = qname.schemaName.getRawName().substring(0, position - schemaRange.a);
-                        if (qname.catalogName != null) {
-                            SQLQuerySymbolDefinition scopeDef = this.unrollSymbolDefinition(qname.schemaName.getDefinition());
-                            if (scopeDef instanceof SQLQuerySymbolByDbObjectDefinition byObjDef) {
-                                return this.prepareObjectComponentCompletions(monitor, byObjDef.getDbObject(), part, DBSSchema.class);
-                            } else {
-                                // catalog was not resolved, so cannot accomplish schema
-                                return Collections.emptyList();
-                            }
-                        } else {
-                            return this.prepareObjectComponentCompletions(
-                                monitor,
-                                dbcExecutionContext.getDataSource(),
-                                part,
-                                DBSSchema.class
-                            );
-                        }
-                    } else if (qname.catalogName != null
-                        && (catalogRange = qname.catalogName.getSyntaxNode().getRealInterval()).properlyContains(pos)
-                    ) {
-                        String part = qname.catalogName.getRawName().substring(0, position - catalogRange.a);
-                        return this.prepareObjectComponentCompletions(monitor, dbcExecutionContext.getDataSource(), part, DBSCatalog.class);
-                    } else {
-                        throw new UnsupportedOperationException("Illegal SQLQueryQualifiedName");
-                    }
-                } else if (lexicalItem instanceof SQLQuerySymbolEntry entry) {
-                    Interval nameRange = entry.getSyntaxNode().getRealInterval();
-                    String part = entry.getRawName().substring(0, position - nameRange.a);
-                    return this.prepareIdentifierCompletions(monitor, List.of(part), null);
-                } else {
-                    throw new UnsupportedOperationException("Unexpected lexical item kind to complete " + lexicalItem.getClass().getName());
-                }
-            }
-            
-            private List<SQLQueryCompletionItem> prepareKeywordCompletions(Set<String> keywords, String filter) {
-                Stream<String> stream = keywords.stream();
-                if (filter != null) {
-                    stream = stream.filter(s -> s.toLowerCase().contains(filter));
-                }
-                return stream.map(SQLQueryCompletionItem::forReservedWord).toList();
-            }
-
-            @NotNull
-            private List<SQLQueryCompletionItem> prepareColumnCompletions() {
-                // directly available column
-                List<SQLQueryCompletionItem> subsetColumns = context.getColumnsList().stream().map(
-                    rc -> SQLQueryCompletionItem.forSubsetColumn(rc, this.referencedSources.get(rc.source), true)
-                ).toList();
-                // already referenced tables
-                LinkedList<SQLQueryCompletionItem> tableRefs = new LinkedList<>();
-                for (SourceResolutionResult rr : this.referencedSources.values()) {
-                    if (rr.aliasOrNull != null && !rr.isCteSubquery) {
-                        tableRefs.add(SQLQueryCompletionItem.forSubqueryAlias(rr.aliasOrNull));
-                    } else if (rr.tableOrNull != null) {
-                        tableRefs.add(SQLQueryCompletionItem.forRealTable(rr.tableOrNull, true));
-                    }
-                }
-                return Stream.of(subsetColumns, tableRefs).flatMap(Collection::stream).toList();
-            }
-
-            @NotNull
-            private List<SQLQueryCompletionItem> prepareTableCompletions(@NotNull DBRProgressMonitor monitor) {
-                Set<DBSEntity> alreadyReferencedTables = new HashSet<>();
-                
-                LinkedList<SQLQueryCompletionItem> tableRefs = new LinkedList<>();
-                for (SourceResolutionResult rr : this.referencedSources.values()) {
-                    if (rr.aliasOrNull != null && rr.isCteSubquery) {
-                        tableRefs.add(SQLQueryCompletionItem.forSubqueryAlias(rr.aliasOrNull));
-                    }
-                    if (rr.tableOrNull != null) {
-                        alreadyReferencedTables.add(rr.tableOrNull);
-                    }
-                }
-
-                if (dbcExecutionContext != null && dbcExecutionContext.getDataSource() != null) {
-                    try {
-                        if (dbcExecutionContext.getDataSource().getDefaultInstance() instanceof DBSObjectContainer container) {
-                            collectTables(monitor, container, alreadyReferencedTables, tableRefs);    
-                        } else if (dbcExecutionContext.getDataSource() instanceof DBSObjectContainer container2) {
-                            collectTables(monitor, container2, alreadyReferencedTables, tableRefs);
-                        }
-                    } catch (DBException e) {
-                        log.error(e);
-                    }
-                }
-                
-                return tableRefs;
-            }
-            
-
-            private void collectTables(
-                @NotNull DBRProgressMonitor monitor,
-                @NotNull DBSObjectContainer container,
-                @NotNull Set<DBSEntity> alreadyReferencedTables,
-                @NotNull LinkedList<SQLQueryCompletionItem> tableRefs
-            ) throws DBException {
-                Collection<? extends DBSObject> children = container.getChildren(monitor);
-                for (DBSObject child : children) {
-                    if (!DBUtils.isHiddenObject(child)) {
-                        if (child instanceof DBSTable tab && !alreadyReferencedTables.contains(tab)) {
-                            tableRefs.add(SQLQueryCompletionItem.forRealTable(tab, false));
-                        } else if (child instanceof DBSView view && !alreadyReferencedTables.contains(view)) {
-                            tableRefs.add(SQLQueryCompletionItem.forRealTable(view, false));
-                        } else if (child instanceof DBSObjectContainer sc) {
-                            collectTables(monitor, sc, alreadyReferencedTables, tableRefs);
-                        }
-                    }
-                }
-            }
-        };
-    }
-}
+/*
+ * DBeaver - Universal Database Manager
+ * Copyright (C) 2010-2024 DBeaver Corp and others
+ *
+ * Licensed under the Apache License, Version 2.0 (the "License");
+ * you may not use this file except in compliance with the License.
+ * You may obtain a copy of the License at
+ *
+ *     http://www.apache.org/licenses/LICENSE-2.0
+ *
+ * Unless required by applicable law or agreed to in writing, software
+ * distributed under the License is distributed on an "AS IS" BASIS,
+ * WITHOUT WARRANTIES OR CONDITIONS OF ANY KIND, either express or implied.
+ * See the License for the specific language governing permissions and
+ * limitations under the License.
+ */
+package org.jkiss.dbeaver.ui.editors.sql.semantics.completion;
+
+import org.antlr.v4.runtime.misc.Interval;
+import org.jkiss.code.NotNull;
+import org.jkiss.code.Nullable;
+import org.jkiss.dbeaver.DBException;
+import org.jkiss.dbeaver.Log;
+import org.jkiss.dbeaver.model.DBPNamedObject;
+import org.jkiss.dbeaver.model.DBUtils;
+import org.jkiss.dbeaver.model.exec.DBCExecutionContext;
+import org.jkiss.dbeaver.model.lsm.sql.impl.syntax.SQLStandardLexer;
+import org.jkiss.dbeaver.model.runtime.DBRProgressMonitor;
+import org.jkiss.dbeaver.model.sql.SQLSearchUtils;
+import org.jkiss.dbeaver.model.sql.parser.SQLIdentifierDetector;
+import org.jkiss.dbeaver.model.stm.LSMInspections;
+import org.jkiss.dbeaver.model.stm.STMTreeTermNode;
+import org.jkiss.dbeaver.model.struct.*;
+import org.jkiss.dbeaver.model.struct.rdb.DBSCatalog;
+import org.jkiss.dbeaver.model.struct.rdb.DBSSchema;
+import org.jkiss.dbeaver.model.struct.rdb.DBSTable;
+import org.jkiss.dbeaver.model.struct.rdb.DBSView;
+import org.jkiss.dbeaver.ui.editors.sql.semantics.*;
+import org.jkiss.dbeaver.ui.editors.sql.semantics.context.SQLQueryDataContext;
+import org.jkiss.dbeaver.ui.editors.sql.semantics.context.SourceResolutionResult;
+import org.jkiss.dbeaver.ui.editors.sql.semantics.model.SQLQueryRowsSourceModel;
+
+import java.util.*;
+import java.util.stream.Collectors;
+import java.util.stream.Stream;
+
+public abstract class SQLQueryCompletionContext {
+
+    private static final Log log = Log.getLog(SQLQueryCompletionContext.class);
+    
+    public static final SQLQueryCompletionContext EMPTY = new SQLQueryCompletionContext(0) {
+        @Override
+        public SQLQueryCompletionSet prepareProposal(@NotNull DBRProgressMonitor monitor, int position) {
+            return new SQLQueryCompletionSet(position, 0, Collections.emptyList());
+        }
+    };
+
+    @NotNull
+    public static SQLQueryCompletionContext prepareOffquery(int scriptItemOffset) {
+        return new SQLQueryCompletionContext(scriptItemOffset) {
+            private static final Collection<SQLQueryCompletionItem> keywords = LSMInspections.prepareOffquerySyntaxInspection()
+                .predictedWords.stream().sorted().map(SQLQueryCompletionItem::forReservedWord).collect(Collectors.toList());
+            
+            @Override
+            public SQLQueryCompletionSet prepareProposal(@NotNull DBRProgressMonitor monitor, int position) {
+                return new SQLQueryCompletionSet(position, 0, keywords);
+            }
+        };
+    }
+    
+    private final int scriptItemOffset;
+    
+    private SQLQueryCompletionContext(int scriptItemOffset) {
+        this.scriptItemOffset = scriptItemOffset;
+    }
+    
+    public int getOffset() {
+        return this.scriptItemOffset;
+    }
+
+    public abstract SQLQueryCompletionSet prepareProposal(@NotNull DBRProgressMonitor monitor, int position);
+    
+    public static SQLQueryCompletionContext prepare(
+        @NotNull SQLScriptItemAtOffset scriptItem,
+        @Nullable DBCExecutionContext dbcExecutionContext,
+        @NotNull LSMInspections.SynaxInspectionResult syntaxInspectionResult,
+        @NotNull SQLQueryDataContext context,
+        @Nullable SQLQueryLexicalScopeItem lexicalItem,
+        @NotNull STMTreeTermNode[] nameNodes
+    ) {
+        return new SQLQueryCompletionContext(scriptItem.offset) {
+            final Map<SQLQueryRowsSourceModel, SourceResolutionResult> referencedSources = context.getKnownSources().getResolutionResults();
+
+            @NotNull
+            @Override
+            public SQLQueryCompletionSet prepareProposal(@NotNull DBRProgressMonitor monitor, int position) {
+                position -= this.getOffset();
+                
+                String currentWord = this.obtainCurrentWord(position);
+                
+                final List<SQLQueryCompletionItem> keywordCompletions = 
+                        nameNodes.length > 1
+                            ? Collections.emptyList()
+                            : prepareKeywordCompletions(syntaxInspectionResult.predictedWords, currentWord);
+                
+                List<SQLQueryCompletionItem> columnRefCompletions = 
+                        syntaxInspectionResult.expectingColumnReference ? this.prepareColumnCompletions() : Collections.emptyList();
+                
+                List<SQLQueryCompletionItem> tableRefCompletions = 
+                        syntaxInspectionResult.expectingTableReference ? this.prepareTableCompletions(monitor) : Collections.emptyList();
+                
+                List<SQLQueryCompletionItem> lexicalItemCompletions = 
+                        lexicalItem != null ? this.prepareLexicalItemCompletions(monitor, lexicalItem, position) :
+                        syntaxInspectionResult.expectingIdentifier || nameNodes.length > 0
+                            ? this.prepareIdentifierCompletions(monitor, position)
+                            : Collections.emptyList();
+                
+                List<SQLQueryCompletionItem> completionItems = Stream.of(
+                        keywordCompletions, columnRefCompletions, tableRefCompletions, lexicalItemCompletions
+                ).flatMap(Collection::stream).sorted(Comparator.comparing(SQLQueryCompletionItem::getText)).collect(Collectors.toList());
+                
+                int replacementLength = currentWord == null ? 0 : currentWord.length();
+                return new SQLQueryCompletionSet(position - replacementLength, replacementLength, completionItems);
+            }
+
+            @Nullable
+            private String obtainCurrentWord(int position) {
+                if (nameNodes.length == 0) {
+                    return null;
+                }
+                STMTreeTermNode lastNode = nameNodes[nameNodes.length - 1];
+                Interval wordRange = lastNode.getRealInterval();
+                if (wordRange.b >= position - 1 && lastNode.symbol.getType() != SQLStandardLexer.Period) {
+                    return lastNode.getTextContent().substring(0, position - lastNode.getRealInterval().a);
+                } else {
+                    return null;
+                }
+            }
+
+            @NotNull
+            private List<SQLQueryCompletionItem> prepareIdentifierCompletions(@NotNull DBRProgressMonitor monitor, int position) {
+                List<String> parts = this.obtainIdentifierParts(position);
+                return this.prepareIdentifierCompletions(monitor, parts, null);
+            }
+            
+            private List<SQLQueryCompletionItem> prepareIdentifierCompletions(
+                @NotNull DBRProgressMonitor monitor,
+                @NotNull List<String> parts, Class<?> componentType
+            ) {
+                List<String> prefix = parts.subList(0, parts.size() - 1);
+                String tail = parts.get(parts.size() - 1);
+
+                // TODO deeper syntax inspection needed to properly decide what to look for here
+
+                
+                if (prefix.size() == 1) {
+                    String mayBeAliasName = prefix.get(0).toLowerCase();
+                    SourceResolutionResult srr = this.referencedSources.values().stream()
+                        .filter(rr -> rr.aliasOrNull != null && rr.aliasOrNull.getName().toLowerCase().equals(mayBeAliasName))
+                        .findFirst().orElse(null);
+                    if (srr != null) {
+                        return srr.source.getResultDataContext().getColumnsList().stream()
+                            .filter(c -> c.symbol.getName().toLowerCase().contains(tail))
+                            .map(c -> SQLQueryCompletionItem.forSubsetColumn(c, srr, false))
+                            .toList();
+                    }
+                } else if (prefix.size() == 0) {
+                    List<SQLQueryCompletionItem> subqueries = this.referencedSources.values().stream()
+                        .filter(rr -> rr.aliasOrNull != null && rr.aliasOrNull.getName().toLowerCase().contains(tail))
+                        .map(rr -> SQLQueryCompletionItem.forSubqueryAlias(rr.aliasOrNull))
+                        .toList();
+                    if (!subqueries.isEmpty()) {
+                        return subqueries;
+                    }
+                }
+                
+                if (dbcExecutionContext == null || dbcExecutionContext.getDataSource() == null) {
+                    return Collections.emptyList();
+                } else {
+                    DBSObject prefixContext = prefix.size() == 0 ? dbcExecutionContext.getDataSource() : SQLSearchUtils.findObjectByFQN(
+                        monitor,
+                        (DBSObjectContainer) dbcExecutionContext.getDataSource(),
+                        dbcExecutionContext,
+                        prefix,
+                        false,
+                        new SQLIdentifierDetector(dbcExecutionContext.getDataSource().getSQLDialect())
+                    );
+                    return prefixContext == null
+                        ? Collections.emptyList()
+                        : this.prepareObjectComponentCompletions(monitor, prefixContext, tail, componentType);
+                }
+            }
+
+            @NotNull
+            private List<SQLQueryCompletionItem> prepareObjectComponentCompletions(
+                @NotNull DBRProgressMonitor monitor,
+                @NotNull DBSObject object,
+                @NotNull String componentNamePart, Class<?> componentType
+            ) {
+                try {
+                    Stream<? extends DBPNamedObject> components;
+                    if (object instanceof DBSEntity entity) {
+                        List<? extends DBSEntityAttribute> attrs = entity.getAttributes(monitor);
+                        components = attrs == null ? Stream.empty() : attrs.stream();
+                    } else if (object instanceof DBSObjectContainer container) {
+                        components = container.getChildren(monitor).stream()
+                            .filter(c -> c instanceof DBPNamedObject)
+                            .map(c -> (DBPNamedObject) c);
+                    } else {
+                        components = Stream.empty();
+                    }
+                    
+                    return components.filter(a -> (componentType == null || componentType.isInstance(a)) && a.getName().toLowerCase().contains(componentNamePart))
+                        .map(SQLQueryCompletionItem::forDbObject)
+                        .toList();
+                } catch (DBException ex) {
+                    return Collections.emptyList();
+                }
+            }
+            
+            private List<String> obtainIdentifierParts(int position) {
+                List<String> parts = new ArrayList<>(nameNodes.length);
+                int i = 0;
+                for (; i < nameNodes.length; i++) {
+                    STMTreeTermNode term = nameNodes[i];
+                    if (term.symbol.getType() != SQLStandardLexer.Period) {
+                        if (term.getRealInterval().b + 1 < position) {
+                            parts.add(term.getTextContent());
+                        } else {
+                            break;
+                        }
+                    }
+                }
+                STMTreeTermNode currentNode = i >= nameNodes.length ? null : nameNodes[i];
+                String currentPart = currentNode == null
+                    ? ""
+                    : currentNode.getTextContent().substring(0, position - currentNode.getRealInterval().a);
+                parts.add(currentPart);
+                return parts;
+            }
+            
+            private SQLQuerySymbolDefinition unrollSymbolDefinition(SQLQuerySymbolDefinition def) {
+                while (def instanceof SQLQuerySymbolEntry entry) {
+                    def = entry.getDefinition();
+                }
+                return def;
+            }
+            
+            private List<SQLQueryCompletionItem> prepareLexicalItemCompletions(
+                @NotNull DBRProgressMonitor monitor,
+                @NotNull SQLQueryLexicalScopeItem lexicalItem,
+                int position
+            ) {
+                Interval pos = Interval.of(position, position);
+                // TODO fix scopes to resolve current lexical item properly when its possible, 
+                //      then reuse what already propagated through the model  
+                if (lexicalItem instanceof SQLQueryQualifiedName qname) {
+                    Interval nameRange;
+                    Interval schemaRange;
+                    Interval catalogRange;
+                    if ((nameRange = qname.entityName.getSyntaxNode().getRealInterval()).properlyContains(pos)) {
+                        String part = qname.entityName.getRawName().substring(0, position - nameRange.a);
+                        if (qname.schemaName != null) {
+                            SQLQuerySymbolDefinition scopeDef = this.unrollSymbolDefinition(qname.schemaName.getDefinition());
+                            if (scopeDef instanceof SQLQuerySymbolByDbObjectDefinition byObjDef) {
+                                return this.prepareObjectComponentCompletions(monitor, byObjDef.getDbObject(), part, DBSEntity.class);
+                            } else {
+                                // schema was not resolved, so cannot accomplish its subitems
+                                return Collections.emptyList();
+                            }
+                        } else {
+                            return this.prepareIdentifierCompletions(monitor, List.of(part), DBSEntity.class);
+                        }
+                    } else if (qname.schemaName != null
+                        && (schemaRange = qname.schemaName.getSyntaxNode().getRealInterval()).properlyContains(pos)
+                    ) {
+                        String part = qname.schemaName.getRawName().substring(0, position - schemaRange.a);
+                        if (qname.catalogName != null) {
+                            SQLQuerySymbolDefinition scopeDef = this.unrollSymbolDefinition(qname.schemaName.getDefinition());
+                            if (scopeDef instanceof SQLQuerySymbolByDbObjectDefinition byObjDef) {
+                                return this.prepareObjectComponentCompletions(monitor, byObjDef.getDbObject(), part, DBSSchema.class);
+                            } else {
+                                // catalog was not resolved, so cannot accomplish schema
+                                return Collections.emptyList();
+                            }
+                        } else {
+                            return this.prepareObjectComponentCompletions(
+                                monitor,
+                                dbcExecutionContext.getDataSource(),
+                                part,
+                                DBSSchema.class
+                            );
+                        }
+                    } else if (qname.catalogName != null
+                        && (catalogRange = qname.catalogName.getSyntaxNode().getRealInterval()).properlyContains(pos)
+                    ) {
+                        String part = qname.catalogName.getRawName().substring(0, position - catalogRange.a);
+                        return this.prepareObjectComponentCompletions(monitor, dbcExecutionContext.getDataSource(), part, DBSCatalog.class);
+                    } else {
+                        throw new UnsupportedOperationException("Illegal SQLQueryQualifiedName");
+                    }
+                } else if (lexicalItem instanceof SQLQuerySymbolEntry entry) {
+                    Interval nameRange = entry.getSyntaxNode().getRealInterval();
+                    String part = entry.getRawName().substring(0, position - nameRange.a);
+                    return this.prepareIdentifierCompletions(monitor, List.of(part), null);
+                } else {
+                    throw new UnsupportedOperationException("Unexpected lexical item kind to complete " + lexicalItem.getClass().getName());
+                }
+            }
+            
+            private List<SQLQueryCompletionItem> prepareKeywordCompletions(Set<String> keywords, String filter) {
+                Stream<String> stream = keywords.stream();
+                if (filter != null) {
+                    stream = stream.filter(s -> s.toLowerCase().contains(filter));
+                }
+                return stream.map(SQLQueryCompletionItem::forReservedWord).toList();
+            }
+
+            @NotNull
+            private List<SQLQueryCompletionItem> prepareColumnCompletions() {
+                // directly available column
+                List<SQLQueryCompletionItem> subsetColumns = context.getColumnsList().stream().map(
+                    rc -> SQLQueryCompletionItem.forSubsetColumn(rc, this.referencedSources.get(rc.source), true)
+                ).toList();
+                // already referenced tables
+                LinkedList<SQLQueryCompletionItem> tableRefs = new LinkedList<>();
+                for (SourceResolutionResult rr : this.referencedSources.values()) {
+                    if (rr.aliasOrNull != null && !rr.isCteSubquery) {
+                        tableRefs.add(SQLQueryCompletionItem.forSubqueryAlias(rr.aliasOrNull));
+                    } else if (rr.tableOrNull != null) {
+                        tableRefs.add(SQLQueryCompletionItem.forRealTable(rr.tableOrNull, true));
+                    }
+                }
+                return Stream.of(subsetColumns, tableRefs).flatMap(Collection::stream).toList();
+            }
+
+            @NotNull
+            private List<SQLQueryCompletionItem> prepareTableCompletions(@NotNull DBRProgressMonitor monitor) {
+                Set<DBSEntity> alreadyReferencedTables = new HashSet<>();
+                
+                LinkedList<SQLQueryCompletionItem> tableRefs = new LinkedList<>();
+                for (SourceResolutionResult rr : this.referencedSources.values()) {
+                    if (rr.aliasOrNull != null && rr.isCteSubquery) {
+                        tableRefs.add(SQLQueryCompletionItem.forSubqueryAlias(rr.aliasOrNull));
+                    }
+                    if (rr.tableOrNull != null) {
+                        alreadyReferencedTables.add(rr.tableOrNull);
+                    }
+                }
+
+                if (dbcExecutionContext != null && dbcExecutionContext.getDataSource() != null) {
+                    try {
+                        if (dbcExecutionContext.getDataSource().getDefaultInstance() instanceof DBSObjectContainer container) {
+                            collectTables(monitor, container, alreadyReferencedTables, tableRefs);    
+                        } else if (dbcExecutionContext.getDataSource() instanceof DBSObjectContainer container2) {
+                            collectTables(monitor, container2, alreadyReferencedTables, tableRefs);
+                        }
+                    } catch (DBException e) {
+                        log.error(e);
+                    }
+                }
+                
+                return tableRefs;
+            }
+            
+
+            private void collectTables(
+                @NotNull DBRProgressMonitor monitor,
+                @NotNull DBSObjectContainer container,
+                @NotNull Set<DBSEntity> alreadyReferencedTables,
+                @NotNull LinkedList<SQLQueryCompletionItem> tableRefs
+            ) throws DBException {
+                Collection<? extends DBSObject> children = container.getChildren(monitor);
+                for (DBSObject child : children) {
+                    if (!DBUtils.isHiddenObject(child)) {
+                        if (child instanceof DBSTable tab && !alreadyReferencedTables.contains(tab)) {
+                            tableRefs.add(SQLQueryCompletionItem.forRealTable(tab, false));
+                        } else if (child instanceof DBSView view && !alreadyReferencedTables.contains(view)) {
+                            tableRefs.add(SQLQueryCompletionItem.forRealTable(view, false));
+                        } else if (child instanceof DBSObjectContainer sc) {
+                            collectTables(monitor, sc, alreadyReferencedTables, tableRefs);
+                        }
+                    }
+                }
+            }
+        };
+    }
+}