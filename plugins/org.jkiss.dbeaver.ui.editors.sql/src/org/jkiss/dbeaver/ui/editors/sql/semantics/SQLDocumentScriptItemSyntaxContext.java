--- conflicted
+++ resolved
@@ -1,230 +1,131 @@
-<<<<<<< HEAD
-/*
- * DBeaver - Universal Database Manager
- * Copyright (C) 2010-2024 DBeaver Corp and others
- *
- * Licensed under the Apache License, Version 2.0 (the "License");
- * you may not use this file except in compliance with the License.
- * You may obtain a copy of the License at
- *
- *     http://www.apache.org/licenses/LICENSE-2.0
- *
- * Unless required by applicable law or agreed to in writing, software
- * distributed under the License is distributed on an "AS IS" BASIS,
- * WITHOUT WARRANTIES OR CONDITIONS OF ANY KIND, either express or implied.
- * See the License for the specific language governing permissions and
- * limitations under the License.
- */
-package org.jkiss.dbeaver.ui.editors.sql.semantics;
-
-import org.jkiss.code.NotNull;
-import org.jkiss.code.Nullable;
-import org.jkiss.dbeaver.Log;
-import org.jkiss.dbeaver.ui.editors.sql.semantics.OffsetKeyedTreeMap.NodesIterator;
-import org.jkiss.dbeaver.ui.editors.sql.semantics.model.SQLQuerySelectionModel;
-
-public class SQLDocumentScriptItemSyntaxContext {
-
-    private static final Log log = Log.getLog(SQLDocumentScriptItemSyntaxContext.class);
-
-    public static class TokenEntryAtOffset {
-        public final int offset;
-        public final SQLQuerySymbolEntry entry;
-
-        public TokenEntryAtOffset(int offset, @NotNull SQLQuerySymbolEntry entry) {
-            this.offset = offset;
-            this.entry = entry;
-        }
-    }
-
-    private final OffsetKeyedTreeMap<SQLQuerySymbolEntry> entries = new OffsetKeyedTreeMap<>();
-    private final String originalText;
-    private final SQLQuerySelectionModel queryModel;
-    private int length;
-    private boolean hasDelta = false;
-    private final Object hasDeltaLock = new Object(); 
-
-    public SQLDocumentScriptItemSyntaxContext(
-        @NotNull String originalText,
-        @NotNull SQLQuerySelectionModel queryModel,
-        int length
-    ) {
-        this.originalText = originalText;
-        this.queryModel = queryModel;
-        this.length = length;
-    }
-
-    @NotNull
-    public String getOriginalText() {
-        return this.originalText;
-    }
-
-    @NotNull
-    public SQLQuerySelectionModel getQueryModel() {
-        return this.queryModel;
-    }
-
-    public int length() {
-        return this.length;
-    }
-    
-    public boolean hasDelta() {
-        return this.hasDelta;
-    }
-
-    @Nullable
-    public TokenEntryAtOffset findToken(int offset) {
-        NodesIterator<SQLQuerySymbolEntry> it = entries.nodesIteratorAt(offset);
-        SQLQuerySymbolEntry entry = it.getCurrValue();
-        int entryOffset = it.getCurrOffset();
-        if (entry == null && it.prev()) {
-            entry = it.getCurrValue();
-            entryOffset = it.getCurrOffset();
-        }
-        if (entry != null && entryOffset <= offset && entryOffset + entry.getInterval().length() > offset) { 
-            return new TokenEntryAtOffset(entryOffset, entry);
-        } else {
-            return null;
-        }
-    }
-
-    public void registerToken(int offset, @NotNull SQLQuerySymbolEntry token) {
-        entries.put(offset, token);
-    }
-
-    public void applyDelta(int offset, int oldLength, int newLength) {
-        synchronized (this.hasDeltaLock) {
-            if (oldLength > 0) {
-                // TODO remove the affected fragment and apply offset for the rest
-                throw new UnsupportedOperationException(); 
-            } else { // simple insertion
-                this.entries.applyOffset(offset, newLength);
-            }
-            this.length += newLength - oldLength;
-            this.hasDelta = true;
-        }
-    }
-
-    public void clear() {
-        synchronized (this.hasDeltaLock) {
-            this.entries.clear();
-        }
-    }
-    
-    void refreshCompleted() {
-        synchronized (this.hasDeltaLock) {
-            this.hasDelta = false;
-            this.hasDeltaLock.notifyAll();
-        }
-    }
-    
-    void waitForRefresh() {
-        synchronized (this.hasDeltaLock) {
-            while (this.hasDelta) {
-                try {
-                    this.hasDeltaLock.wait();
-                } catch (InterruptedException e) {
-                    log.debug(e);
-                }
-            }
-        }
-    }
-=======
-/*
- * DBeaver - Universal Database Manager
- * Copyright (C) 2010-2024 DBeaver Corp and others
- *
- * Licensed under the Apache License, Version 2.0 (the "License");
- * you may not use this file except in compliance with the License.
- * You may obtain a copy of the License at
- *
- *     http://www.apache.org/licenses/LICENSE-2.0
- *
- * Unless required by applicable law or agreed to in writing, software
- * distributed under the License is distributed on an "AS IS" BASIS,
- * WITHOUT WARRANTIES OR CONDITIONS OF ANY KIND, either express or implied.
- * See the License for the specific language governing permissions and
- * limitations under the License.
- */
-package org.jkiss.dbeaver.ui.editors.sql.semantics;
-
-import org.jkiss.code.NotNull;
-import org.jkiss.code.Nullable;
-import org.jkiss.dbeaver.ui.editors.sql.semantics.OffsetKeyedTreeMap.NodesIterator;
+/*
+ * DBeaver - Universal Database Manager
+ * Copyright (C) 2010-2024 DBeaver Corp and others
+ *
+ * Licensed under the Apache License, Version 2.0 (the "License");
+ * you may not use this file except in compliance with the License.
+ * You may obtain a copy of the License at
+ *
+ *     http://www.apache.org/licenses/LICENSE-2.0
+ *
+ * Unless required by applicable law or agreed to in writing, software
+ * distributed under the License is distributed on an "AS IS" BASIS,
+ * WITHOUT WARRANTIES OR CONDITIONS OF ANY KIND, either express or implied.
+ * See the License for the specific language governing permissions and
+ * limitations under the License.
+ */
+package org.jkiss.dbeaver.ui.editors.sql.semantics;
+
+import org.jkiss.code.NotNull;
+import org.jkiss.code.Nullable;
+import org.jkiss.dbeaver.Log;
+import org.jkiss.dbeaver.ui.editors.sql.semantics.OffsetKeyedTreeMap.NodesIterator;
 import org.jkiss.dbeaver.ui.editors.sql.semantics.model.SQLQueryModel;
-
-public class SQLDocumentScriptItemSyntaxContext {
-    public static class TokenEntryAtOffset {
-        public final int offset;
-        public final SQLQuerySymbolEntry entry;
-
-        public TokenEntryAtOffset(int offset, @NotNull SQLQuerySymbolEntry entry) {
-            this.offset = offset;
-            this.entry = entry;
-        }
-    }
-
-    private final OffsetKeyedTreeMap<SQLQuerySymbolEntry> entries = new OffsetKeyedTreeMap<>();
-    private final String originalText;
+
+public class SQLDocumentScriptItemSyntaxContext {
+
+    private static final Log log = Log.getLog(SQLDocumentScriptItemSyntaxContext.class);
+
+    public static class TokenEntryAtOffset {
+        public final int offset;
+        public final SQLQuerySymbolEntry entry;
+
+        public TokenEntryAtOffset(int offset, @NotNull SQLQuerySymbolEntry entry) {
+            this.offset = offset;
+            this.entry = entry;
+        }
+    }
+
+    private final OffsetKeyedTreeMap<SQLQuerySymbolEntry> entries = new OffsetKeyedTreeMap<>();
+    private final String originalText;
     private final SQLQueryModel queryModel;
-    private int length;
-
-    public SQLDocumentScriptItemSyntaxContext(
-        @NotNull String originalText,
+    private int length;
+    private boolean hasDelta = false;
+    private final Object hasDeltaLock = new Object(); 
+
+    public SQLDocumentScriptItemSyntaxContext(
+        @NotNull String originalText,
         @NotNull SQLQueryModel queryModel,
-        int length
-    ) {
-        this.originalText = originalText;
-        this.queryModel = queryModel;
-        this.length = length;
-    }
-
-    @NotNull
-    public String getOriginalText() {
-        return this.originalText;
-    }
-
-    @NotNull
+        int length
+    ) {
+        this.originalText = originalText;
+        this.queryModel = queryModel;
+        this.length = length;
+    }
+
+    @NotNull
+    public String getOriginalText() {
+        return this.originalText;
+    }
+
+    @NotNull
     public SQLQueryModel getQueryModel() {
-        return this.queryModel;
-    }
-
-    public int length() {
-        return this.length;
-    }
-
-    @Nullable
-    public TokenEntryAtOffset findToken(int offset) {
-        NodesIterator<SQLQuerySymbolEntry> it = entries.nodesIteratorAt(offset);
-        SQLQuerySymbolEntry entry = it.getCurrValue();
-        int entryOffset = it.getCurrOffset();
-        if (entry == null && it.prev()) {
-            entry = it.getCurrValue();
-            entryOffset = it.getCurrOffset();
-        }
-        if (entry != null && entryOffset <= offset && entryOffset + entry.getInterval().length() > offset) { 
-            return new TokenEntryAtOffset(entryOffset, entry);
-        } else {
-            return null;
-        }
-    }
-
-    public void registerToken(int offset, @NotNull SQLQuerySymbolEntry token) {
-        entries.put(offset, token);
-    }
-
-    public void applyDelta(int offset, int oldLength, int newLength) {
-        if (oldLength > 0) {
-            // TODO remove the affected fragment and apply offset for the rest
-            throw new UnsupportedOperationException(); 
-        } else { // simple insertion
-            this.entries.applyOffset(offset, newLength);
-        }
-        this.length += newLength - oldLength;
-    }
-
-    public void clear() {
-        this.entries.clear();
-    }
->>>>>>> 108978a1
+        return this.queryModel;
+    }
+
+    public int length() {
+        return this.length;
+    }
+    
+    public boolean hasDelta() {
+        return this.hasDelta;
+    }
+
+    @Nullable
+    public TokenEntryAtOffset findToken(int offset) {
+        NodesIterator<SQLQuerySymbolEntry> it = entries.nodesIteratorAt(offset);
+        SQLQuerySymbolEntry entry = it.getCurrValue();
+        int entryOffset = it.getCurrOffset();
+        if (entry == null && it.prev()) {
+            entry = it.getCurrValue();
+            entryOffset = it.getCurrOffset();
+        }
+        if (entry != null && entryOffset <= offset && entryOffset + entry.getInterval().length() > offset) { 
+            return new TokenEntryAtOffset(entryOffset, entry);
+        } else {
+            return null;
+        }
+    }
+
+    public void registerToken(int offset, @NotNull SQLQuerySymbolEntry token) {
+        entries.put(offset, token);
+    }
+
+    public void applyDelta(int offset, int oldLength, int newLength) {
+        synchronized (this.hasDeltaLock) {
+            if (oldLength > 0) {
+                // TODO remove the affected fragment and apply offset for the rest
+                throw new UnsupportedOperationException(); 
+            } else { // simple insertion
+                this.entries.applyOffset(offset, newLength);
+            }
+            this.length += newLength - oldLength;
+            this.hasDelta = true;
+        }
+    }
+
+    public void clear() {
+        synchronized (this.hasDeltaLock) {
+            this.entries.clear();
+        }
+    }
+    
+    void refreshCompleted() {
+        synchronized (this.hasDeltaLock) {
+            this.hasDelta = false;
+            this.hasDeltaLock.notifyAll();
+        }
+    }
+    
+    void waitForRefresh() {
+        synchronized (this.hasDeltaLock) {
+            while (this.hasDelta) {
+                try {
+                    this.hasDeltaLock.wait();
+                } catch (InterruptedException e) {
+                    log.debug(e);
+                }
+            }
+        }
+    }
 }