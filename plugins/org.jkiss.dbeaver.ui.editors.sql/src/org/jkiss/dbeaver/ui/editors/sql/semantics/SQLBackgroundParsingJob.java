<<<<<<< HEAD
/*
 * DBeaver - Universal Database Manager
 * Copyright (C) 2010-2024 DBeaver Corp and others
 *
 * Licensed under the Apache License, Version 2.0 (the "License");
 * you may not use this file except in compliance with the License.
 * You may obtain a copy of the License at
 *
 *     http://www.apache.org/licenses/LICENSE-2.0
 *
 * Unless required by applicable law or agreed to in writing, software
 * distributed under the License is distributed on an "AS IS" BASIS,
 * WITHOUT WARRANTIES OR CONDITIONS OF ANY KIND, either express or implied.
 * See the License for the specific language governing permissions and
 * limitations under the License.
 */
package org.jkiss.dbeaver.ui.editors.sql.semantics;

import org.antlr.v4.runtime.misc.Interval;
import org.eclipse.core.runtime.IProgressMonitor;
import org.eclipse.core.runtime.IStatus;
import org.eclipse.core.runtime.Status;
import org.eclipse.core.runtime.jobs.Job;
import org.eclipse.jface.text.*;
import org.jkiss.code.NotNull;
import org.jkiss.code.Nullable;
import org.jkiss.dbeaver.Log;
import org.jkiss.dbeaver.model.exec.DBCExecutionContext;
import org.jkiss.dbeaver.model.runtime.AbstractJob;
import org.jkiss.dbeaver.model.runtime.DBRProgressMonitor;
import org.jkiss.dbeaver.model.runtime.RunnableWithResult;
import org.jkiss.dbeaver.model.sql.SQLScriptElement;
import org.jkiss.dbeaver.model.sql.parser.SQLParserContext;
import org.jkiss.dbeaver.model.sql.parser.SQLScriptParser;
import org.jkiss.dbeaver.ui.UIUtils;
import org.jkiss.dbeaver.ui.editors.sql.SQLEditorBase;
import org.jkiss.dbeaver.ui.editors.sql.SQLEditorUtils;
import org.jkiss.dbeaver.ui.editors.sql.semantics.OffsetKeyedTreeMap.NodesIterator;
import org.jkiss.dbeaver.ui.editors.sql.semantics.model.SQLQuerySelectionModel;
import org.jkiss.dbeaver.utils.ListNode;
import org.jkiss.dbeaver.utils.RuntimeUtils;

import java.util.List;

public class SQLBackgroundParsingJob {

    private static final Log log = Log.getLog(SQLBackgroundParsingJob.class);
    private static final boolean DEBUG = false;

    private static final long schedulingTimeoutMilliseconds = 500;
    
    private static class QueuedRegionInfo {
        public int length;
        
        public QueuedRegionInfo(int length) {
            this.length = length;
        }
    }
    
    // TODO consider if we don't need such a detailed collection for reparse regions, and one expandable input region is enough
    private final OffsetKeyedTreeMap<QueuedRegionInfo> queuedForReparse = new OffsetKeyedTreeMap<>();

    private final Object syncRoot = new Object();
    private final SQLEditorBase editor;
    private final SQLDocumentSyntaxContext context = new SQLDocumentSyntaxContext();
    private IDocument document = null;
    private final AbstractJob job = new AbstractJob("Background parsing job") {
        @Override
        protected IStatus run(DBRProgressMonitor monitor) {
            try {
                SQLBackgroundParsingJob.this.doWork(monitor);
                return Status.OK_STATUS;
            } catch (BadLocationException e) {
                log.debug(e);
                return Status.CANCEL_STATUS;
            }
        }
    };

    private volatile boolean isRunning = false;
    private volatile int knownRegionStart = 0;
    private volatile int knownRegionEnd = 0;
    
    private final DocumentLifecycleListener documentListener = new DocumentLifecycleListener();

    public SQLBackgroundParsingJob(SQLEditorBase editor) {
        this.editor = editor;
    }

    public SQLDocumentSyntaxContext getCurrentContext() {
        return context;
    }

    /**
     * Setup job - add listeners, schedule
     */
    public void setup() {
        synchronized (this.syncRoot) {
            if (this.editor.getTextViewer() != null) {
                this.editor.getTextViewer().addTextInputListener(this.documentListener);
                this.editor.getTextViewer().addViewportListener(this.documentListener);                
                if (this.document == null) {
                    IDocument document = this.editor.getTextViewer().getDocument();
                    if (document != null) {
                        this.document = document;
                        this.document.addDocumentListener(this.documentListener);
                    }
                }
                this.reset();
            }
        }
    }

    /**
     * Dispose job - cancel schedule and remove listeners.
     */
    public void dispose() {
        synchronized (this.syncRoot) {
            this.cancel();
            TextViewer textViewer = this.editor.getTextViewer();
            if (textViewer != null) {
                textViewer.removeViewportListener(this.documentListener);
                textViewer.removeTextInputListener(this.documentListener);
                if (this.document != null) {
                    this.document.removeDocumentListener(this.documentListener);
                }
            }
        }
    }

    @NotNull
    private SQLDocumentSyntaxContext getContext() {
        return this.context;
    }

    private void beforeDocumentModification(DocumentEvent event) {
        this.cancel();
        
        int insertedLength = event.getText() == null ? 0 : event.getText().length();
        
        IRegion regionToReparse = this.context.applyDelta(event.getOffset(), event.getLength(), insertedLength);
        int reparseStart = regionToReparse.getOffset();
        int reparseLength = 0;
        if (regionToReparse.getLength() < Integer.MAX_VALUE) {
            reparseLength = regionToReparse.getLength();
        } else {
            if (event.getOffset() + insertedLength > this.editor.getTextViewer().getBottomIndexEndOffset()) {
                reparseLength = event.getOffset() + insertedLength;
            } else {
                reparseLength = this.editor.getTextViewer().getBottomIndexEndOffset() - reparseStart;
            }
        }
        if (DEBUG) {
            log.debug("reparse region @" + reparseStart + "+" + reparseLength);
        }

        // TODO if these further actions are heavy, maybe use background thread for them too
        synchronized (this.syncRoot) {
            int delta = insertedLength - event.getLength();
            if (delta > 0) { // just expand the region to reparse
                this.queuedForReparse.applyOffset(event.getOffset(), delta);
                this.enqueueToReparse(reparseStart, reparseLength);
            } else {
                // TODO remove just the affected fragment and enqueue regionToReparse
                
                // for now removing the whole tail as its offsets are being invalidated
                ListNode<Integer> keyOffsetsToRemove = null;
                NodesIterator<QueuedRegionInfo> it = this.queuedForReparse.nodesIteratorAt(reparseStart);
                int firstAffectedReparseOffset;
                if (it.getCurrValue() != null || it.prev()) {
                    firstAffectedReparseOffset = it.getCurrOffset();
                    if (firstAffectedReparseOffset < reparseStart &&
                        firstAffectedReparseOffset + it.getCurrValue().length > reparseStart + insertedLength
                    ) {
                        return; // modified region is a subrange of already queued for reparse 
                    }
                    keyOffsetsToRemove = ListNode.push(keyOffsetsToRemove, firstAffectedReparseOffset);
                }
                while (it.next()) {
                    keyOffsetsToRemove = ListNode.push(keyOffsetsToRemove, it.getCurrOffset());
                }
                for (ListNode<Integer> kn = keyOffsetsToRemove; kn != null; kn = kn.next) {
                    if (DEBUG) {
                        log.debug("remove " + kn.data + "+" + this.queuedForReparse.find(kn.data).length);
                    }
                    this.queuedForReparse.removeAt(kn.data);
                }
                this.queuedForReparse.put(reparseStart, new QueuedRegionInfo(reparseLength));
            }
        }
    }

    private void enqueueToReparse(int toParseStart, int toParseLength) {
        synchronized (this.syncRoot) {
            NodesIterator<QueuedRegionInfo> it = this.queuedForReparse.nodesIteratorAt(toParseStart);
            QueuedRegionInfo region = it.getCurrValue();
            int regionOffset = it.getCurrOffset();
            if (region == null && it.prev()) {
                region = it.getCurrValue();
                regionOffset = it.getCurrOffset();
            }
            // enlarge existing or add enqueue new one
            if (region != null && regionOffset <= toParseStart && regionOffset + region.length > toParseStart) {
                region.length = Math.max(region.length, toParseStart + toParseLength - regionOffset);
            } else {
                this.queuedForReparse.put(toParseStart, new QueuedRegionInfo(toParseLength));
            }
        }
    }
    
    private void ensureVisibleRangeIsParsed() {
        TextViewer viewer = this.editor.getTextViewer();
        if (viewer == null) {
            return;
        }
        int startOffset = viewer.getTopIndexStartOffset();
        int endOffset = viewer.getBottomIndexEndOffset();
        Interval visibleRange = new Interval(startOffset, endOffset);
        Interval knownRange = new Interval(this.knownRegionStart, this.knownRegionEnd);
        if (!knownRange.properlyContains(visibleRange)) {
            Interval unknownRange = visibleRange.differenceNotProperlyContained(knownRange);
            if (unknownRange == null) {
                unknownRange = visibleRange;
            }
            this.enqueueToReparse(unknownRange.a, unknownRange.length());
            this.schedule(null);
        }
    }
    
    private void schedule(@Nullable DocumentEvent event) {
        synchronized (this.syncRoot) {
            if (this.editor.getRuleManager() == null || !this.editor.isAdvancedHighlightingEnabled() ||
                !SQLEditorUtils.isSQLSyntaxParserApplied(this.editor.getEditorInput())
            ) {
                return;
            }

            if (this.job.getState() != Job.RUNNING) {
                this.job.cancel();
            }
            this.job.schedule(schedulingTimeoutMilliseconds * (this.isRunning ? 2 : 1));
        }
    }

    private void cancel() {
        synchronized (this.syncRoot) {
            this.job.cancel();
        }
    }

    private void setDocument(@Nullable IDocument newDocument) {
        synchronized (this.syncRoot) {
            if (this.document != null) {
                this.cancel();
            }
            
            if (newDocument != null && SQLEditorUtils.isSQLSyntaxParserApplied(editor.getEditorInput())) {
                this.document = newDocument;
                this.reset();
            }
        }
    }
    
    private void reset() {
        synchronized (this.syncRoot) {
            this.context.clear();
            this.queuedForReparse.clear();
            this.knownRegionEnd = 0;
            this.knownRegionStart = 0;
            this.ensureVisibleRangeIsParsed();
        }
    }

    private void doWork(DBRProgressMonitor jobMonitor) throws BadLocationException {
        TextViewer viewer = editor.getTextViewer();
        if (viewer == null || this.editor.getRuleManager() == null) {
            return;
        }
        Interval visibleFragment = UIUtils.syncExec(new RunnableWithResult<>() {
            public Interval runWithResult() {
                if (viewer == null || viewer.getDocument() == null) {
                    return null;
                }
                int startOffset = viewer.getTopIndexStartOffset();
                int endOffset = viewer.getBottomIndexEndOffset();
                return new Interval(startOffset, endOffset);
            }
        });

        if (visibleFragment == null) {
            return;
        }
        int workOffset;
        int workLength;
        try {
            synchronized (this.syncRoot) {
                this.isRunning = true;
                
                int stepsToKeep = 2;
                int rangeStart = Math.max(0, visibleFragment.a - visibleFragment.length() * stepsToKeep); 
                int rangeEnd = Math.max(0, visibleFragment.b + visibleFragment.length() * stepsToKeep);
                Interval actualFragment = new Interval(rangeStart, rangeEnd);
                // drop unnecessary items
                if (DEBUG) {
                    log.debug("actual region is " + actualFragment.a + "-" + actualFragment.b);
                }
                Interval preservedRegion = this.context.dropInvisibleScriptItems(actualFragment);
                this.knownRegionStart = preservedRegion.a;
                this.knownRegionEnd = preservedRegion.b; 
                if (DEBUG) {
                    log.debug("preserved is " + knownRegionStart + "-" + knownRegionEnd);
                    log.debug("queued ranges total: " + this.queuedForReparse.size());
                }
                
                // TODO reparse only changed elements
                // for now just cover the region of interest
                {
                    NodesIterator<QueuedRegionInfo> it = this.queuedForReparse.nodesIteratorAt(0);
                    workOffset = (it.getCurrValue() != null || it.next()) ? it.getCurrOffset() : 0;
                }
                {
                    NodesIterator<QueuedRegionInfo> it = this.queuedForReparse.nodesIteratorAt(Integer.MAX_VALUE);
                    workLength = (it.getCurrValue() != null || it.prev())
                        ? (it.getCurrOffset() + it.getCurrValue().length - workOffset) : 0;
                }
                
                // truncate work region to fit within actualFragment,
                // as we've dropped what is outside already, so not point to parse outside of it
                Interval workInterval = new Interval(workOffset, workOffset + workLength);
                if (!actualFragment.properlyContains(workInterval)) {
                    workInterval = actualFragment.intersection(workInterval);
                    workOffset = workInterval.a;
                    workLength = workInterval.length();
                }

                int docTailDelta = this.document.getLength() - (workOffset + workLength);
                if (docTailDelta < 0) {
                    workLength += docTailDelta; 
                }
                if (DEBUG) {
                    {
                        NodesIterator<QueuedRegionInfo> it = this.queuedForReparse.nodesIteratorAt(Integer.MAX_VALUE);
                        while (it.prev()) {
                            log.debug("\t@" + it.getCurrOffset() + "+" + it.getCurrValue().length);
                        }
                    }
                }
                
                this.queuedForReparse.clear();
            }
        } catch (Throwable ex) {
            log.error(ex);
            return;
        }

        IProgressMonitor monitor = jobMonitor.getNestedMonitor(); //Job.getJobManager().createProgressGroup();
        try {
            if (workLength == 0) {
                return;
            }
            
            SQLParserContext parserContext = new SQLParserContext(this.editor.getDataSource(), this.editor.getSyntaxManager(), this.editor.getRuleManager(), this.document);
            List<SQLScriptElement> elements = SQLScriptParser.extractScriptQueries(parserContext, workOffset, workLength, false, false, false);
            if (elements.isEmpty()) {
                if (DEBUG) {
                    log.debug("No script elements to parse in range " + workOffset + "+" + workLength);
                }
                return;
            } else {
                SQLScriptElement element = SQLScriptParser.extractQueryAtPos(parserContext, elements.get(0).getOffset());
                if (element != null) {
                    elements.set(0, element);
                }
                if (elements.size() > 1) {
                    int index = elements.size() - 1;
                    element = SQLScriptParser.extractQueryAtPos(parserContext, elements.get(index).getOffset());
                    if (element != null) {
                        elements.set(index, element);
                    }
                }
            }
            
            {
                SQLScriptElement lastElement = elements.get(elements.size() - 1);
                if (lastElement == null) {
                    return;
                }
                workOffset = elements.get(0).getOffset();
                workLength = lastElement.getOffset() + lastElement.getLength() - workOffset;
                if (DEBUG) {
                    log.debug("parsing " + workOffset + "+" + workLength);
                }
            }

            boolean isReadMetadataForQueryAnalysis = this.editor.isReadMetadataForQueryAnalysisEnabled();
            DBCExecutionContext executionContext = this.editor.getExecutionContext();
            
            monitor.beginTask("Background query analysis for " + editor.getTitle(), 1 + elements.size());
            monitor.worked(1);
            
            int i = 1;
            for (SQLScriptElement element : elements) {
                if (monitor.isCanceled()) {
                    break;
                }
                try {
                    SQLQueryModelRecognizer recognizer = new SQLQueryModelRecognizer(executionContext, isReadMetadataForQueryAnalysis);
                    SQLQuerySelectionModel queryModel = recognizer.recognizeQuery(
                        element.getOriginalText(),
                        RuntimeUtils.makeMonitor(monitor)
                    );
                
                    if (queryModel != null) {
                        if (DEBUG) {
                            log.debug("registering script item @" + element.getOffset() + "+" + element.getLength());
                        }
                        SQLDocumentScriptItemSyntaxContext itemContext = this.context.registerScriptItemContext(
                            element.getOriginalText(), 
                            queryModel,
                            element.getOffset(),
                            element.getLength()
                        );
                        itemContext.clear();
                        for (SQLQuerySymbolEntry entry : queryModel.getAllSymbols()) {
                            itemContext.registerToken(entry.getInterval().a, entry);
                        }
                        itemContext.refreshCompleted();
                    }
                } catch (Throwable ex) {
                    log.debug("Error while analyzing query text: " + element.getOriginalText(), ex);
                }
                monitor.worked(1);
                monitor.setTaskName("Background query analysis: subtask #" + (i++));
            }
            this.context.resetLastAccessCache();
        } catch (Throwable ex) {
            log.debug(ex);
        } finally {
            monitor.done();
        }
        
        int parsedOffset = workOffset;
        int parsedLength = workLength;
        
        synchronized (this.syncRoot) {
            this.knownRegionStart = Math.min(this.knownRegionStart, parsedOffset);
            this.knownRegionEnd = Math.max(this.knownRegionEnd, parsedOffset + parsedLength);
            if (DEBUG) {
                log.debug("known is " + knownRegionStart + "-" + knownRegionEnd);
            }
            this.isRunning = false;
        }
        
        UIUtils.asyncExec(() -> {
            viewer.invalidateTextPresentation(parsedOffset, parsedLength);
        });
    }

    private class DocumentLifecycleListener implements IDocumentListener, ITextInputListener, IViewportListener {

        @Override
        public void documentAboutToBeChanged(DocumentEvent event) {
            SQLBackgroundParsingJob.this.beforeDocumentModification(event);
        }

        @Override
        public void documentChanged(DocumentEvent event) {
            SQLBackgroundParsingJob.this.schedule(event);
        }

        @Override
        public void inputDocumentAboutToBeChanged(IDocument oldInput, IDocument newInput) {
            if (oldInput != null) {
                SQLBackgroundParsingJob.this.cancel();
                oldInput.removeDocumentListener(this);
            }
        }

        @Override
        public void inputDocumentChanged(IDocument oldInput, IDocument newInput) {
            if (newInput != null) {
                newInput.addDocumentListener(this);
                SQLBackgroundParsingJob.this.setDocument(newInput);
            }
        }

        @Override
        public void viewportChanged(int verticalOffset) {
            SQLBackgroundParsingJob.this.ensureVisibleRangeIsParsed();
        }
    }
}
=======
/*
 * DBeaver - Universal Database Manager
 * Copyright (C) 2010-2024 DBeaver Corp and others
 *
 * Licensed under the Apache License, Version 2.0 (the "License");
 * you may not use this file except in compliance with the License.
 * You may obtain a copy of the License at
 *
 *     http://www.apache.org/licenses/LICENSE-2.0
 *
 * Unless required by applicable law or agreed to in writing, software
 * distributed under the License is distributed on an "AS IS" BASIS,
 * WITHOUT WARRANTIES OR CONDITIONS OF ANY KIND, either express or implied.
 * See the License for the specific language governing permissions and
 * limitations under the License.
 */
package org.jkiss.dbeaver.ui.editors.sql.semantics;

import org.antlr.v4.runtime.misc.Interval;
import org.eclipse.core.runtime.IProgressMonitor;
import org.eclipse.core.runtime.IStatus;
import org.eclipse.core.runtime.Status;
import org.eclipse.core.runtime.jobs.Job;
import org.eclipse.jface.text.*;
import org.jkiss.code.NotNull;
import org.jkiss.code.Nullable;
import org.jkiss.dbeaver.Log;
import org.jkiss.dbeaver.model.exec.DBCExecutionContext;
import org.jkiss.dbeaver.model.runtime.AbstractJob;
import org.jkiss.dbeaver.model.runtime.DBRProgressMonitor;
import org.jkiss.dbeaver.model.runtime.RunnableWithResult;
import org.jkiss.dbeaver.model.sql.SQLScriptElement;
import org.jkiss.dbeaver.model.sql.parser.SQLParserContext;
import org.jkiss.dbeaver.model.sql.parser.SQLScriptParser;
import org.jkiss.dbeaver.ui.UIUtils;
import org.jkiss.dbeaver.ui.editors.sql.SQLEditorBase;
import org.jkiss.dbeaver.ui.editors.sql.SQLEditorUtils;
import org.jkiss.dbeaver.ui.editors.sql.semantics.OffsetKeyedTreeMap.NodesIterator;
import org.jkiss.dbeaver.ui.editors.sql.semantics.model.SQLQueryModel;
import org.jkiss.dbeaver.utils.ListNode;
import org.jkiss.dbeaver.utils.RuntimeUtils;

import java.util.List;

public class SQLBackgroundParsingJob {

    private static final Log log = Log.getLog(SQLBackgroundParsingJob.class);
    private static final boolean DEBUG = false;

    private static final long schedulingTimeoutMilliseconds = 500;
    
    private static class QueuedRegionInfo {
        public int length;
        
        public QueuedRegionInfo(int length) {
            this.length = length;
        }
    }
    
    // TODO consider if we don't need such a detailed collection for reparse regions, and one expandable input region is enough
    private final OffsetKeyedTreeMap<QueuedRegionInfo> queuedForReparse = new OffsetKeyedTreeMap<>();

    private final Object syncRoot = new Object();
    private final SQLEditorBase editor;
    private final SQLDocumentSyntaxContext context = new SQLDocumentSyntaxContext();
    private IDocument document = null;
    private final AbstractJob job = new AbstractJob("Background parsing job") {
        @Override
        protected IStatus run(DBRProgressMonitor monitor) {
            try {
                SQLBackgroundParsingJob.this.doWork(monitor);
                return Status.OK_STATUS;
            } catch (BadLocationException e) {
                log.debug(e);
                return Status.CANCEL_STATUS;
            }
        }
    };

    private volatile boolean isRunning = false;
    private volatile int knownRegionStart = 0;
    private volatile int knownRegionEnd = 0;
    
    private final DocumentLifecycleListener documentListener = new DocumentLifecycleListener();

    public SQLBackgroundParsingJob(SQLEditorBase editor) {
        this.editor = editor;
    }

    public SQLDocumentSyntaxContext getCurrentContext() {
        return context;
    }

    /**
     * Setup job - add listeners, schedule
     */
    public void setup() {
        synchronized (this.syncRoot) {
            if (this.editor.getTextViewer() != null) {
                this.editor.getTextViewer().addTextInputListener(this.documentListener);
                this.editor.getTextViewer().addViewportListener(this.documentListener);                
                if (this.document == null) {
                    IDocument document = this.editor.getTextViewer().getDocument();
                    if (document != null) {
                        this.document = document;
                        this.document.addDocumentListener(this.documentListener);
                    }
                }
                this.reset();
            }
        }
    }

    /**
     * Dispose job - cancel schedule and remove listeners.
     */
    public void dispose() {
        synchronized (this.syncRoot) {
            this.cancel();
            TextViewer textViewer = this.editor.getTextViewer();
            if (textViewer != null) {
                textViewer.removeViewportListener(this.documentListener);
                textViewer.removeTextInputListener(this.documentListener);
                if (this.document != null) {
                    this.document.removeDocumentListener(this.documentListener);
                }
            }
        }
    }

    @NotNull
    private SQLDocumentSyntaxContext getContext() {
        return this.context;
    }

    private void beforeDocumentModification(DocumentEvent event) {
        this.cancel();
        
        int insertedLength = event.getText() == null ? 0 : event.getText().length();
        
        IRegion regionToReparse = this.context.applyDelta(event.getOffset(), event.getLength(), insertedLength);
        int reparseStart = regionToReparse.getOffset();
        int reparseLength = 0;
        if (regionToReparse.getLength() < Integer.MAX_VALUE) {
            reparseLength = regionToReparse.getLength();
        } else {
            if (event.getOffset() + insertedLength > this.editor.getTextViewer().getBottomIndexEndOffset()) {
                reparseLength = event.getOffset() + insertedLength;
            } else {
                reparseLength = this.editor.getTextViewer().getBottomIndexEndOffset() - reparseStart;
            }
        }
        if (DEBUG) {
            log.debug("reparse region @" + reparseStart + "+" + reparseLength);
        }

        // TODO if these further actions are heavy, maybe use background thread for them too
        synchronized (this.syncRoot) {
            int delta = insertedLength - event.getLength();
            if (delta > 0) { // just expand the region to reparse
                this.queuedForReparse.applyOffset(event.getOffset(), delta);
                this.enqueueToReparse(reparseStart, reparseLength);
            } else {
                // TODO remove just the affected fragment and enqueue regionToReparse
                
                // for now removing the whole tail as its offsets are being invalidated
                ListNode<Integer> keyOffsetsToRemove = null;
                NodesIterator<QueuedRegionInfo> it = this.queuedForReparse.nodesIteratorAt(reparseStart);
                int firstAffectedReparseOffset;
                if (it.getCurrValue() != null || it.prev()) {
                    firstAffectedReparseOffset = it.getCurrOffset();
                    if (firstAffectedReparseOffset < reparseStart &&
                        firstAffectedReparseOffset + it.getCurrValue().length > reparseStart + insertedLength
                    ) {
                        return; // modified region is a subrange of already queued for reparse 
                    }
                    keyOffsetsToRemove = ListNode.push(keyOffsetsToRemove, firstAffectedReparseOffset);
                }
                while (it.next()) {
                    keyOffsetsToRemove = ListNode.push(keyOffsetsToRemove, it.getCurrOffset());
                }
                for (ListNode<Integer> kn = keyOffsetsToRemove; kn != null; kn = kn.next) {
                    if (DEBUG) {
                        log.debug("remove " + kn.data + "+" + this.queuedForReparse.find(kn.data).length);
                    }
                    this.queuedForReparse.removeAt(kn.data);
                }
                this.queuedForReparse.put(reparseStart, new QueuedRegionInfo(reparseLength));
            }
        }
    }

    private void enqueueToReparse(int toParseStart, int toParseLength) {
        synchronized (this.syncRoot) {
            NodesIterator<QueuedRegionInfo> it = this.queuedForReparse.nodesIteratorAt(toParseStart);
            QueuedRegionInfo region = it.getCurrValue();
            int regionOffset = it.getCurrOffset();
            if (region == null && it.prev()) {
                region = it.getCurrValue();
                regionOffset = it.getCurrOffset();
            }
            // enlarge existing or add enqueue new one
            if (region != null && regionOffset <= toParseStart && regionOffset + region.length > toParseStart) {
                region.length = Math.max(region.length, toParseStart + toParseLength - regionOffset);
            } else {
                this.queuedForReparse.put(toParseStart, new QueuedRegionInfo(toParseLength));
            }
        }
    }
    
    private void ensureVisibleRangeIsParsed() {
        TextViewer viewer = this.editor.getTextViewer();
        if (viewer == null || viewer.getDocument() == null) {
            return;
        }
        int startOffset = viewer.getTopIndexStartOffset();
        int endOffset = viewer.getBottomIndexEndOffset();
        Interval visibleRange = new Interval(startOffset, endOffset);
        Interval knownRange = new Interval(this.knownRegionStart, this.knownRegionEnd);
        if (!knownRange.properlyContains(visibleRange)) {
            Interval unknownRange = visibleRange.differenceNotProperlyContained(knownRange);
            if (unknownRange == null) {
                unknownRange = visibleRange;
            }
            this.enqueueToReparse(unknownRange.a, unknownRange.length());
            this.schedule(null);
        }
    }
    
    private void schedule(@Nullable DocumentEvent event) {
        synchronized (this.syncRoot) {
            if (this.editor.getRuleManager() == null || !this.editor.isAdvancedHighlightingEnabled() ||
                !SQLEditorUtils.isSQLSyntaxParserApplied(this.editor.getEditorInput())
            ) {
                return;
            }

            if (this.job.getState() != Job.RUNNING) {
                this.job.cancel();
            }
            this.job.schedule(schedulingTimeoutMilliseconds * (this.isRunning ? 2 : 1));
        }
    }

    private void cancel() {
        synchronized (this.syncRoot) {
            this.job.cancel();
        }
    }

    private void setDocument(@Nullable IDocument newDocument) {
        synchronized (this.syncRoot) {
            if (this.document != null) {
                this.cancel();
            }
            
            if (newDocument != null && SQLEditorUtils.isSQLSyntaxParserApplied(editor.getEditorInput())) {
                this.document = newDocument;
                this.reset();
            }
        }
    }
    
    private void reset() {
        synchronized (this.syncRoot) {
            this.context.clear();
            this.queuedForReparse.clear();
            this.knownRegionEnd = 0;
            this.knownRegionStart = 0;
            this.ensureVisibleRangeIsParsed();
        }
    }

    private void doWork(DBRProgressMonitor jobMonitor) throws BadLocationException {
        TextViewer viewer = editor.getTextViewer();
        if (viewer == null || this.editor.getRuleManager() == null) {
            return;
        }
        Interval visibleFragment = UIUtils.syncExec(new RunnableWithResult<>() {
            public Interval runWithResult() {
                if (viewer == null || viewer.getDocument() == null) {
                    return null;
                }
                int startOffset = viewer.getTopIndexStartOffset();
                int endOffset = viewer.getBottomIndexEndOffset();
                return new Interval(startOffset, endOffset);
            }
        });

        if (visibleFragment == null) {
            return;
        }
        int workOffset;
        int workLength;
        try {
            synchronized (this.syncRoot) {
                this.isRunning = true;
                
                int stepsToKeep = 2;
                int rangeStart = Math.max(0, visibleFragment.a - visibleFragment.length() * stepsToKeep); 
                int rangeEnd = Math.max(0, visibleFragment.b + visibleFragment.length() * stepsToKeep);
                Interval actualFragment = new Interval(rangeStart, rangeEnd);
                // drop unnecessary items
                if (DEBUG) {
                    log.debug("actual region is " + actualFragment.a + "-" + actualFragment.b);
                }
                Interval preservedRegion = this.context.dropInvisibleScriptItems(actualFragment);
                this.knownRegionStart = preservedRegion.a;
                this.knownRegionEnd = preservedRegion.b; 
                if (DEBUG) {
                    log.debug("preserved is " + knownRegionStart + "-" + knownRegionEnd);
                    log.debug("queued ranges total: " + this.queuedForReparse.size());
                }
                
                // TODO reparse only changed elements
                // for now just cover the region of interest
                {
                    NodesIterator<QueuedRegionInfo> it = this.queuedForReparse.nodesIteratorAt(0);
                    workOffset = (it.getCurrValue() != null || it.next()) ? it.getCurrOffset() : 0;
                }
                {
                    NodesIterator<QueuedRegionInfo> it = this.queuedForReparse.nodesIteratorAt(Integer.MAX_VALUE);
                    workLength = (it.getCurrValue() != null || it.prev())
                        ? (it.getCurrOffset() + it.getCurrValue().length - workOffset) : 0;
                }
                
                // truncate work region to fit within actualFragment,
                // as we've dropped what is outside already, so not point to parse outside of it
                Interval workInterval = new Interval(workOffset, workOffset + workLength);
                if (!actualFragment.properlyContains(workInterval)) {
                    workInterval = actualFragment.intersection(workInterval);
                    workOffset = workInterval.a;
                    workLength = workInterval.length();
                }

                int docTailDelta = this.document.getLength() - (workOffset + workLength);
                if (docTailDelta < 0) {
                    workLength += docTailDelta; 
                }
                if (DEBUG) {
                    {
                        NodesIterator<QueuedRegionInfo> it = this.queuedForReparse.nodesIteratorAt(Integer.MAX_VALUE);
                        while (it.prev()) {
                            log.debug("\t@" + it.getCurrOffset() + "+" + it.getCurrValue().length);
                        }
                    }
                }
                
                this.queuedForReparse.clear();
            }
        } catch (Throwable ex) {
            log.error(ex);
            return;
        }

        IProgressMonitor monitor = jobMonitor.getNestedMonitor(); //Job.getJobManager().createProgressGroup();
        try {
            if (workLength == 0) {
                return;
            }
            
            SQLParserContext parserContext = new SQLParserContext(this.editor.getDataSource(), this.editor.getSyntaxManager(), this.editor.getRuleManager(), this.document);
            List<SQLScriptElement> elements = SQLScriptParser.extractScriptQueries(parserContext, workOffset, workLength, false, false, false);
            if (elements.isEmpty()) {
                if (DEBUG) {
                    log.debug("No script elements to parse in range " + workOffset + "+" + workLength);
                }
                return;
            } else {
                SQLScriptElement element = SQLScriptParser.extractQueryAtPos(parserContext, elements.get(0).getOffset());
                if (element != null) {
                    elements.set(0, element);
                }
                if (elements.size() > 1) {
                    int index = elements.size() - 1;
                    element = SQLScriptParser.extractQueryAtPos(parserContext, elements.get(index).getOffset());
                    if (element != null) {
                        elements.set(index, element);
                    }
                }
            }
            
            {
                SQLScriptElement lastElement = elements.get(elements.size() - 1);
                if (lastElement == null) {
                    return;
                }
                workOffset = elements.get(0).getOffset();
                workLength = lastElement.getOffset() + lastElement.getLength() - workOffset;
                if (DEBUG) {
                    log.debug("parsing " + workOffset + "+" + workLength);
                }
            }

            boolean isReadMetadataForQueryAnalysis = this.editor.isReadMetadataForQueryAnalysisEnabled();
            DBCExecutionContext executionContext = this.editor.getExecutionContext();
            
            monitor.beginTask("Background query analysis for " + editor.getTitle(), 1 + elements.size());
            monitor.worked(1);
            
            int i = 1;
            for (SQLScriptElement element : elements) {
                if (monitor.isCanceled()) {
                    break;
                }
                try {
                    SQLQueryModelRecognizer recognizer = new SQLQueryModelRecognizer(executionContext, isReadMetadataForQueryAnalysis);
                    SQLQueryModel queryModel = recognizer.recognizeQuery(
                        element.getOriginalText(),
                        RuntimeUtils.makeMonitor(monitor)
                    );
                
                    if (queryModel != null) {
                        if (DEBUG) {
                            log.debug("registering script item @" + element.getOffset() + "+" + element.getLength());
                        }
                        SQLDocumentScriptItemSyntaxContext itemContext = this.context.registerScriptItemContext(
                            element.getOriginalText(), 
                            queryModel,
                            element.getOffset(),
                            element.getLength()
                        );
                        itemContext.clear();
                        for (SQLQuerySymbolEntry entry : queryModel.getAllSymbols()) {
                            itemContext.registerToken(entry.getInterval().a, entry);
                        }
                    }
                } catch (Throwable ex) {
                    log.debug(ex);
                }
                monitor.worked(1);
                monitor.setTaskName("Background query analysis: subtask #" + (i++));
            }
            this.context.resetLastAccessCache();
        } catch (Throwable ex) {
            log.debug(ex);
        } finally {
            monitor.done();
        }
        
        int parsedOffset = workOffset;
        int parsedLength = workLength;
        
        synchronized (this.syncRoot) {
            this.knownRegionStart = Math.min(this.knownRegionStart, parsedOffset);
            this.knownRegionEnd = Math.max(this.knownRegionEnd, parsedOffset + parsedLength);
            if (DEBUG) {
                log.debug("known is " + knownRegionStart + "-" + knownRegionEnd);
            }
            this.isRunning = false;
        }
        
        UIUtils.asyncExec(() -> {
            viewer.invalidateTextPresentation(parsedOffset, parsedLength);
        });
    }

    private class DocumentLifecycleListener implements IDocumentListener, ITextInputListener, IViewportListener {

        @Override
        public void documentAboutToBeChanged(DocumentEvent event) {
            SQLBackgroundParsingJob.this.beforeDocumentModification(event);
        }

        @Override
        public void documentChanged(DocumentEvent event) {
            SQLBackgroundParsingJob.this.schedule(event);
        }

        @Override
        public void inputDocumentAboutToBeChanged(IDocument oldInput, IDocument newInput) {
            if (oldInput != null) {
                SQLBackgroundParsingJob.this.cancel();
                oldInput.removeDocumentListener(this);
            }
        }

        @Override
        public void inputDocumentChanged(IDocument oldInput, IDocument newInput) {
            if (newInput != null) {
                newInput.addDocumentListener(this);
                SQLBackgroundParsingJob.this.setDocument(newInput);
            }
        }

        @Override
        public void viewportChanged(int verticalOffset) {
            SQLBackgroundParsingJob.this.ensureVisibleRangeIsParsed();
        }
    }
}
>>>>>>> 108978a1
<|MERGE_RESOLUTION|>--- conflicted
+++ resolved
@@ -1,986 +1,492 @@
-<<<<<<< HEAD
-/*
- * DBeaver - Universal Database Manager
- * Copyright (C) 2010-2024 DBeaver Corp and others
- *
- * Licensed under the Apache License, Version 2.0 (the "License");
- * you may not use this file except in compliance with the License.
- * You may obtain a copy of the License at
- *
- *     http://www.apache.org/licenses/LICENSE-2.0
- *
- * Unless required by applicable law or agreed to in writing, software
- * distributed under the License is distributed on an "AS IS" BASIS,
- * WITHOUT WARRANTIES OR CONDITIONS OF ANY KIND, either express or implied.
- * See the License for the specific language governing permissions and
- * limitations under the License.
- */
-package org.jkiss.dbeaver.ui.editors.sql.semantics;
-
-import org.antlr.v4.runtime.misc.Interval;
-import org.eclipse.core.runtime.IProgressMonitor;
-import org.eclipse.core.runtime.IStatus;
-import org.eclipse.core.runtime.Status;
-import org.eclipse.core.runtime.jobs.Job;
-import org.eclipse.jface.text.*;
-import org.jkiss.code.NotNull;
-import org.jkiss.code.Nullable;
-import org.jkiss.dbeaver.Log;
-import org.jkiss.dbeaver.model.exec.DBCExecutionContext;
-import org.jkiss.dbeaver.model.runtime.AbstractJob;
-import org.jkiss.dbeaver.model.runtime.DBRProgressMonitor;
-import org.jkiss.dbeaver.model.runtime.RunnableWithResult;
-import org.jkiss.dbeaver.model.sql.SQLScriptElement;
-import org.jkiss.dbeaver.model.sql.parser.SQLParserContext;
-import org.jkiss.dbeaver.model.sql.parser.SQLScriptParser;
-import org.jkiss.dbeaver.ui.UIUtils;
-import org.jkiss.dbeaver.ui.editors.sql.SQLEditorBase;
-import org.jkiss.dbeaver.ui.editors.sql.SQLEditorUtils;
-import org.jkiss.dbeaver.ui.editors.sql.semantics.OffsetKeyedTreeMap.NodesIterator;
-import org.jkiss.dbeaver.ui.editors.sql.semantics.model.SQLQuerySelectionModel;
-import org.jkiss.dbeaver.utils.ListNode;
-import org.jkiss.dbeaver.utils.RuntimeUtils;
-
-import java.util.List;
-
-public class SQLBackgroundParsingJob {
-
-    private static final Log log = Log.getLog(SQLBackgroundParsingJob.class);
-    private static final boolean DEBUG = false;
-
-    private static final long schedulingTimeoutMilliseconds = 500;
-    
-    private static class QueuedRegionInfo {
-        public int length;
-        
-        public QueuedRegionInfo(int length) {
-            this.length = length;
-        }
-    }
-    
-    // TODO consider if we don't need such a detailed collection for reparse regions, and one expandable input region is enough
-    private final OffsetKeyedTreeMap<QueuedRegionInfo> queuedForReparse = new OffsetKeyedTreeMap<>();
-
-    private final Object syncRoot = new Object();
-    private final SQLEditorBase editor;
-    private final SQLDocumentSyntaxContext context = new SQLDocumentSyntaxContext();
-    private IDocument document = null;
-    private final AbstractJob job = new AbstractJob("Background parsing job") {
-        @Override
-        protected IStatus run(DBRProgressMonitor monitor) {
-            try {
-                SQLBackgroundParsingJob.this.doWork(monitor);
-                return Status.OK_STATUS;
-            } catch (BadLocationException e) {
-                log.debug(e);
-                return Status.CANCEL_STATUS;
-            }
-        }
-    };
-
-    private volatile boolean isRunning = false;
-    private volatile int knownRegionStart = 0;
-    private volatile int knownRegionEnd = 0;
-    
-    private final DocumentLifecycleListener documentListener = new DocumentLifecycleListener();
-
-    public SQLBackgroundParsingJob(SQLEditorBase editor) {
-        this.editor = editor;
-    }
-
-    public SQLDocumentSyntaxContext getCurrentContext() {
-        return context;
-    }
-
-    /**
-     * Setup job - add listeners, schedule
-     */
-    public void setup() {
-        synchronized (this.syncRoot) {
-            if (this.editor.getTextViewer() != null) {
-                this.editor.getTextViewer().addTextInputListener(this.documentListener);
-                this.editor.getTextViewer().addViewportListener(this.documentListener);                
-                if (this.document == null) {
-                    IDocument document = this.editor.getTextViewer().getDocument();
-                    if (document != null) {
-                        this.document = document;
-                        this.document.addDocumentListener(this.documentListener);
-                    }
-                }
-                this.reset();
-            }
-        }
-    }
-
-    /**
-     * Dispose job - cancel schedule and remove listeners.
-     */
-    public void dispose() {
-        synchronized (this.syncRoot) {
-            this.cancel();
-            TextViewer textViewer = this.editor.getTextViewer();
-            if (textViewer != null) {
-                textViewer.removeViewportListener(this.documentListener);
-                textViewer.removeTextInputListener(this.documentListener);
-                if (this.document != null) {
-                    this.document.removeDocumentListener(this.documentListener);
-                }
-            }
-        }
-    }
-
-    @NotNull
-    private SQLDocumentSyntaxContext getContext() {
-        return this.context;
-    }
-
-    private void beforeDocumentModification(DocumentEvent event) {
-        this.cancel();
-        
-        int insertedLength = event.getText() == null ? 0 : event.getText().length();
-        
-        IRegion regionToReparse = this.context.applyDelta(event.getOffset(), event.getLength(), insertedLength);
-        int reparseStart = regionToReparse.getOffset();
-        int reparseLength = 0;
-        if (regionToReparse.getLength() < Integer.MAX_VALUE) {
-            reparseLength = regionToReparse.getLength();
-        } else {
-            if (event.getOffset() + insertedLength > this.editor.getTextViewer().getBottomIndexEndOffset()) {
-                reparseLength = event.getOffset() + insertedLength;
-            } else {
-                reparseLength = this.editor.getTextViewer().getBottomIndexEndOffset() - reparseStart;
-            }
-        }
-        if (DEBUG) {
-            log.debug("reparse region @" + reparseStart + "+" + reparseLength);
-        }
-
-        // TODO if these further actions are heavy, maybe use background thread for them too
-        synchronized (this.syncRoot) {
-            int delta = insertedLength - event.getLength();
-            if (delta > 0) { // just expand the region to reparse
-                this.queuedForReparse.applyOffset(event.getOffset(), delta);
-                this.enqueueToReparse(reparseStart, reparseLength);
-            } else {
-                // TODO remove just the affected fragment and enqueue regionToReparse
-                
-                // for now removing the whole tail as its offsets are being invalidated
-                ListNode<Integer> keyOffsetsToRemove = null;
-                NodesIterator<QueuedRegionInfo> it = this.queuedForReparse.nodesIteratorAt(reparseStart);
-                int firstAffectedReparseOffset;
-                if (it.getCurrValue() != null || it.prev()) {
-                    firstAffectedReparseOffset = it.getCurrOffset();
-                    if (firstAffectedReparseOffset < reparseStart &&
-                        firstAffectedReparseOffset + it.getCurrValue().length > reparseStart + insertedLength
-                    ) {
-                        return; // modified region is a subrange of already queued for reparse 
-                    }
-                    keyOffsetsToRemove = ListNode.push(keyOffsetsToRemove, firstAffectedReparseOffset);
-                }
-                while (it.next()) {
-                    keyOffsetsToRemove = ListNode.push(keyOffsetsToRemove, it.getCurrOffset());
-                }
-                for (ListNode<Integer> kn = keyOffsetsToRemove; kn != null; kn = kn.next) {
-                    if (DEBUG) {
-                        log.debug("remove " + kn.data + "+" + this.queuedForReparse.find(kn.data).length);
-                    }
-                    this.queuedForReparse.removeAt(kn.data);
-                }
-                this.queuedForReparse.put(reparseStart, new QueuedRegionInfo(reparseLength));
-            }
-        }
-    }
-
-    private void enqueueToReparse(int toParseStart, int toParseLength) {
-        synchronized (this.syncRoot) {
-            NodesIterator<QueuedRegionInfo> it = this.queuedForReparse.nodesIteratorAt(toParseStart);
-            QueuedRegionInfo region = it.getCurrValue();
-            int regionOffset = it.getCurrOffset();
-            if (region == null && it.prev()) {
-                region = it.getCurrValue();
-                regionOffset = it.getCurrOffset();
-            }
-            // enlarge existing or add enqueue new one
-            if (region != null && regionOffset <= toParseStart && regionOffset + region.length > toParseStart) {
-                region.length = Math.max(region.length, toParseStart + toParseLength - regionOffset);
-            } else {
-                this.queuedForReparse.put(toParseStart, new QueuedRegionInfo(toParseLength));
-            }
-        }
-    }
-    
-    private void ensureVisibleRangeIsParsed() {
-        TextViewer viewer = this.editor.getTextViewer();
-        if (viewer == null) {
-            return;
-        }
-        int startOffset = viewer.getTopIndexStartOffset();
-        int endOffset = viewer.getBottomIndexEndOffset();
-        Interval visibleRange = new Interval(startOffset, endOffset);
-        Interval knownRange = new Interval(this.knownRegionStart, this.knownRegionEnd);
-        if (!knownRange.properlyContains(visibleRange)) {
-            Interval unknownRange = visibleRange.differenceNotProperlyContained(knownRange);
-            if (unknownRange == null) {
-                unknownRange = visibleRange;
-            }
-            this.enqueueToReparse(unknownRange.a, unknownRange.length());
-            this.schedule(null);
-        }
-    }
-    
-    private void schedule(@Nullable DocumentEvent event) {
-        synchronized (this.syncRoot) {
-            if (this.editor.getRuleManager() == null || !this.editor.isAdvancedHighlightingEnabled() ||
-                !SQLEditorUtils.isSQLSyntaxParserApplied(this.editor.getEditorInput())
-            ) {
-                return;
-            }
-
-            if (this.job.getState() != Job.RUNNING) {
-                this.job.cancel();
-            }
-            this.job.schedule(schedulingTimeoutMilliseconds * (this.isRunning ? 2 : 1));
-        }
-    }
-
-    private void cancel() {
-        synchronized (this.syncRoot) {
-            this.job.cancel();
-        }
-    }
-
-    private void setDocument(@Nullable IDocument newDocument) {
-        synchronized (this.syncRoot) {
-            if (this.document != null) {
-                this.cancel();
-            }
-            
-            if (newDocument != null && SQLEditorUtils.isSQLSyntaxParserApplied(editor.getEditorInput())) {
-                this.document = newDocument;
-                this.reset();
-            }
-        }
-    }
-    
-    private void reset() {
-        synchronized (this.syncRoot) {
-            this.context.clear();
-            this.queuedForReparse.clear();
-            this.knownRegionEnd = 0;
-            this.knownRegionStart = 0;
-            this.ensureVisibleRangeIsParsed();
-        }
-    }
-
-    private void doWork(DBRProgressMonitor jobMonitor) throws BadLocationException {
-        TextViewer viewer = editor.getTextViewer();
-        if (viewer == null || this.editor.getRuleManager() == null) {
-            return;
-        }
-        Interval visibleFragment = UIUtils.syncExec(new RunnableWithResult<>() {
-            public Interval runWithResult() {
-                if (viewer == null || viewer.getDocument() == null) {
-                    return null;
-                }
-                int startOffset = viewer.getTopIndexStartOffset();
-                int endOffset = viewer.getBottomIndexEndOffset();
-                return new Interval(startOffset, endOffset);
-            }
-        });
-
-        if (visibleFragment == null) {
-            return;
-        }
-        int workOffset;
-        int workLength;
-        try {
-            synchronized (this.syncRoot) {
-                this.isRunning = true;
-                
-                int stepsToKeep = 2;
-                int rangeStart = Math.max(0, visibleFragment.a - visibleFragment.length() * stepsToKeep); 
-                int rangeEnd = Math.max(0, visibleFragment.b + visibleFragment.length() * stepsToKeep);
-                Interval actualFragment = new Interval(rangeStart, rangeEnd);
-                // drop unnecessary items
-                if (DEBUG) {
-                    log.debug("actual region is " + actualFragment.a + "-" + actualFragment.b);
-                }
-                Interval preservedRegion = this.context.dropInvisibleScriptItems(actualFragment);
-                this.knownRegionStart = preservedRegion.a;
-                this.knownRegionEnd = preservedRegion.b; 
-                if (DEBUG) {
-                    log.debug("preserved is " + knownRegionStart + "-" + knownRegionEnd);
-                    log.debug("queued ranges total: " + this.queuedForReparse.size());
-                }
-                
-                // TODO reparse only changed elements
-                // for now just cover the region of interest
-                {
-                    NodesIterator<QueuedRegionInfo> it = this.queuedForReparse.nodesIteratorAt(0);
-                    workOffset = (it.getCurrValue() != null || it.next()) ? it.getCurrOffset() : 0;
-                }
-                {
-                    NodesIterator<QueuedRegionInfo> it = this.queuedForReparse.nodesIteratorAt(Integer.MAX_VALUE);
-                    workLength = (it.getCurrValue() != null || it.prev())
-                        ? (it.getCurrOffset() + it.getCurrValue().length - workOffset) : 0;
-                }
-                
-                // truncate work region to fit within actualFragment,
-                // as we've dropped what is outside already, so not point to parse outside of it
-                Interval workInterval = new Interval(workOffset, workOffset + workLength);
-                if (!actualFragment.properlyContains(workInterval)) {
-                    workInterval = actualFragment.intersection(workInterval);
-                    workOffset = workInterval.a;
-                    workLength = workInterval.length();
-                }
-
-                int docTailDelta = this.document.getLength() - (workOffset + workLength);
-                if (docTailDelta < 0) {
-                    workLength += docTailDelta; 
-                }
-                if (DEBUG) {
-                    {
-                        NodesIterator<QueuedRegionInfo> it = this.queuedForReparse.nodesIteratorAt(Integer.MAX_VALUE);
-                        while (it.prev()) {
-                            log.debug("\t@" + it.getCurrOffset() + "+" + it.getCurrValue().length);
-                        }
-                    }
-                }
-                
-                this.queuedForReparse.clear();
-            }
-        } catch (Throwable ex) {
-            log.error(ex);
-            return;
-        }
-
-        IProgressMonitor monitor = jobMonitor.getNestedMonitor(); //Job.getJobManager().createProgressGroup();
-        try {
-            if (workLength == 0) {
-                return;
-            }
-            
-            SQLParserContext parserContext = new SQLParserContext(this.editor.getDataSource(), this.editor.getSyntaxManager(), this.editor.getRuleManager(), this.document);
-            List<SQLScriptElement> elements = SQLScriptParser.extractScriptQueries(parserContext, workOffset, workLength, false, false, false);
-            if (elements.isEmpty()) {
-                if (DEBUG) {
-                    log.debug("No script elements to parse in range " + workOffset + "+" + workLength);
-                }
-                return;
-            } else {
-                SQLScriptElement element = SQLScriptParser.extractQueryAtPos(parserContext, elements.get(0).getOffset());
-                if (element != null) {
-                    elements.set(0, element);
-                }
-                if (elements.size() > 1) {
-                    int index = elements.size() - 1;
-                    element = SQLScriptParser.extractQueryAtPos(parserContext, elements.get(index).getOffset());
-                    if (element != null) {
-                        elements.set(index, element);
-                    }
-                }
-            }
-            
-            {
-                SQLScriptElement lastElement = elements.get(elements.size() - 1);
-                if (lastElement == null) {
-                    return;
-                }
-                workOffset = elements.get(0).getOffset();
-                workLength = lastElement.getOffset() + lastElement.getLength() - workOffset;
-                if (DEBUG) {
-                    log.debug("parsing " + workOffset + "+" + workLength);
-                }
-            }
-
-            boolean isReadMetadataForQueryAnalysis = this.editor.isReadMetadataForQueryAnalysisEnabled();
-            DBCExecutionContext executionContext = this.editor.getExecutionContext();
-            
-            monitor.beginTask("Background query analysis for " + editor.getTitle(), 1 + elements.size());
-            monitor.worked(1);
-            
-            int i = 1;
-            for (SQLScriptElement element : elements) {
-                if (monitor.isCanceled()) {
-                    break;
-                }
-                try {
-                    SQLQueryModelRecognizer recognizer = new SQLQueryModelRecognizer(executionContext, isReadMetadataForQueryAnalysis);
-                    SQLQuerySelectionModel queryModel = recognizer.recognizeQuery(
-                        element.getOriginalText(),
-                        RuntimeUtils.makeMonitor(monitor)
-                    );
-                
-                    if (queryModel != null) {
-                        if (DEBUG) {
-                            log.debug("registering script item @" + element.getOffset() + "+" + element.getLength());
-                        }
-                        SQLDocumentScriptItemSyntaxContext itemContext = this.context.registerScriptItemContext(
-                            element.getOriginalText(), 
-                            queryModel,
-                            element.getOffset(),
-                            element.getLength()
-                        );
-                        itemContext.clear();
-                        for (SQLQuerySymbolEntry entry : queryModel.getAllSymbols()) {
-                            itemContext.registerToken(entry.getInterval().a, entry);
-                        }
-                        itemContext.refreshCompleted();
-                    }
-                } catch (Throwable ex) {
-                    log.debug("Error while analyzing query text: " + element.getOriginalText(), ex);
-                }
-                monitor.worked(1);
-                monitor.setTaskName("Background query analysis: subtask #" + (i++));
-            }
-            this.context.resetLastAccessCache();
-        } catch (Throwable ex) {
-            log.debug(ex);
-        } finally {
-            monitor.done();
-        }
-        
-        int parsedOffset = workOffset;
-        int parsedLength = workLength;
-        
-        synchronized (this.syncRoot) {
-            this.knownRegionStart = Math.min(this.knownRegionStart, parsedOffset);
-            this.knownRegionEnd = Math.max(this.knownRegionEnd, parsedOffset + parsedLength);
-            if (DEBUG) {
-                log.debug("known is " + knownRegionStart + "-" + knownRegionEnd);
-            }
-            this.isRunning = false;
-        }
-        
-        UIUtils.asyncExec(() -> {
-            viewer.invalidateTextPresentation(parsedOffset, parsedLength);
-        });
-    }
-
-    private class DocumentLifecycleListener implements IDocumentListener, ITextInputListener, IViewportListener {
-
-        @Override
-        public void documentAboutToBeChanged(DocumentEvent event) {
-            SQLBackgroundParsingJob.this.beforeDocumentModification(event);
-        }
-
-        @Override
-        public void documentChanged(DocumentEvent event) {
-            SQLBackgroundParsingJob.this.schedule(event);
-        }
-
-        @Override
-        public void inputDocumentAboutToBeChanged(IDocument oldInput, IDocument newInput) {
-            if (oldInput != null) {
-                SQLBackgroundParsingJob.this.cancel();
-                oldInput.removeDocumentListener(this);
-            }
-        }
-
-        @Override
-        public void inputDocumentChanged(IDocument oldInput, IDocument newInput) {
-            if (newInput != null) {
-                newInput.addDocumentListener(this);
-                SQLBackgroundParsingJob.this.setDocument(newInput);
-            }
-        }
-
-        @Override
-        public void viewportChanged(int verticalOffset) {
-            SQLBackgroundParsingJob.this.ensureVisibleRangeIsParsed();
-        }
-    }
-}
-=======
-/*
- * DBeaver - Universal Database Manager
- * Copyright (C) 2010-2024 DBeaver Corp and others
- *
- * Licensed under the Apache License, Version 2.0 (the "License");
- * you may not use this file except in compliance with the License.
- * You may obtain a copy of the License at
- *
- *     http://www.apache.org/licenses/LICENSE-2.0
- *
- * Unless required by applicable law or agreed to in writing, software
- * distributed under the License is distributed on an "AS IS" BASIS,
- * WITHOUT WARRANTIES OR CONDITIONS OF ANY KIND, either express or implied.
- * See the License for the specific language governing permissions and
- * limitations under the License.
- */
-package org.jkiss.dbeaver.ui.editors.sql.semantics;
-
-import org.antlr.v4.runtime.misc.Interval;
-import org.eclipse.core.runtime.IProgressMonitor;
-import org.eclipse.core.runtime.IStatus;
-import org.eclipse.core.runtime.Status;
-import org.eclipse.core.runtime.jobs.Job;
-import org.eclipse.jface.text.*;
-import org.jkiss.code.NotNull;
-import org.jkiss.code.Nullable;
-import org.jkiss.dbeaver.Log;
-import org.jkiss.dbeaver.model.exec.DBCExecutionContext;
-import org.jkiss.dbeaver.model.runtime.AbstractJob;
-import org.jkiss.dbeaver.model.runtime.DBRProgressMonitor;
-import org.jkiss.dbeaver.model.runtime.RunnableWithResult;
-import org.jkiss.dbeaver.model.sql.SQLScriptElement;
-import org.jkiss.dbeaver.model.sql.parser.SQLParserContext;
-import org.jkiss.dbeaver.model.sql.parser.SQLScriptParser;
-import org.jkiss.dbeaver.ui.UIUtils;
-import org.jkiss.dbeaver.ui.editors.sql.SQLEditorBase;
-import org.jkiss.dbeaver.ui.editors.sql.SQLEditorUtils;
-import org.jkiss.dbeaver.ui.editors.sql.semantics.OffsetKeyedTreeMap.NodesIterator;
+/*
+ * DBeaver - Universal Database Manager
+ * Copyright (C) 2010-2024 DBeaver Corp and others
+ *
+ * Licensed under the Apache License, Version 2.0 (the "License");
+ * you may not use this file except in compliance with the License.
+ * You may obtain a copy of the License at
+ *
+ *     http://www.apache.org/licenses/LICENSE-2.0
+ *
+ * Unless required by applicable law or agreed to in writing, software
+ * distributed under the License is distributed on an "AS IS" BASIS,
+ * WITHOUT WARRANTIES OR CONDITIONS OF ANY KIND, either express or implied.
+ * See the License for the specific language governing permissions and
+ * limitations under the License.
+ */
+package org.jkiss.dbeaver.ui.editors.sql.semantics;
+
+import org.antlr.v4.runtime.misc.Interval;
+import org.eclipse.core.runtime.IProgressMonitor;
+import org.eclipse.core.runtime.IStatus;
+import org.eclipse.core.runtime.Status;
+import org.eclipse.core.runtime.jobs.Job;
+import org.eclipse.jface.text.*;
+import org.jkiss.code.NotNull;
+import org.jkiss.code.Nullable;
+import org.jkiss.dbeaver.Log;
+import org.jkiss.dbeaver.model.exec.DBCExecutionContext;
+import org.jkiss.dbeaver.model.runtime.AbstractJob;
+import org.jkiss.dbeaver.model.runtime.DBRProgressMonitor;
+import org.jkiss.dbeaver.model.runtime.RunnableWithResult;
+import org.jkiss.dbeaver.model.sql.SQLScriptElement;
+import org.jkiss.dbeaver.model.sql.parser.SQLParserContext;
+import org.jkiss.dbeaver.model.sql.parser.SQLScriptParser;
+import org.jkiss.dbeaver.ui.UIUtils;
+import org.jkiss.dbeaver.ui.editors.sql.SQLEditorBase;
+import org.jkiss.dbeaver.ui.editors.sql.SQLEditorUtils;
+import org.jkiss.dbeaver.ui.editors.sql.semantics.OffsetKeyedTreeMap.NodesIterator;
 import org.jkiss.dbeaver.ui.editors.sql.semantics.model.SQLQueryModel;
-import org.jkiss.dbeaver.utils.ListNode;
-import org.jkiss.dbeaver.utils.RuntimeUtils;
-
-import java.util.List;
-
-public class SQLBackgroundParsingJob {
-
-    private static final Log log = Log.getLog(SQLBackgroundParsingJob.class);
-    private static final boolean DEBUG = false;
-
-    private static final long schedulingTimeoutMilliseconds = 500;
-    
-    private static class QueuedRegionInfo {
-        public int length;
-        
-        public QueuedRegionInfo(int length) {
-            this.length = length;
-        }
-    }
-    
-    // TODO consider if we don't need such a detailed collection for reparse regions, and one expandable input region is enough
-    private final OffsetKeyedTreeMap<QueuedRegionInfo> queuedForReparse = new OffsetKeyedTreeMap<>();
-
-    private final Object syncRoot = new Object();
-    private final SQLEditorBase editor;
-    private final SQLDocumentSyntaxContext context = new SQLDocumentSyntaxContext();
-    private IDocument document = null;
-    private final AbstractJob job = new AbstractJob("Background parsing job") {
-        @Override
-        protected IStatus run(DBRProgressMonitor monitor) {
-            try {
-                SQLBackgroundParsingJob.this.doWork(monitor);
-                return Status.OK_STATUS;
-            } catch (BadLocationException e) {
-                log.debug(e);
-                return Status.CANCEL_STATUS;
-            }
-        }
-    };
-
-    private volatile boolean isRunning = false;
-    private volatile int knownRegionStart = 0;
-    private volatile int knownRegionEnd = 0;
-    
-    private final DocumentLifecycleListener documentListener = new DocumentLifecycleListener();
-
-    public SQLBackgroundParsingJob(SQLEditorBase editor) {
-        this.editor = editor;
-    }
-
-    public SQLDocumentSyntaxContext getCurrentContext() {
-        return context;
-    }
-
-    /**
-     * Setup job - add listeners, schedule
-     */
-    public void setup() {
-        synchronized (this.syncRoot) {
-            if (this.editor.getTextViewer() != null) {
-                this.editor.getTextViewer().addTextInputListener(this.documentListener);
-                this.editor.getTextViewer().addViewportListener(this.documentListener);                
-                if (this.document == null) {
-                    IDocument document = this.editor.getTextViewer().getDocument();
-                    if (document != null) {
-                        this.document = document;
-                        this.document.addDocumentListener(this.documentListener);
-                    }
-                }
-                this.reset();
-            }
-        }
-    }
-
-    /**
-     * Dispose job - cancel schedule and remove listeners.
-     */
-    public void dispose() {
-        synchronized (this.syncRoot) {
-            this.cancel();
-            TextViewer textViewer = this.editor.getTextViewer();
-            if (textViewer != null) {
-                textViewer.removeViewportListener(this.documentListener);
-                textViewer.removeTextInputListener(this.documentListener);
-                if (this.document != null) {
-                    this.document.removeDocumentListener(this.documentListener);
-                }
-            }
-        }
-    }
-
-    @NotNull
-    private SQLDocumentSyntaxContext getContext() {
-        return this.context;
-    }
-
-    private void beforeDocumentModification(DocumentEvent event) {
-        this.cancel();
-        
-        int insertedLength = event.getText() == null ? 0 : event.getText().length();
-        
-        IRegion regionToReparse = this.context.applyDelta(event.getOffset(), event.getLength(), insertedLength);
-        int reparseStart = regionToReparse.getOffset();
-        int reparseLength = 0;
-        if (regionToReparse.getLength() < Integer.MAX_VALUE) {
-            reparseLength = regionToReparse.getLength();
-        } else {
-            if (event.getOffset() + insertedLength > this.editor.getTextViewer().getBottomIndexEndOffset()) {
-                reparseLength = event.getOffset() + insertedLength;
-            } else {
-                reparseLength = this.editor.getTextViewer().getBottomIndexEndOffset() - reparseStart;
-            }
-        }
-        if (DEBUG) {
-            log.debug("reparse region @" + reparseStart + "+" + reparseLength);
-        }
-
-        // TODO if these further actions are heavy, maybe use background thread for them too
-        synchronized (this.syncRoot) {
-            int delta = insertedLength - event.getLength();
-            if (delta > 0) { // just expand the region to reparse
-                this.queuedForReparse.applyOffset(event.getOffset(), delta);
-                this.enqueueToReparse(reparseStart, reparseLength);
-            } else {
-                // TODO remove just the affected fragment and enqueue regionToReparse
-                
-                // for now removing the whole tail as its offsets are being invalidated
-                ListNode<Integer> keyOffsetsToRemove = null;
-                NodesIterator<QueuedRegionInfo> it = this.queuedForReparse.nodesIteratorAt(reparseStart);
-                int firstAffectedReparseOffset;
-                if (it.getCurrValue() != null || it.prev()) {
-                    firstAffectedReparseOffset = it.getCurrOffset();
-                    if (firstAffectedReparseOffset < reparseStart &&
-                        firstAffectedReparseOffset + it.getCurrValue().length > reparseStart + insertedLength
-                    ) {
-                        return; // modified region is a subrange of already queued for reparse 
-                    }
-                    keyOffsetsToRemove = ListNode.push(keyOffsetsToRemove, firstAffectedReparseOffset);
-                }
-                while (it.next()) {
-                    keyOffsetsToRemove = ListNode.push(keyOffsetsToRemove, it.getCurrOffset());
-                }
-                for (ListNode<Integer> kn = keyOffsetsToRemove; kn != null; kn = kn.next) {
-                    if (DEBUG) {
-                        log.debug("remove " + kn.data + "+" + this.queuedForReparse.find(kn.data).length);
-                    }
-                    this.queuedForReparse.removeAt(kn.data);
-                }
-                this.queuedForReparse.put(reparseStart, new QueuedRegionInfo(reparseLength));
-            }
-        }
-    }
-
-    private void enqueueToReparse(int toParseStart, int toParseLength) {
-        synchronized (this.syncRoot) {
-            NodesIterator<QueuedRegionInfo> it = this.queuedForReparse.nodesIteratorAt(toParseStart);
-            QueuedRegionInfo region = it.getCurrValue();
-            int regionOffset = it.getCurrOffset();
-            if (region == null && it.prev()) {
-                region = it.getCurrValue();
-                regionOffset = it.getCurrOffset();
-            }
-            // enlarge existing or add enqueue new one
-            if (region != null && regionOffset <= toParseStart && regionOffset + region.length > toParseStart) {
-                region.length = Math.max(region.length, toParseStart + toParseLength - regionOffset);
-            } else {
-                this.queuedForReparse.put(toParseStart, new QueuedRegionInfo(toParseLength));
-            }
-        }
-    }
-    
-    private void ensureVisibleRangeIsParsed() {
-        TextViewer viewer = this.editor.getTextViewer();
+import org.jkiss.dbeaver.utils.ListNode;
+import org.jkiss.dbeaver.utils.RuntimeUtils;
+
+import java.util.List;
+
+public class SQLBackgroundParsingJob {
+
+    private static final Log log = Log.getLog(SQLBackgroundParsingJob.class);
+    private static final boolean DEBUG = false;
+
+    private static final long schedulingTimeoutMilliseconds = 500;
+    
+    private static class QueuedRegionInfo {
+        public int length;
+        
+        public QueuedRegionInfo(int length) {
+            this.length = length;
+        }
+    }
+    
+    // TODO consider if we don't need such a detailed collection for reparse regions, and one expandable input region is enough
+    private final OffsetKeyedTreeMap<QueuedRegionInfo> queuedForReparse = new OffsetKeyedTreeMap<>();
+
+    private final Object syncRoot = new Object();
+    private final SQLEditorBase editor;
+    private final SQLDocumentSyntaxContext context = new SQLDocumentSyntaxContext();
+    private IDocument document = null;
+    private final AbstractJob job = new AbstractJob("Background parsing job") {
+        @Override
+        protected IStatus run(DBRProgressMonitor monitor) {
+            try {
+                SQLBackgroundParsingJob.this.doWork(monitor);
+                return Status.OK_STATUS;
+            } catch (BadLocationException e) {
+                log.debug(e);
+                return Status.CANCEL_STATUS;
+            }
+        }
+    };
+
+    private volatile boolean isRunning = false;
+    private volatile int knownRegionStart = 0;
+    private volatile int knownRegionEnd = 0;
+    
+    private final DocumentLifecycleListener documentListener = new DocumentLifecycleListener();
+
+    public SQLBackgroundParsingJob(SQLEditorBase editor) {
+        this.editor = editor;
+    }
+
+    public SQLDocumentSyntaxContext getCurrentContext() {
+        return context;
+    }
+
+    /**
+     * Setup job - add listeners, schedule
+     */
+    public void setup() {
+        synchronized (this.syncRoot) {
+            if (this.editor.getTextViewer() != null) {
+                this.editor.getTextViewer().addTextInputListener(this.documentListener);
+                this.editor.getTextViewer().addViewportListener(this.documentListener);                
+                if (this.document == null) {
+                    IDocument document = this.editor.getTextViewer().getDocument();
+                    if (document != null) {
+                        this.document = document;
+                        this.document.addDocumentListener(this.documentListener);
+                    }
+                }
+                this.reset();
+            }
+        }
+    }
+
+    /**
+     * Dispose job - cancel schedule and remove listeners.
+     */
+    public void dispose() {
+        synchronized (this.syncRoot) {
+            this.cancel();
+            TextViewer textViewer = this.editor.getTextViewer();
+            if (textViewer != null) {
+                textViewer.removeViewportListener(this.documentListener);
+                textViewer.removeTextInputListener(this.documentListener);
+                if (this.document != null) {
+                    this.document.removeDocumentListener(this.documentListener);
+                }
+            }
+        }
+    }
+
+    @NotNull
+    private SQLDocumentSyntaxContext getContext() {
+        return this.context;
+    }
+
+    private void beforeDocumentModification(DocumentEvent event) {
+        this.cancel();
+        
+        int insertedLength = event.getText() == null ? 0 : event.getText().length();
+        
+        IRegion regionToReparse = this.context.applyDelta(event.getOffset(), event.getLength(), insertedLength);
+        int reparseStart = regionToReparse.getOffset();
+        int reparseLength = 0;
+        if (regionToReparse.getLength() < Integer.MAX_VALUE) {
+            reparseLength = regionToReparse.getLength();
+        } else {
+            if (event.getOffset() + insertedLength > this.editor.getTextViewer().getBottomIndexEndOffset()) {
+                reparseLength = event.getOffset() + insertedLength;
+            } else {
+                reparseLength = this.editor.getTextViewer().getBottomIndexEndOffset() - reparseStart;
+            }
+        }
+        if (DEBUG) {
+            log.debug("reparse region @" + reparseStart + "+" + reparseLength);
+        }
+
+        // TODO if these further actions are heavy, maybe use background thread for them too
+        synchronized (this.syncRoot) {
+            int delta = insertedLength - event.getLength();
+            if (delta > 0) { // just expand the region to reparse
+                this.queuedForReparse.applyOffset(event.getOffset(), delta);
+                this.enqueueToReparse(reparseStart, reparseLength);
+            } else {
+                // TODO remove just the affected fragment and enqueue regionToReparse
+                
+                // for now removing the whole tail as its offsets are being invalidated
+                ListNode<Integer> keyOffsetsToRemove = null;
+                NodesIterator<QueuedRegionInfo> it = this.queuedForReparse.nodesIteratorAt(reparseStart);
+                int firstAffectedReparseOffset;
+                if (it.getCurrValue() != null || it.prev()) {
+                    firstAffectedReparseOffset = it.getCurrOffset();
+                    if (firstAffectedReparseOffset < reparseStart &&
+                        firstAffectedReparseOffset + it.getCurrValue().length > reparseStart + insertedLength
+                    ) {
+                        return; // modified region is a subrange of already queued for reparse 
+                    }
+                    keyOffsetsToRemove = ListNode.push(keyOffsetsToRemove, firstAffectedReparseOffset);
+                }
+                while (it.next()) {
+                    keyOffsetsToRemove = ListNode.push(keyOffsetsToRemove, it.getCurrOffset());
+                }
+                for (ListNode<Integer> kn = keyOffsetsToRemove; kn != null; kn = kn.next) {
+                    if (DEBUG) {
+                        log.debug("remove " + kn.data + "+" + this.queuedForReparse.find(kn.data).length);
+                    }
+                    this.queuedForReparse.removeAt(kn.data);
+                }
+                this.queuedForReparse.put(reparseStart, new QueuedRegionInfo(reparseLength));
+            }
+        }
+    }
+
+    private void enqueueToReparse(int toParseStart, int toParseLength) {
+        synchronized (this.syncRoot) {
+            NodesIterator<QueuedRegionInfo> it = this.queuedForReparse.nodesIteratorAt(toParseStart);
+            QueuedRegionInfo region = it.getCurrValue();
+            int regionOffset = it.getCurrOffset();
+            if (region == null && it.prev()) {
+                region = it.getCurrValue();
+                regionOffset = it.getCurrOffset();
+            }
+            // enlarge existing or add enqueue new one
+            if (region != null && regionOffset <= toParseStart && regionOffset + region.length > toParseStart) {
+                region.length = Math.max(region.length, toParseStart + toParseLength - regionOffset);
+            } else {
+                this.queuedForReparse.put(toParseStart, new QueuedRegionInfo(toParseLength));
+            }
+        }
+    }
+    
+    private void ensureVisibleRangeIsParsed() {
+        TextViewer viewer = this.editor.getTextViewer();
         if (viewer == null || viewer.getDocument() == null) {
-            return;
-        }
-        int startOffset = viewer.getTopIndexStartOffset();
-        int endOffset = viewer.getBottomIndexEndOffset();
-        Interval visibleRange = new Interval(startOffset, endOffset);
-        Interval knownRange = new Interval(this.knownRegionStart, this.knownRegionEnd);
-        if (!knownRange.properlyContains(visibleRange)) {
-            Interval unknownRange = visibleRange.differenceNotProperlyContained(knownRange);
-            if (unknownRange == null) {
-                unknownRange = visibleRange;
-            }
-            this.enqueueToReparse(unknownRange.a, unknownRange.length());
-            this.schedule(null);
-        }
-    }
-    
-    private void schedule(@Nullable DocumentEvent event) {
-        synchronized (this.syncRoot) {
-            if (this.editor.getRuleManager() == null || !this.editor.isAdvancedHighlightingEnabled() ||
-                !SQLEditorUtils.isSQLSyntaxParserApplied(this.editor.getEditorInput())
-            ) {
-                return;
-            }
-
-            if (this.job.getState() != Job.RUNNING) {
-                this.job.cancel();
-            }
-            this.job.schedule(schedulingTimeoutMilliseconds * (this.isRunning ? 2 : 1));
-        }
-    }
-
-    private void cancel() {
-        synchronized (this.syncRoot) {
-            this.job.cancel();
-        }
-    }
-
-    private void setDocument(@Nullable IDocument newDocument) {
-        synchronized (this.syncRoot) {
-            if (this.document != null) {
-                this.cancel();
-            }
-            
-            if (newDocument != null && SQLEditorUtils.isSQLSyntaxParserApplied(editor.getEditorInput())) {
-                this.document = newDocument;
-                this.reset();
-            }
-        }
-    }
-    
-    private void reset() {
-        synchronized (this.syncRoot) {
-            this.context.clear();
-            this.queuedForReparse.clear();
-            this.knownRegionEnd = 0;
-            this.knownRegionStart = 0;
-            this.ensureVisibleRangeIsParsed();
-        }
-    }
-
-    private void doWork(DBRProgressMonitor jobMonitor) throws BadLocationException {
-        TextViewer viewer = editor.getTextViewer();
-        if (viewer == null || this.editor.getRuleManager() == null) {
-            return;
-        }
-        Interval visibleFragment = UIUtils.syncExec(new RunnableWithResult<>() {
-            public Interval runWithResult() {
-                if (viewer == null || viewer.getDocument() == null) {
-                    return null;
-                }
-                int startOffset = viewer.getTopIndexStartOffset();
-                int endOffset = viewer.getBottomIndexEndOffset();
-                return new Interval(startOffset, endOffset);
-            }
-        });
-
-        if (visibleFragment == null) {
-            return;
-        }
-        int workOffset;
-        int workLength;
-        try {
-            synchronized (this.syncRoot) {
-                this.isRunning = true;
-                
-                int stepsToKeep = 2;
-                int rangeStart = Math.max(0, visibleFragment.a - visibleFragment.length() * stepsToKeep); 
-                int rangeEnd = Math.max(0, visibleFragment.b + visibleFragment.length() * stepsToKeep);
-                Interval actualFragment = new Interval(rangeStart, rangeEnd);
-                // drop unnecessary items
-                if (DEBUG) {
-                    log.debug("actual region is " + actualFragment.a + "-" + actualFragment.b);
-                }
-                Interval preservedRegion = this.context.dropInvisibleScriptItems(actualFragment);
-                this.knownRegionStart = preservedRegion.a;
-                this.knownRegionEnd = preservedRegion.b; 
-                if (DEBUG) {
-                    log.debug("preserved is " + knownRegionStart + "-" + knownRegionEnd);
-                    log.debug("queued ranges total: " + this.queuedForReparse.size());
-                }
-                
-                // TODO reparse only changed elements
-                // for now just cover the region of interest
-                {
-                    NodesIterator<QueuedRegionInfo> it = this.queuedForReparse.nodesIteratorAt(0);
-                    workOffset = (it.getCurrValue() != null || it.next()) ? it.getCurrOffset() : 0;
-                }
-                {
-                    NodesIterator<QueuedRegionInfo> it = this.queuedForReparse.nodesIteratorAt(Integer.MAX_VALUE);
-                    workLength = (it.getCurrValue() != null || it.prev())
-                        ? (it.getCurrOffset() + it.getCurrValue().length - workOffset) : 0;
-                }
-                
-                // truncate work region to fit within actualFragment,
-                // as we've dropped what is outside already, so not point to parse outside of it
-                Interval workInterval = new Interval(workOffset, workOffset + workLength);
-                if (!actualFragment.properlyContains(workInterval)) {
-                    workInterval = actualFragment.intersection(workInterval);
-                    workOffset = workInterval.a;
-                    workLength = workInterval.length();
-                }
-
-                int docTailDelta = this.document.getLength() - (workOffset + workLength);
-                if (docTailDelta < 0) {
-                    workLength += docTailDelta; 
-                }
-                if (DEBUG) {
-                    {
-                        NodesIterator<QueuedRegionInfo> it = this.queuedForReparse.nodesIteratorAt(Integer.MAX_VALUE);
-                        while (it.prev()) {
-                            log.debug("\t@" + it.getCurrOffset() + "+" + it.getCurrValue().length);
-                        }
-                    }
-                }
-                
-                this.queuedForReparse.clear();
-            }
-        } catch (Throwable ex) {
-            log.error(ex);
-            return;
-        }
-
-        IProgressMonitor monitor = jobMonitor.getNestedMonitor(); //Job.getJobManager().createProgressGroup();
-        try {
-            if (workLength == 0) {
-                return;
-            }
-            
-            SQLParserContext parserContext = new SQLParserContext(this.editor.getDataSource(), this.editor.getSyntaxManager(), this.editor.getRuleManager(), this.document);
-            List<SQLScriptElement> elements = SQLScriptParser.extractScriptQueries(parserContext, workOffset, workLength, false, false, false);
-            if (elements.isEmpty()) {
-                if (DEBUG) {
-                    log.debug("No script elements to parse in range " + workOffset + "+" + workLength);
-                }
-                return;
-            } else {
-                SQLScriptElement element = SQLScriptParser.extractQueryAtPos(parserContext, elements.get(0).getOffset());
-                if (element != null) {
-                    elements.set(0, element);
-                }
-                if (elements.size() > 1) {
-                    int index = elements.size() - 1;
-                    element = SQLScriptParser.extractQueryAtPos(parserContext, elements.get(index).getOffset());
-                    if (element != null) {
-                        elements.set(index, element);
-                    }
-                }
-            }
-            
-            {
-                SQLScriptElement lastElement = elements.get(elements.size() - 1);
-                if (lastElement == null) {
-                    return;
-                }
-                workOffset = elements.get(0).getOffset();
-                workLength = lastElement.getOffset() + lastElement.getLength() - workOffset;
-                if (DEBUG) {
-                    log.debug("parsing " + workOffset + "+" + workLength);
-                }
-            }
-
-            boolean isReadMetadataForQueryAnalysis = this.editor.isReadMetadataForQueryAnalysisEnabled();
-            DBCExecutionContext executionContext = this.editor.getExecutionContext();
-            
-            monitor.beginTask("Background query analysis for " + editor.getTitle(), 1 + elements.size());
-            monitor.worked(1);
-            
-            int i = 1;
-            for (SQLScriptElement element : elements) {
-                if (monitor.isCanceled()) {
-                    break;
-                }
-                try {
-                    SQLQueryModelRecognizer recognizer = new SQLQueryModelRecognizer(executionContext, isReadMetadataForQueryAnalysis);
+            return;
+        }
+        int startOffset = viewer.getTopIndexStartOffset();
+        int endOffset = viewer.getBottomIndexEndOffset();
+        Interval visibleRange = new Interval(startOffset, endOffset);
+        Interval knownRange = new Interval(this.knownRegionStart, this.knownRegionEnd);
+        if (!knownRange.properlyContains(visibleRange)) {
+            Interval unknownRange = visibleRange.differenceNotProperlyContained(knownRange);
+            if (unknownRange == null) {
+                unknownRange = visibleRange;
+            }
+            this.enqueueToReparse(unknownRange.a, unknownRange.length());
+            this.schedule(null);
+        }
+    }
+    
+    private void schedule(@Nullable DocumentEvent event) {
+        synchronized (this.syncRoot) {
+            if (this.editor.getRuleManager() == null || !this.editor.isAdvancedHighlightingEnabled() ||
+                !SQLEditorUtils.isSQLSyntaxParserApplied(this.editor.getEditorInput())
+            ) {
+                return;
+            }
+
+            if (this.job.getState() != Job.RUNNING) {
+                this.job.cancel();
+            }
+            this.job.schedule(schedulingTimeoutMilliseconds * (this.isRunning ? 2 : 1));
+        }
+    }
+
+    private void cancel() {
+        synchronized (this.syncRoot) {
+            this.job.cancel();
+        }
+    }
+
+    private void setDocument(@Nullable IDocument newDocument) {
+        synchronized (this.syncRoot) {
+            if (this.document != null) {
+                this.cancel();
+            }
+            
+            if (newDocument != null && SQLEditorUtils.isSQLSyntaxParserApplied(editor.getEditorInput())) {
+                this.document = newDocument;
+                this.reset();
+            }
+        }
+    }
+    
+    private void reset() {
+        synchronized (this.syncRoot) {
+            this.context.clear();
+            this.queuedForReparse.clear();
+            this.knownRegionEnd = 0;
+            this.knownRegionStart = 0;
+            this.ensureVisibleRangeIsParsed();
+        }
+    }
+
+    private void doWork(DBRProgressMonitor jobMonitor) throws BadLocationException {
+        TextViewer viewer = editor.getTextViewer();
+        if (viewer == null || this.editor.getRuleManager() == null) {
+            return;
+        }
+        Interval visibleFragment = UIUtils.syncExec(new RunnableWithResult<>() {
+            public Interval runWithResult() {
+                if (viewer == null || viewer.getDocument() == null) {
+                    return null;
+                }
+                int startOffset = viewer.getTopIndexStartOffset();
+                int endOffset = viewer.getBottomIndexEndOffset();
+                return new Interval(startOffset, endOffset);
+            }
+        });
+
+        if (visibleFragment == null) {
+            return;
+        }
+        int workOffset;
+        int workLength;
+        try {
+            synchronized (this.syncRoot) {
+                this.isRunning = true;
+                
+                int stepsToKeep = 2;
+                int rangeStart = Math.max(0, visibleFragment.a - visibleFragment.length() * stepsToKeep); 
+                int rangeEnd = Math.max(0, visibleFragment.b + visibleFragment.length() * stepsToKeep);
+                Interval actualFragment = new Interval(rangeStart, rangeEnd);
+                // drop unnecessary items
+                if (DEBUG) {
+                    log.debug("actual region is " + actualFragment.a + "-" + actualFragment.b);
+                }
+                Interval preservedRegion = this.context.dropInvisibleScriptItems(actualFragment);
+                this.knownRegionStart = preservedRegion.a;
+                this.knownRegionEnd = preservedRegion.b; 
+                if (DEBUG) {
+                    log.debug("preserved is " + knownRegionStart + "-" + knownRegionEnd);
+                    log.debug("queued ranges total: " + this.queuedForReparse.size());
+                }
+                
+                // TODO reparse only changed elements
+                // for now just cover the region of interest
+                {
+                    NodesIterator<QueuedRegionInfo> it = this.queuedForReparse.nodesIteratorAt(0);
+                    workOffset = (it.getCurrValue() != null || it.next()) ? it.getCurrOffset() : 0;
+                }
+                {
+                    NodesIterator<QueuedRegionInfo> it = this.queuedForReparse.nodesIteratorAt(Integer.MAX_VALUE);
+                    workLength = (it.getCurrValue() != null || it.prev())
+                        ? (it.getCurrOffset() + it.getCurrValue().length - workOffset) : 0;
+                }
+                
+                // truncate work region to fit within actualFragment,
+                // as we've dropped what is outside already, so not point to parse outside of it
+                Interval workInterval = new Interval(workOffset, workOffset + workLength);
+                if (!actualFragment.properlyContains(workInterval)) {
+                    workInterval = actualFragment.intersection(workInterval);
+                    workOffset = workInterval.a;
+                    workLength = workInterval.length();
+                }
+
+                int docTailDelta = this.document.getLength() - (workOffset + workLength);
+                if (docTailDelta < 0) {
+                    workLength += docTailDelta; 
+                }
+                if (DEBUG) {
+                    {
+                        NodesIterator<QueuedRegionInfo> it = this.queuedForReparse.nodesIteratorAt(Integer.MAX_VALUE);
+                        while (it.prev()) {
+                            log.debug("\t@" + it.getCurrOffset() + "+" + it.getCurrValue().length);
+                        }
+                    }
+                }
+                
+                this.queuedForReparse.clear();
+            }
+        } catch (Throwable ex) {
+            log.error(ex);
+            return;
+        }
+
+        IProgressMonitor monitor = jobMonitor.getNestedMonitor(); //Job.getJobManager().createProgressGroup();
+        try {
+            if (workLength == 0) {
+                return;
+            }
+            
+            SQLParserContext parserContext = new SQLParserContext(this.editor.getDataSource(), this.editor.getSyntaxManager(), this.editor.getRuleManager(), this.document);
+            List<SQLScriptElement> elements = SQLScriptParser.extractScriptQueries(parserContext, workOffset, workLength, false, false, false);
+            if (elements.isEmpty()) {
+                if (DEBUG) {
+                    log.debug("No script elements to parse in range " + workOffset + "+" + workLength);
+                }
+                return;
+            } else {
+                SQLScriptElement element = SQLScriptParser.extractQueryAtPos(parserContext, elements.get(0).getOffset());
+                if (element != null) {
+                    elements.set(0, element);
+                }
+                if (elements.size() > 1) {
+                    int index = elements.size() - 1;
+                    element = SQLScriptParser.extractQueryAtPos(parserContext, elements.get(index).getOffset());
+                    if (element != null) {
+                        elements.set(index, element);
+                    }
+                }
+            }
+            
+            {
+                SQLScriptElement lastElement = elements.get(elements.size() - 1);
+                if (lastElement == null) {
+                    return;
+                }
+                workOffset = elements.get(0).getOffset();
+                workLength = lastElement.getOffset() + lastElement.getLength() - workOffset;
+                if (DEBUG) {
+                    log.debug("parsing " + workOffset + "+" + workLength);
+                }
+            }
+
+            boolean isReadMetadataForQueryAnalysis = this.editor.isReadMetadataForQueryAnalysisEnabled();
+            DBCExecutionContext executionContext = this.editor.getExecutionContext();
+            
+            monitor.beginTask("Background query analysis for " + editor.getTitle(), 1 + elements.size());
+            monitor.worked(1);
+            
+            int i = 1;
+            for (SQLScriptElement element : elements) {
+                if (monitor.isCanceled()) {
+                    break;
+                }
+                try {
+                    SQLQueryModelRecognizer recognizer = new SQLQueryModelRecognizer(executionContext, isReadMetadataForQueryAnalysis);
                     SQLQueryModel queryModel = recognizer.recognizeQuery(
-                        element.getOriginalText(),
-                        RuntimeUtils.makeMonitor(monitor)
-                    );
-                
-                    if (queryModel != null) {
-                        if (DEBUG) {
-                            log.debug("registering script item @" + element.getOffset() + "+" + element.getLength());
-                        }
-                        SQLDocumentScriptItemSyntaxContext itemContext = this.context.registerScriptItemContext(
-                            element.getOriginalText(), 
-                            queryModel,
-                            element.getOffset(),
-                            element.getLength()
-                        );
-                        itemContext.clear();
-                        for (SQLQuerySymbolEntry entry : queryModel.getAllSymbols()) {
-                            itemContext.registerToken(entry.getInterval().a, entry);
-                        }
-                    }
-                } catch (Throwable ex) {
-                    log.debug(ex);
-                }
-                monitor.worked(1);
-                monitor.setTaskName("Background query analysis: subtask #" + (i++));
-            }
-            this.context.resetLastAccessCache();
-        } catch (Throwable ex) {
-            log.debug(ex);
-        } finally {
-            monitor.done();
-        }
-        
-        int parsedOffset = workOffset;
-        int parsedLength = workLength;
-        
-        synchronized (this.syncRoot) {
-            this.knownRegionStart = Math.min(this.knownRegionStart, parsedOffset);
-            this.knownRegionEnd = Math.max(this.knownRegionEnd, parsedOffset + parsedLength);
-            if (DEBUG) {
-                log.debug("known is " + knownRegionStart + "-" + knownRegionEnd);
-            }
-            this.isRunning = false;
-        }
-        
-        UIUtils.asyncExec(() -> {
-            viewer.invalidateTextPresentation(parsedOffset, parsedLength);
-        });
-    }
-
-    private class DocumentLifecycleListener implements IDocumentListener, ITextInputListener, IViewportListener {
-
-        @Override
-        public void documentAboutToBeChanged(DocumentEvent event) {
-            SQLBackgroundParsingJob.this.beforeDocumentModification(event);
-        }
-
-        @Override
-        public void documentChanged(DocumentEvent event) {
-            SQLBackgroundParsingJob.this.schedule(event);
-        }
-
-        @Override
-        public void inputDocumentAboutToBeChanged(IDocument oldInput, IDocument newInput) {
-            if (oldInput != null) {
-                SQLBackgroundParsingJob.this.cancel();
-                oldInput.removeDocumentListener(this);
-            }
-        }
-
-        @Override
-        public void inputDocumentChanged(IDocument oldInput, IDocument newInput) {
-            if (newInput != null) {
-                newInput.addDocumentListener(this);
-                SQLBackgroundParsingJob.this.setDocument(newInput);
-            }
-        }
-
-        @Override
-        public void viewportChanged(int verticalOffset) {
-            SQLBackgroundParsingJob.this.ensureVisibleRangeIsParsed();
-        }
-    }
-}
->>>>>>> 108978a1
+                        element.getOriginalText(),
+                        RuntimeUtils.makeMonitor(monitor)
+                    );
+                
+                    if (queryModel != null) {
+                        if (DEBUG) {
+                            log.debug("registering script item @" + element.getOffset() + "+" + element.getLength());
+                        }
+                        SQLDocumentScriptItemSyntaxContext itemContext = this.context.registerScriptItemContext(
+                            element.getOriginalText(), 
+                            queryModel,
+                            element.getOffset(),
+                            element.getLength()
+                        );
+                        itemContext.clear();
+                        for (SQLQuerySymbolEntry entry : queryModel.getAllSymbols()) {
+                            itemContext.registerToken(entry.getInterval().a, entry);
+                        }
+                        itemContext.refreshCompleted();
+                    }
+                } catch (Throwable ex) {
+                    log.debug("Error while analyzing query text: " + element.getOriginalText(), ex);
+                }
+                monitor.worked(1);
+                monitor.setTaskName("Background query analysis: subtask #" + (i++));
+            }
+            this.context.resetLastAccessCache();
+        } catch (Throwable ex) {
+            log.debug(ex);
+        } finally {
+            monitor.done();
+        }
+        
+        int parsedOffset = workOffset;
+        int parsedLength = workLength;
+        
+        synchronized (this.syncRoot) {
+            this.knownRegionStart = Math.min(this.knownRegionStart, parsedOffset);
+            this.knownRegionEnd = Math.max(this.knownRegionEnd, parsedOffset + parsedLength);
+            if (DEBUG) {
+                log.debug("known is " + knownRegionStart + "-" + knownRegionEnd);
+            }
+            this.isRunning = false;
+        }
+        
+        UIUtils.asyncExec(() -> {
+            viewer.invalidateTextPresentation(parsedOffset, parsedLength);
+        });
+    }
+
+    private class DocumentLifecycleListener implements IDocumentListener, ITextInputListener, IViewportListener {
+
+        @Override
+        public void documentAboutToBeChanged(DocumentEvent event) {
+            SQLBackgroundParsingJob.this.beforeDocumentModification(event);
+        }
+
+        @Override
+        public void documentChanged(DocumentEvent event) {
+            SQLBackgroundParsingJob.this.schedule(event);
+        }
+
+        @Override
+        public void inputDocumentAboutToBeChanged(IDocument oldInput, IDocument newInput) {
+            if (oldInput != null) {
+                SQLBackgroundParsingJob.this.cancel();
+                oldInput.removeDocumentListener(this);
+            }
+        }
+
+        @Override
+        public void inputDocumentChanged(IDocument oldInput, IDocument newInput) {
+            if (newInput != null) {
+                newInput.addDocumentListener(this);
+                SQLBackgroundParsingJob.this.setDocument(newInput);
+            }
+        }
+
+        @Override
+        public void viewportChanged(int verticalOffset) {
+            SQLBackgroundParsingJob.this.ensureVisibleRangeIsParsed();
+        }
+    }
+}