--- conflicted
+++ resolved
@@ -753,43 +753,27 @@
         STMTreeNode actualBody = actual.findChildOfName(STMKnownRuleNames.actualIdentifier).getStmChild(0);
         String rawIdentifierString = actualBody.getTextContent();
         if (actualBody.getPayload() instanceof Token t && t.getType() == SQLStandardLexer.Quotted) {
-<<<<<<< HEAD
-            SQLQuerySymbolEntry entry = new SQLQuerySymbolEntry(actualBody, rawIdentifierString, rawIdentifierString);
-            this.symbolEntries.add(entry);
+            SQLQuerySymbolEntry entry = this.registerSymbolEntry(actualBody, rawIdentifierString, rawIdentifierString);
             entry.getSymbol().setSymbolClass(SQLQuerySymbolClass.QUOTED);
             return entry;
         } else if (this.reservedWords.contains(rawIdentifierString.toUpperCase())) { // keywords are uppercased in dialect
-            SQLQuerySymbolEntry entry = new SQLQuerySymbolEntry(actualBody, rawIdentifierString, rawIdentifierString);
-            this.symbolEntries.add(entry);
-=======
-            SQLQuerySymbolEntry entry = this.registerSymbolEntry(actualBody.getRealInterval(), rawIdentifierString, rawIdentifierString);
-            entry.getSymbol().setSymbolClass(SQLQuerySymbolClass.QUOTED);
-            return entry;
-        } else if (this.reservedWords.contains(rawIdentifierString.toUpperCase())) { // keywords are uppercased in dialect
-            SQLQuerySymbolEntry entry = this.registerSymbolEntry(actualBody.getRealInterval(), rawIdentifierString, rawIdentifierString);
->>>>>>> 69eef4fa
+            SQLQuerySymbolEntry entry = this.registerSymbolEntry(actualBody, rawIdentifierString, rawIdentifierString);
             entry.getSymbol().setSymbolClass(SQLQuerySymbolClass.RESERVED);
             return entry;
         } else {
             SQLDialect dialect = this.obtainSqlDialect();
             String actualIdentifierString = SQLUtils.identifierToCanonicalForm(dialect, rawIdentifierString, forceUnquotted, false);
-<<<<<<< HEAD
-            SQLQuerySymbolEntry entry = new SQLQuerySymbolEntry(actualBody, actualIdentifierString, rawIdentifierString);
-            this.symbolEntries.add(entry);
-            return entry;
-=======
-            return this.registerSymbolEntry(actualBody.getRealInterval(), actualIdentifierString, rawIdentifierString);
->>>>>>> 69eef4fa
+            return this.registerSymbolEntry(actualBody, actualIdentifierString, rawIdentifierString);
         }
     }
 
     @NotNull
     private SQLQuerySymbolEntry registerSymbolEntry(
-        @NotNull Interval region,
+        @NotNull STMTreeNode syntaxNode,
         @NotNull String name,
         @NotNull String rawName
     ) {
-        SQLQuerySymbolEntry entry = new SQLQuerySymbolEntry(region, name, rawName);
+        SQLQuerySymbolEntry entry = new SQLQuerySymbolEntry(syntaxNode, name, rawName);
         this.symbolEntries.add(entry);
         return entry;
     }
@@ -949,7 +933,7 @@
             case SQLStandardParser.RULE_subquery -> new SQLQueryValueSubqueryExpression(node, this.collectQueryExpression(node));
             case SQLStandardParser.RULE_valueReference -> this.collectValueReferenceExpression(node);
             case SQLStandardParser.RULE_valueExpressionCast -> new SQLQueryValueTypeCastExpression(
-                range,
+                node,
                 this.collectValueExpression(node.getStmChild(0)),
                 node.getStmChild(2).getTextContent()
             );
@@ -957,20 +941,20 @@
                 String rawName = node.getStmChild(0).getTextContent();
                 yield switch (rawName.charAt(0)) {
                     case '@' -> new SQLQueryValueVariableExpression(
-                        range,
-                        this.registerSymbolEntry(range, rawName.substring(1), rawName),
+                        node,
+                        this.registerSymbolEntry(node, rawName.substring(1), rawName),
                         SQLQueryValueVariableExpression.VariableExpressionKind.BATCH_VARIABLE,
                         rawName
                     );
                     case '$' -> new SQLQueryValueVariableExpression(
-                        range,
-                        this.registerSymbolEntry(range, rawName.substring(2, rawName.length() - 1), rawName),
+                        node,
+                        this.registerSymbolEntry(node, rawName.substring(2, rawName.length() - 1), rawName),
                         SQLQueryValueVariableExpression.VariableExpressionKind.CLIENT_VARIABLE,
                         rawName
                     );
                     case ':' -> new SQLQueryValueVariableExpression(
-                        range,
-                        this.registerSymbolEntry(range, rawName.substring(1), rawName),
+                        node,
+                        this.registerSymbolEntry(node, rawName.substring(1), rawName),
                         SQLQueryValueVariableExpression.VariableExpressionKind.CLIENT_PARAMETER,
                         rawName
                     );
