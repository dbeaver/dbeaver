/*
 * DBeaver - Universal Database Manager
 * Copyright (C) 2010-2024 DBeaver Corp and others
 *
 * Licensed under the Apache License, Version 2.0 (the "License");
 * you may not use this file except in compliance with the License.
 * You may obtain a copy of the License at
 *
 *     http://www.apache.org/licenses/LICENSE-2.0
 *
 * Unless required by applicable law or agreed to in writing, software
 * distributed under the License is distributed on an "AS IS" BASIS,
 * WITHOUT WARRANTIES OR CONDITIONS OF ANY KIND, either express or implied.
 * See the License for the specific language governing permissions and
 * limitations under the License.
 */
package org.jkiss.dbeaver.ui.editors.sql.semantics;


import org.antlr.v4.runtime.Token;
import org.antlr.v4.runtime.misc.Interval;
import org.jkiss.code.NotNull;
import org.jkiss.code.Nullable;
import org.jkiss.dbeaver.DBException;
import org.jkiss.dbeaver.model.exec.DBCExecutionContext;
import org.jkiss.dbeaver.model.impl.sql.BasicSQLDialect;
import org.jkiss.dbeaver.model.lsm.LSMAnalyzer;
import org.jkiss.dbeaver.model.lsm.sql.dialect.LSMDialectRegistry;
import org.jkiss.dbeaver.model.lsm.sql.impl.syntax.SQLStandardLexer;
import org.jkiss.dbeaver.model.lsm.sql.impl.syntax.SQLStandardParser;
import org.jkiss.dbeaver.model.runtime.DBRProgressMonitor;
import org.jkiss.dbeaver.model.sql.SQLDialect;
import org.jkiss.dbeaver.model.sql.SQLUtils;
import org.jkiss.dbeaver.model.stm.*;
import org.jkiss.dbeaver.model.struct.DBSObject;
import org.jkiss.dbeaver.model.struct.DBSObjectContainer;
import org.jkiss.dbeaver.ui.editors.sql.semantics.context.SQLQueryDataContext;
import org.jkiss.dbeaver.ui.editors.sql.semantics.context.SQLQueryDataSourceContext;
import org.jkiss.dbeaver.ui.editors.sql.semantics.context.SQLQueryDummyDataSourceContext;
import org.jkiss.dbeaver.ui.editors.sql.semantics.context.SQLQueryExprType;
import org.jkiss.dbeaver.ui.editors.sql.semantics.model.*;
import org.jkiss.utils.Pair;

import java.lang.reflect.Field;
import java.util.*;
import java.util.function.BiConsumer;
import java.util.function.Consumer;
import java.util.function.Predicate;
import java.util.stream.Collectors;

public class SQLQueryModelRecognizer {

    private final HashSet<SQLQuerySymbolEntry> symbolEntries = new HashSet<>();
    
    private final boolean isReadMetadataForSemanticAnalysis;

    private final DBCExecutionContext executionContext;
    
    private final Set<String> reservedWords;
    
    private final LinkedList<SQLQueryLexicalScope> currentLexicalScopes = new LinkedList<>();

    private SQLQueryDataContext queryDataContext;
    
    @FunctionalInterface
    private interface TreeMapperCallback<T, C> {
        T apply(STMTreeNode node, List<T> children, C context);
    }
    
    private static class TreeMapper<T, C> {
        private interface MapperFrame {
            void doWork();
        }    
        
        private interface MapperResultFrame<T> extends MapperFrame {
            void aggregate(T result);
        }
            
        private abstract class MapperNodeFrame implements MapperFrame {
            public final STMTreeNode node;
            public final MapperResultFrame<T> parent;
            
            public MapperNodeFrame(@NotNull STMTreeNode node, @NotNull MapperResultFrame<T> parent) {
                this.node = node;
                this.parent = parent;
            }
        }
        
        private class MapperQueuedNodeFrame extends MapperNodeFrame {

            public MapperQueuedNodeFrame(@NotNull STMTreeNode node, @NotNull MapperResultFrame<T> parent) {
                super(node, parent);
            }
            
            @Override
            public void doWork() {
                TreeMapperCallback<T, C> translation = translations.get(node.getNodeName());
                MapperResultFrame<T> aggregator = translation == null ? parent : new MapperDataPendingNodeFrame(node, parent, translation);
                
                if (translation != null) {
                    stack.push(aggregator);
                }
                for (int i = node.getChildCount() - 1; i >= 0; i--) {
                    if (transparentNodeNames.contains(node.getNodeName())) {
                        stack.push(new MapperQueuedNodeFrame((STMTreeNode) node.getChild(i), aggregator));
                    }
                }
            }
        }
        
        private class MapperDataPendingNodeFrame extends MapperNodeFrame implements MapperResultFrame<T> {
            public final List<T> childrenData = new LinkedList<>();
            public final TreeMapperCallback<T, C> translation;
            
            public MapperDataPendingNodeFrame(
                @NotNull STMTreeNode node,
                @NotNull MapperResultFrame<T> parent,
                @NotNull TreeMapperCallback<T, C> translation
            ) {
                super(node, parent);
                this.translation = translation;
            }
            
            @Override
            public void aggregate(@NotNull T result) {
                this.childrenData.add(result);
            }
            
            @Override
            public void doWork() {
                this.parent.aggregate(this.translation.apply(this.node, this.childrenData, TreeMapper.this.context));
            }
        }
        
        private class MapperRootFrame implements MapperResultFrame<T> {
            public final STMTreeNode node;
            public T result = null;
            
            public MapperRootFrame(@NotNull STMTreeNode node) {
                this.node = node;
            }

            @Override
            public void aggregate(@NotNull T result) {
                this.result = result;
            }
            
            @Override
            public void doWork() {
                stack.push(new MapperQueuedNodeFrame(node, this));
            }
        }
        
        private final Class<T> mappingResultType;
        private final Set<String> transparentNodeNames;
        private final Map<String, TreeMapperCallback<T, C>> translations;
        private final Stack<MapperFrame> stack = new Stack<>();
        private final C context;
        
        public TreeMapper(
            @NotNull Class<T> mappingResultType,
            @NotNull Set<String> transparentNodeNames,
            @NotNull Map<String, TreeMapperCallback<T, C>> translations,
            @NotNull C context
        ) {
            this.mappingResultType = mappingResultType;
            this.transparentNodeNames = transparentNodeNames;
            this.translations = translations;
            this.context = context;
        }

        public T translate(@NotNull STMTreeNode root) {
            MapperRootFrame rootFrame = new MapperRootFrame(root);
            stack.push(rootFrame);
            while (stack.size() > 0) {
                stack.pop().doWork();
            }
            return rootFrame.result;
        }
    }
    
    private static class QueryExpressionMapper extends TreeMapper<SQLQueryRowsSourceModel, SQLQueryModelRecognizer> {
        private static final Set<String> queryExpressionSubtreeNodeNames = Set.of(
            STMKnownRuleNames.sqlQuery,
            STMKnownRuleNames.directSqlDataStatement,
            STMKnownRuleNames.selectStatement,
            STMKnownRuleNames.withClause,
            STMKnownRuleNames.cteList,
            STMKnownRuleNames.with_list_element,
            STMKnownRuleNames.subquery,
            STMKnownRuleNames.unionTerm,
            STMKnownRuleNames.exceptTerm,
            STMKnownRuleNames.nonJoinQueryExpression,
            STMKnownRuleNames.nonJoinQueryTerm,
            STMKnownRuleNames.intersectTerm,
            STMKnownRuleNames.nonJoinQueryPrimary,
            STMKnownRuleNames.simpleTable,
            STMKnownRuleNames.querySpecification,
            STMKnownRuleNames.tableExpression,
            STMKnownRuleNames.queryPrimary,
            STMKnownRuleNames.queryTerm,
            STMKnownRuleNames.queryExpression,
            STMKnownRuleNames.selectStatementSingleRow,
            STMKnownRuleNames.fromClause,
            STMKnownRuleNames.nonjoinedTableReference,
            STMKnownRuleNames.tableReference,
            STMKnownRuleNames.joinedTable,
            STMKnownRuleNames.derivedTable,
            STMKnownRuleNames.tableSubquery,
            STMKnownRuleNames.crossJoinTerm,
            STMKnownRuleNames.naturalJoinTerm,
            STMKnownRuleNames.explicitTable
        );
        
        private static final Map<String, TreeMapperCallback<SQLQueryRowsSourceModel, SQLQueryModelRecognizer>> translations = Map.ofEntries(
            Map.entry(STMKnownRuleNames.directSqlDataStatement, (n, cc, r) -> { 
                if (cc.isEmpty()) {
                    return null;
                } else if (cc.size() == 1) {
                    return cc.get(0);
                } else {
                    List<SQLQueryRowsSourceModel> subqueries = cc.subList(0, cc.size() - 1);
                    SQLQueryRowsSourceModel resultQuery = cc.get(cc.size() - 1);
                    
                    STMTreeNode withNode = n.findChildOfName(STMKnownRuleNames.withClause);
                    boolean isRecursive = withNode.getChildCount() > 2; // is RECURSIVE keyword presented
                    
                    SQLQueryRowsCteModel cte = new SQLQueryRowsCteModel(n, isRecursive, resultQuery);
                    
                    STMTreeNode cteListNode = withNode.getStmChild(withNode.getChildCount() - 1);
                    for (int i = 0, j = 0; i < cteListNode.getChildCount(); i += 2, j++) {
                        STMTreeNode cteSubqueryNode = cteListNode.getStmChild(i);
                        
                        SQLQuerySymbolEntry subqueryName = r.collectIdentifier(cteSubqueryNode.getStmChild(0));
                        
                        STMTreeNode columnListNode = cteSubqueryNode.findChildOfName(STMKnownRuleNames.columnNameList);
                        List<SQLQuerySymbolEntry> columnList = columnListNode != null ? r.collectColumnNameList(columnListNode) : List.of();
                        
                        SQLQueryRowsSourceModel subquerySource = subqueries.get(j);
                        cte.addSubquery(cteSubqueryNode, subqueryName, columnList, subquerySource);
                    }
                    
                    return cte;
                }
            }),
            Map.entry(STMKnownRuleNames.queryExpression, (n, cc, r) -> {
                if (cc.isEmpty()) {
                    return r.queryDataContext.getDefaultTable(n);
                } else {
                    SQLQueryRowsSourceModel source = cc.get(0);
                    for (int i = 1; i < cc.size(); i++) {
                        STMTreeNode childNode = n.getStmChild(i);
                        List<SQLQuerySymbolEntry> corresponding = r.collectColumnNameList(childNode);
                        SQLQueryRowsSourceModel nextSource = cc.get(i);
                        Interval range = Interval.of(n.getRealInterval().a, childNode.getRealInterval().b);
                        SQLQueryRowsSetCorrespondingOperationKind opKind = switch (childNode.getNodeKindId()) {
                            case SQLStandardParser.RULE_exceptTerm -> SQLQueryRowsSetCorrespondingOperationKind.EXCEPT;
                            case SQLStandardParser.RULE_unionTerm -> SQLQueryRowsSetCorrespondingOperationKind.UNION;
                            default -> throw new UnsupportedOperationException("Unexpected child node kind at queryExpression");
                        };
                        source = new SQLQueryRowsSetCorrespondingOperationModel(range, childNode, source, nextSource, corresponding, opKind); 
                    }
                    return source;
                }
            }),
            Map.entry(STMKnownRuleNames.nonJoinQueryTerm, (n, cc, r) -> {
                if (cc.isEmpty()) {
                    return r.queryDataContext.getDefaultTable(n);
                } else {
                    SQLQueryRowsSourceModel source = cc.get(0);
                    for (int i = 1; i < cc.size(); i++) {
                        STMTreeNode childNode = n.getStmChild(i);
                        List<SQLQuerySymbolEntry> corresponding = r.collectColumnNameList(childNode);
                        SQLQueryRowsSourceModel nextSource = cc.get(i);
                        Interval range = Interval.of(n.getRealInterval().a, childNode.getRealInterval().b);
                        SQLQueryRowsSetCorrespondingOperationKind opKind = switch (childNode.getNodeKindId()) {
                            case SQLStandardParser.RULE_intersectTerm -> SQLQueryRowsSetCorrespondingOperationKind.INTERSECT;
                            default -> throw new UnsupportedOperationException("Unexpected child node kind at nonJoinQueryTerm");
                        };
                        source = new SQLQueryRowsSetCorrespondingOperationModel(range, childNode, source, nextSource, corresponding, opKind); 
                    }
                    return source;
                }
            }),
            Map.entry(STMKnownRuleNames.joinedTable, (n, cc, r) -> {
                // joinedTable: (nonjoinedTableReference|(LeftParen joinedTable RightParen)) (naturalJoinTerm|crossJoinTerm)+;
                if (cc.isEmpty()) {
                    return r.queryDataContext.getDefaultTable(n);
                } else {
                    SQLQueryRowsSourceModel source = cc.get(0);
                    for (int i = 1; i < cc.size(); i++) {
                        final SQLQueryRowsSourceModel currSource = source;
                        final SQLQueryRowsSourceModel nextSource = cc.get(i);
                        // TODO see second case of the first source if parens are correctly ignored here
                        STMTreeNode childNode = n.getStmChild(i);
                        Interval range = Interval.of(n.getRealInterval().a, childNode.getRealInterval().b);
                        source = switch (childNode.getNodeKindId()) {
                            case SQLStandardParser.RULE_naturalJoinTerm ->
                                Optional.ofNullable(childNode.findChildOfName(STMKnownRuleNames.joinSpecification))
                                    .map(cn -> cn.findChildOfName(STMKnownRuleNames.joinCondition))
                                    .map(cn -> cn.findChildOfName(STMKnownRuleNames.searchCondition))
                                    .map(r::collectValueExpression)
                                    .map(e -> new SQLQueryRowsNaturalJoinModel(range, childNode, currSource, nextSource, e))
                                    .orElseGet(() -> new SQLQueryRowsNaturalJoinModel(range, childNode, currSource, nextSource, r.collectColumnNameList(childNode)));
                            case SQLStandardParser.RULE_crossJoinTerm -> new SQLQueryRowsCrossJoinModel(range, childNode, currSource, nextSource);
                            default -> throw new UnsupportedOperationException("Unexpected child node kind at queryExpression");
                        };
                    }
                    return source;
                }
            }),
            Map.entry(STMKnownRuleNames.fromClause, (n, cc, r) -> {
                if (cc.isEmpty()) {
                    return r.queryDataContext.getDefaultTable(n);
                } else {
                    SQLQueryRowsSourceModel source = cc.get(0);
                    for (int i = 1; i < cc.size(); i++) {
                        STMTreeNode childNode = n.getStmChild(1 + i * 2);
                        SQLQueryRowsSourceModel nextSource = cc.get(i);
                        Interval range = Interval.of(n.getRealInterval().a, childNode.getRealInterval().b);
                        source = switch (childNode.getNodeKindId()) {
                            case SQLStandardParser.RULE_tableReference -> new SQLQueryRowsCrossJoinModel(range, childNode, source, nextSource);
                            default -> throw new UnsupportedOperationException("Unexpected child node kind at fromClause");
                        };
                    }
                    return source;
                }
            }),
            Map.entry(STMKnownRuleNames.querySpecification, (n, cc, r) -> {
                STMTreeNode selectListNode = n.findChildOfName(STMKnownRuleNames.selectList);
                SQLQuerySelectionResultModel resultModel = new SQLQuerySelectionResultModel(
                    selectListNode, (selectListNode.getChildCount() + 1) / 2
                );

                SQLQueryLexicalScope selectListScope;
                try (LexicalScopeHolder selectListScopeHolder = r.openScope()) {
                    selectListScope = selectListScopeHolder.lexicalScope;
                    selectListScope.registerSyntaxNode(n.getStmChild(0)); // SELECT keyword
                    
                    for (int i = 0; i < selectListNode.getChildCount(); i += 2) {
                        STMTreeNode selectSublist = selectListNode.getStmChild(i);
                        if (selectSublist.getChildCount() > 0) {
                            STMTreeNode sublistNode = selectSublist.getStmChild(0);
                            if (sublistNode != null) {
                                switch (sublistNode.getNodeKindId()) { // selectSublist: (Asterisk|derivedColumn|qualifier Period Asterisk
                                    case SQLStandardParser.RULE_derivedColumn -> {
                                        // derivedColumn: valueExpression (asClause)?; asClause: (AS)? columnName;
                                        SQLQueryValueExpression expr = r.collectValueExpression(sublistNode.getStmChild(0));
                                        if (expr instanceof SQLQueryValueTupleReferenceExpression tupleRef) {
                                            resultModel.addTupleSpec(sublistNode, tupleRef);
                                        } else {
                                            if (sublistNode.getChildCount() > 1) {
                                                STMTreeNode asClause = sublistNode.getStmChild(1);
                                                SQLQuerySymbolEntry asColumnName = r.collectIdentifier(
                                                    asClause.getStmChild(asClause.getChildCount() - 1)
                                                );
                                                resultModel.addColumnSpec(sublistNode, expr, asColumnName);
                                            } else {
                                                resultModel.addColumnSpec(sublistNode, expr);
                                            }
                                        }
                                    }
                                    case SQLStandardParser.RULE_anyUnexpected -> {
                                        // TODO register these pieces in the lexical scope
                                        // error in query text, ignoring it
                                    }
                                    default -> {
                                        resultModel.addCompleteTupleSpec(sublistNode);
                                    }
                                }
                            }
                        }
                    }
                }
                
                SQLQueryRowsSourceModel source = cc.isEmpty() ? r.queryDataContext.getDefaultTable(n) : cc.get(0);
                STMTreeNode tableExpr = n.findChildOfName(STMKnownRuleNames.tableExpression);
                SQLQueryRowsProjectionModel projectionModel;
                if (tableExpr != null) {
                    selectListScope.registerSyntaxNode(tableExpr.getStmChild(0)); // FROM keyword
                    SQLQueryValueExpression whereExpr = Optional.ofNullable(tableExpr.findChildOfName(STMKnownRuleNames.whereClause))
                        .map(r::collectValueExpression).orElse(null);
                    SQLQueryValueExpression havingClause = Optional.ofNullable(tableExpr.findChildOfName(STMKnownRuleNames.havingClause))
                        .map(r::collectValueExpression).orElse(null);
                    SQLQueryValueExpression groupByClause = Optional.ofNullable(tableExpr.findChildOfName(STMKnownRuleNames.groupByClause))
                        .map(r::collectValueExpression).orElse(null);
                    SQLQueryValueExpression orderByClause = Optional.ofNullable(tableExpr.findChildOfName(STMKnownRuleNames.orderByClause))
                        .map(r::collectValueExpression).orElse(null);
                    projectionModel = new SQLQueryRowsProjectionModel(n, selectListScope, source, resultModel, whereExpr, havingClause, groupByClause, orderByClause);
                } else {
                    projectionModel = new SQLQueryRowsProjectionModel(n, selectListScope, source, resultModel);
                }
                return projectionModel;
            }),
            Map.entry(STMKnownRuleNames.nonjoinedTableReference, (n, cc, r) -> {
                // can they both be missing?
                SQLQueryRowsSourceModel source;
                if (cc.isEmpty()) {
                    STMTreeNode tableNameNode = n.findChildOfName(STMKnownRuleNames.tableName);
                    if (tableNameNode != null) {
                        source = r.collectTableReference(tableNameNode);
                    } else {
                        source = r.queryDataContext.getDefaultTable(n);
                    }
                } else {
                    source = cc.get(0);
                }
                // TODO column reference at PARTITION clause
                if (n.getChildCount() > 1) {
                    STMTreeNode lastSubnode = n.getStmChild(n.getChildCount() - 1);
                    if (lastSubnode.getNodeName().equals(STMKnownRuleNames.correlationSpecification)) {
                        SQLQuerySymbolEntry correlationName = r.collectIdentifier(
                            lastSubnode.getStmChild(lastSubnode.getChildCount() == 1 || lastSubnode.getChildCount() == 4 ? 0 : 1)
                        ); 
                        source = new SQLQueryRowsCorrelatedSourceModel(n, source, correlationName, r.collectColumnNameList(lastSubnode));
                    }
                }
                return source;
            }),
            Map.entry(STMKnownRuleNames.explicitTable, (n, cc, r) -> r.collectTableReference(n)),
            Map.entry(STMKnownRuleNames.tableValueConstructor, (n, cc, r) -> {
                List<SQLQueryValueExpression> values = new ArrayList<>(n.getChildCount() / 2 + 1); // values separated by comma
                for (int i = 1; i < n.getChildCount(); i += 2) {
                    values.add(r.collectValueExpression(n.getStmChild(i)));
                }
                return new SQLQueryRowsTableValueModel(n, values);
            })
        );

        public QueryExpressionMapper(SQLQueryModelRecognizer recognizer) {
            super(SQLQueryRowsSourceModel.class, queryExpressionSubtreeNodeNames, translations, recognizer);
        }
    }

    public SQLQueryModelRecognizer(@Nullable DBCExecutionContext executionContext, boolean isReadMetadataForSemanticAnalysis) {
        this.isReadMetadataForSemanticAnalysis = isReadMetadataForSemanticAnalysis;
        this.executionContext = executionContext;
        this.reservedWords = new HashSet<>(this.obtainSqlDialect().getReservedWords());
    }

    private void traverseForIdentifiers(
        @NotNull STMTreeNode root,
        @NotNull BiConsumer<SQLQueryQualifiedName, SQLQuerySymbolEntry> columnAction,
        @NotNull Consumer<SQLQueryQualifiedName> entityAction,
        boolean forceUnquotted
    ) {
        List<STMTreeNode> refs = STMUtils.expandSubtree(root, null, Set.of(STMKnownRuleNames.columnReference, STMKnownRuleNames.columnName, STMKnownRuleNames.tableName));
        for (STMTreeNode ref : refs) {
            switch (ref.getNodeKindId()) {
                case SQLStandardParser.RULE_columnReference, SQLStandardParser.RULE_columnName -> {
                    SQLQueryQualifiedName tableName;
                    if (ref.getChildCount() > 1) {
                        tableName = this.collectTableName(ref.getStmChild(0), forceUnquotted);
                        if (tableName != null) {
                            entityAction.accept(tableName);
                        }
                    } else {
                        tableName = null;
                    }
                    STMTreeNode columnName = ref.findChildOfName(STMKnownRuleNames.columnName);
                    if (columnName != null) {
                        columnAction.accept(tableName, this.collectIdentifier(columnName, forceUnquotted));
                    }
                }
                case SQLStandardParser.RULE_tableName -> {
                    SQLQueryQualifiedName tableName = this.collectTableName(ref, forceUnquotted);
                    if (tableName != null) {
                        entityAction.accept(tableName);
                    }
                }
                default -> throw new IllegalArgumentException("Unexpected value: " + ref.getNodeName());
            }
        }
    }

    @NotNull
    private SQLQueryDataContext prepareDataContext(@NotNull STMTreeNode root) {
        if (this.isReadMetadataForSemanticAnalysis
            && this.executionContext != null
            && this.executionContext.getDataSource() instanceof DBSObjectContainer
            && this.executionContext.getDataSource().getSQLDialect() instanceof BasicSQLDialect
        ) {
            return new SQLQueryDataSourceContext(this.executionContext, this.executionContext.getDataSource().getSQLDialect());
        } else {
            Set<String> allColumnNames = new HashSet<>();
            Set<List<String>> allTableNames = new HashSet<>();
            this.traverseForIdentifiers(root, (e, c) -> allColumnNames.add(c.getName()), e -> allTableNames.add(e.toListOfStrings()), true);
            symbolEntries.clear();
            return new SQLQueryDummyDataSourceContext(this.obtainSqlDialect(), allColumnNames, allTableNames);
        }
    }

    @NotNull
    private SQLDialect obtainSqlDialect() {
        if (this.executionContext != null && this.executionContext.getDataSource() != null) {
            return this.executionContext.getDataSource().getSQLDialect();
        } else {
            return BasicSQLDialect.INSTANCE;
        }
    }


    /**
     * A debugging facility
     */

    private class RecognitionContext implements SQLQueryRecognitionContext {
        private final DBRProgressMonitor monitor;

        public RecognitionContext(@NotNull DBRProgressMonitor monitor) {
            this.monitor = monitor;
        }

        @NotNull
        @Override
        public DBRProgressMonitor getMonitor() {
            return this.monitor;
        }

        @Override
        public void appendError(@NotNull SQLQuerySymbolEntry symbol, @NotNull String error, @NotNull DBException ex) {
            // System.out.println(symbol.getName() + ": " + error + ": " + ex.toString());
        }

        @Override
        public void appendError(@NotNull SQLQuerySymbolEntry symbol, @NotNull String error) {
            // System.out.println(symbol.getName() + ": " + error);
        }

        @Override
        public void appendError(@NotNull STMTreeNode treeNode, @NotNull String error) {
            // TODO generate problem markers
        }
    };

    private static class DebugGraphBuilder {
        private final DirectedGraph graph = new DirectedGraph();
        private final LinkedList<Pair<Object, Object>> stack = new LinkedList<>();
        private final Set<Object> done = new HashSet<>();
        private final Map<Object, DirectedGraph.Node> objs = new HashMap<>();
        
        private void expandObject(Object prev, Object o) {
            String propName = prev == null ? null : (String) ((Pair) prev).getFirst();
            Object src = prev == null ? null : ((Pair) prev).getSecond();
            if (o instanceof SQLQueryDataContext || o instanceof SQLQueryRowsSourceModel || o instanceof SQLQueryValueExpression) {
                DirectedGraph.Node node = objs.get(o);
                DirectedGraph.Node prevNode = objs.get(src);
                if (node == null) {
                    var color = o instanceof SQLQueryDataContext ? "#bbbbff" 
                            : (o instanceof SQLQueryRowsSourceModel ? "#bbffbb" 
                            : (o instanceof SQLQueryValueExpression ? "#ffbbbb"
                            : "#bbbbbb"));
                    node = graph.createNode(o.toString().substring(o.getClass().getPackageName().length()), color);
                    objs.put(o, node);
                }
                if (prevNode != null) {
                    graph.createEdge(prevNode, node, propName, null);
                }
                src = o;
                propName = "";
            } 
            if (done.contains(o)) {
                return;
            }
            done.add(o);
            // System.out.println((prev == null ? "<NULL>" : prev.toString()) + " --> " + o.toString());

            if (o instanceof String || o.getClass().isPrimitive() || o.getClass().isEnum()) {
                return;
            } else if (o instanceof SQLQuerySymbol || o instanceof DBSObject || o instanceof DBCExecutionContext) {
                // || o instanceof SQLQueryColumnReferenceExpression) {
                return;
            } else if (o instanceof Iterable it) {
//                int index = 0;
//                for (Object y: it) {
//                    if (y != null && !done.contains(y)) { 
//                        stack.addLast(new Pair<Object, Object>(new Pair(propName + "[" + (index++) + "]", src), y));
//                    }
//                }
                return;
            }
            
            Class t = o.getClass();
            while (t != Object.class) {
                for (Field f : t.getDeclaredFields()) {
                    try {
                        if (f.canAccess(o) || f.trySetAccessible()) {
                            Object x = f.get(o);
                            if (x != null) {
                                if (x instanceof String || x.getClass().isEnum()) {
                                    DirectedGraph.Node prevNode = objs.get(src);
                                    if (prevNode != null) {
                                        String text = x.toString().replace("&", "&amp;").replace("<", "&lt;").replace(">", "&gt;").replace("\"", "&quot;").replace("'", "&apos;").replace("\n", "&#10;");
//                                            DirectedGraphNode newNode = graph.createNode(text, null);
//                                            graph.createEdge(prevNode, newNode, propName, null);
                                        prevNode.label += "&#10;" + propName + "." + f.getName() + " = " + text;
                                    }
                                } else if (x instanceof Iterable it) {
                                    int index = 0;
                                    for (Object y : it) {
                                        if (y != null && !done.contains(y)) {
                                            stack.addLast(new Pair<Object, Object>(new Pair(propName + "[" + (index++) + "]", src), y));
                                        }
                                    }
                                } else {
                                    stack.addLast(new Pair(new Pair(propName + "." + f.getName(), src), x));
                                }
                            }
                        }
                    } catch (Throwable e) {
                    }
                }
                t = t.getSuperclass();
            }
        }
        
        public void traverseObjs(Object obj) {
            stack.addLast(new Pair(null, obj));
            while (stack.size() > 0) {
                Pair p = stack.removeLast();
                this.expandObject(p.getFirst(), p.getSecond());
            }
        }
    }

    @Nullable
    public SQLQueryModel recognizeQuery(@NotNull String text, DBRProgressMonitor monitor) {
        STMSource querySource = STMSource.fromString(text);
        LSMAnalyzer analyzer = LSMDialectRegistry.getInstance().getAnalyzerForDialect(this.obtainSqlDialect());
        STMTreeRuleNode tree = analyzer.parseSqlQueryTree(querySource, new STMSkippingErrorListener());
        
        if (tree != null) {
            this.queryDataContext = this.prepareDataContext(tree);

            STMTreeNode dataStmt = tree.findChildOfName(STMKnownRuleNames.directSqlDataStatement);
            if (dataStmt != null) { // TODO collect CTE for insert-update-delete as well as recursive CTE
                STMTreeNode stmtBodyNode = dataStmt.getStmChild(dataStmt.getChildCount() - 1);
                SQLQueryModelContent contents = switch (stmtBodyNode.getNodeKindId()) {
                    case SQLStandardParser.RULE_deleteStatement -> this.collectDeleteStatement(stmtBodyNode);
                    case SQLStandardParser.RULE_insertStatement -> this.collectInsertStatement(stmtBodyNode);
                    case SQLStandardParser.RULE_updateStatement -> this.collectUpdateStatement(stmtBodyNode);
                    case SQLStandardParser.RULE_selectStatement -> this.collectQueryExpression(tree);
                    default -> this.collectQueryExpression(tree);
                };

                if (contents != null) {
                    SQLQueryModel model = new SQLQueryModel(tree, contents, symbolEntries);

                    model.propagateContext(this.queryDataContext, new RecognitionContext(monitor));

                    // var tt = new DebugGraphBuilder();
                    // tt.traverseObjs(model);
                    // tt.graph.saveToFile("c:/temp/outx.dgml");

                    return model;
                }
            }

            // TODO log query model collection error
            SQLDialect dialect = obtainSqlDialect(); 
            Predicate<SQLQuerySymbolEntry> tryFallbackForStringLiteral = s -> {
                String rawString = s.getRawName();
                SQLQuerySymbolClass forcedClass;
                if (dialect.isQuotedString(rawString)) {
                    forcedClass = SQLQuerySymbolClass.STRING;
                } else {
                    forcedClass = tryFallbackSymbolForStringLiteral(dialect, s, false);
                }
                boolean forced = forcedClass != null; 
                if (forced) {
                    s.getSymbol().setSymbolClass(forcedClass);
                }
                return forced;
            };

            this.traverseForIdentifiers(tree, 
                (e, c) -> { 
                    if (c.isNotClassified() && (e != null || !tryFallbackForStringLiteral.test(c))) {
                        c.getSymbol().setSymbolClass(SQLQuerySymbolClass.COLUMN);
                    }
                }, 
                e -> {
                    if (e.isNotClassified() && (e.catalogName != null || e.schemaName != null ||
                        !tryFallbackForStringLiteral.test(e.entityName))
                    ) {
                        e.entityName.getSymbol().setSymbolClass(SQLQuerySymbolClass.TABLE);
                        if (e.schemaName != null) {
                            e.schemaName.getSymbol().setSymbolClass(SQLQuerySymbolClass.SCHEMA);
                            if (e.catalogName != null) {
                                e.catalogName.getSymbol().setSymbolClass(SQLQuerySymbolClass.CATALOG);
                            }
                        }
                    }
                },
                false
            );
            return new SQLQueryModel(tree, null, symbolEntries);
        } else {
            return null;
        }
    }

    @NotNull
    private SQLQueryModelContent collectUpdateStatement(@NotNull STMTreeNode node) {
        STMTreeNode targetTableNode = node.findChildOfName(STMKnownRuleNames.tableReference);
        SQLQueryRowsSourceModel targetSet = targetTableNode == null ? null : this.collectQueryExpression(targetTableNode);
        
        List<SQLQueryTableUpdateModel.SetClauseModel> setClauseList = new ArrayList<>();
        STMTreeNode setClauseListNode = node.findChildOfName(STMKnownRuleNames.setClauseList);
        if (setClauseListNode != null) {
            for (int i = 0; i < setClauseListNode.getChildCount(); i += 2) {
                STMTreeNode setClauseNode = setClauseListNode.getStmChild(i);
                if (setClauseNode.getChildCount() > 0) {
                    STMTreeNode setTargetNode = setClauseNode.getStmChild(0);
                    List<SQLQueryValueExpression> targets = switch (setTargetNode.getNodeKindId()) {
                        case SQLStandardParser.RULE_setTarget -> List.of(this.collectKnownValueExpression(setTargetNode.getStmChild(0)));
                        case SQLStandardParser.RULE_setTargetList -> 
                            STMUtils.expandSubtree(
                                setTargetNode,
                                Set.of(STMKnownRuleNames.setTargetList),
                                Set.of(STMKnownRuleNames.valueReference)
                            ).stream().map(this::collectValueExpression).collect(Collectors.toList());
                        case SQLStandardParser.RULE_anyUnexpected -> 
                            // error in query text, ignoring it
                            Collections.emptyList();
                        default -> throw new UnsupportedOperationException(
                            "Set target list expected while facing with " + setTargetNode.getNodeName()
                        );
                    };
                    List<SQLQueryValueExpression> sources = setClauseNode.getChildCount() < 3
                        ? Collections.emptyList()
                        : STMUtils.expandSubtree(
                            setClauseNode.getStmChild(2),
                            Set.of(STMKnownRuleNames.updateSource),
                            Set.of(STMKnownRuleNames.updateValue)
                        ).stream().map(v -> this.collectValueExpression(v.getStmChild(0))).collect(Collectors.toList());
                    setClauseList.add(
                        new SQLQueryTableUpdateModel.SetClauseModel(
                            setClauseNode,
                            targets,
                            sources,
                            setClauseNode.getTextContent()
                        )
                    );
                }
            }
        }
        
        STMTreeNode fromClauseNode = node.findChildOfName(STMKnownRuleNames.fromClause);
        SQLQueryRowsSourceModel sourceSet = fromClauseNode == null ? null : this.collectQueryExpression(fromClauseNode);
        
        STMTreeNode whereClauseNode = node.findChildOfName(STMKnownRuleNames.whereClause);
        SQLQueryValueExpression whereClauseExpr = whereClauseNode == null ? null : this.collectValueExpression(whereClauseNode);
        
        STMTreeNode orderByClauseNode = node.findChildOfName(STMKnownRuleNames.orderByClause);
        SQLQueryValueExpression orderByExpr = orderByClauseNode == null ? null : this.collectValueExpression(orderByClauseNode);
        
        return new SQLQueryTableUpdateModel(node, targetSet, setClauseList, sourceSet, whereClauseExpr, orderByExpr);
    }

    @NotNull
    private SQLQueryModelContent collectInsertStatement(@NotNull STMTreeNode node) {
        STMTreeNode tableNameNode = node.findChildOfName(STMKnownRuleNames.tableName);
        SQLQueryRowsTableDataModel tableModel = tableNameNode == null ? null : this.collectTableReference(tableNameNode);

        List<SQLQuerySymbolEntry> columnNames;
        SQLQueryRowsSourceModel valuesRows;
        
        STMTreeNode insertColumnsAndSource = node.findChildOfName(STMKnownRuleNames.insertColumnsAndSource);
        if (insertColumnsAndSource != null) {
            STMTreeNode insertColumnList = insertColumnsAndSource.findChildOfName(STMKnownRuleNames.insertColumnList);
            columnNames = insertColumnList == null ? null : this.collectColumnNameList(insertColumnList);
            
            STMTreeNode valuesNode = insertColumnsAndSource.findChildOfName(STMKnownRuleNames.queryExpression);
            valuesRows = valuesNode == null ? null : this.collectQueryExpression(valuesNode);
        } else {
            columnNames = Collections.emptyList();
            valuesRows = null; // use default table? 
        }
        
        return new SQLQueryTableInsertModel(node, tableModel, columnNames, valuesRows);        
    }

    @NotNull
    private SQLQueryModelContent collectDeleteStatement(@NotNull STMTreeNode node) {
        STMTreeNode tableNameNode = node.findChildOfName(STMKnownRuleNames.tableName);
        SQLQueryRowsTableDataModel tableModel = tableNameNode == null ? null : this.collectTableReference(tableNameNode);
        
        STMTreeNode aliasNode = node.findChildOfName(STMKnownRuleNames.correlationName);
        SQLQuerySymbolEntry alias = aliasNode == null ? null : this.collectIdentifier(aliasNode);
        
        STMTreeNode whereClauseNode = node.findChildOfName(STMKnownRuleNames.whereClause);
        SQLQueryValueExpression whereClauseExpr = whereClauseNode == null ? null : this.collectValueExpression(whereClauseNode);
        
        return new SQLQueryTableDeleteModel(node, tableModel, alias, whereClauseExpr);
    }

    @Nullable
    private SQLQueryRowsSourceModel collectQueryExpression(@NotNull STMTreeNode tree) {
        QueryExpressionMapper queryMapper = new QueryExpressionMapper(this);
        return queryMapper.translate(tree);
    }
    
    
    private static final Set<String> columnNameListWrapperNames = Set.of(
        STMKnownRuleNames.correspondingSpec,
        STMKnownRuleNames.referencedTableAndColumns,
        STMKnownRuleNames.correlationSpecification,
        STMKnownRuleNames.nonjoinedTableReference,
        STMKnownRuleNames.namedColumnsJoin,
        STMKnownRuleNames.joinSpecification,
        STMKnownRuleNames.naturalJoinTerm,
        STMKnownRuleNames.unionTerm,
        STMKnownRuleNames.exceptTerm,
        STMKnownRuleNames.intersectTerm,
        STMKnownRuleNames.uniqueConstraintDefinition,
        STMKnownRuleNames.viewDefinition,
        STMKnownRuleNames.insertColumnsAndSource,
        
        STMKnownRuleNames.referenceColumnList,
        STMKnownRuleNames.referencingColumns,
        STMKnownRuleNames.derivedColumnList,
        STMKnownRuleNames.joinColumnList,
        STMKnownRuleNames.correspondingColumnList,
        STMKnownRuleNames.uniqueColumnList,
        STMKnownRuleNames.viewColumnList,
        STMKnownRuleNames.insertColumnList
    );

    @NotNull
    private List<SQLQuerySymbolEntry> collectColumnNameList(@NotNull STMTreeNode node) {
        if (!node.getNodeName().equals(STMKnownRuleNames.columnNameList)) {
            if (!columnNameListWrapperNames.contains(node.getNodeName())) {
                throw new UnsupportedOperationException("columnNameList (or its wrapper) expected while facing with " + node.getNodeName());
            }
            
            List<STMTreeNode> actual = STMUtils.expandSubtree(node, columnNameListWrapperNames, Set.of(STMKnownRuleNames.columnNameList));
            switch (actual.size()) {
                case 0 -> {
                    return Collections.emptyList();
                }
                case 1 -> {
                    node = actual.get(0);
                }
                default -> throw new UnsupportedOperationException("Ambiguous columnNameList collection at " + node.getNodeName());
            }
        }
        
        List<SQLQuerySymbolEntry> result = new ArrayList<>(node.getChildCount());
        for (int i = 0; i < node.getChildCount(); i += 2) {
            result.add(collectIdentifier(node.getStmChild(i)));
        }
        return result;
    }
    
    private static final Set<String> identifierDirectWrapperNames = Set.of(
        STMKnownRuleNames.unqualifiedSchemaName,
        STMKnownRuleNames.catalogName,
        STMKnownRuleNames.correlationName,
        STMKnownRuleNames.authorizationIdentifier,
        STMKnownRuleNames.columnName,
        STMKnownRuleNames.queryName
    );
    
    @NotNull
    private SQLQuerySymbolEntry collectIdentifier(@NotNull STMTreeNode node) {
        return collectIdentifier(node, false);
    }
    
    @NotNull
    private SQLQuerySymbolEntry collectIdentifier(@NotNull STMTreeNode node, boolean forceUnquotted) {
        // TODO refactor out all recognition-related exceptions, consider error node everywhere in parse tree and don't introduce unnecessary model nodes
        STMTreeNode actual = identifierDirectWrapperNames.contains(node.getNodeName()) ? node.getStmChild(0) : node;
        if (!actual.getNodeName().equals(STMKnownRuleNames.identifier)) {
            throw new UnsupportedOperationException("identifier expected while facing with " + node.getNodeName());
        }
<<<<<<< HEAD
        STMTreeNode actualBody = actual.findChildOfName(STMKnownRuleNames.actualIdentifier).getStmChild(0);
        String rawIdentifierString = actualBody.getTextContent();
        if (actualBody.getPayload() instanceof Token t && t.getType() == SQLStandardLexer.Quotted) {
            SQLQuerySymbolEntry entry = this.registerSymbolEntry(actualBody, rawIdentifierString, rawIdentifierString);
            entry.getSymbol().setSymbolClass(SQLQuerySymbolClass.QUOTED);
            return entry;
        } else if (this.reservedWords.contains(rawIdentifierString.toUpperCase())) { // keywords are uppercased in dialect
            SQLQuerySymbolEntry entry = this.registerSymbolEntry(actualBody, rawIdentifierString, rawIdentifierString);
            entry.getSymbol().setSymbolClass(SQLQuerySymbolClass.RESERVED);
            return entry;
        } else {
            SQLDialect dialect = this.obtainSqlDialect();
            String actualIdentifierString = SQLUtils.identifierToCanonicalForm(dialect, rawIdentifierString, forceUnquotted, false);
            return this.registerSymbolEntry(actualBody, actualIdentifierString, rawIdentifierString);
=======
        STMTreeNode actualIdentifier = actual.findChildOfName(STMKnownRuleNames.actualIdentifier);
        if (actualIdentifier == null) {
            SQLQuerySymbolEntry entry = this.registerSymbolEntry(actual.getRealInterval(), actual.getTextContent(), actual.getTextContent());
            entry.getSymbol().setSymbolClass(SQLQuerySymbolClass.ERROR);
            return entry;
        } else {
            STMTreeNode actualBody = actualIdentifier.getStmChild(0);
            String rawIdentifierString = actualBody.getTextContent();
            if (actualBody.getPayload() instanceof Token t && t.getType() == SQLStandardLexer.Quotted) {
                SQLQuerySymbolEntry entry = this.registerSymbolEntry(actualBody.getRealInterval(), rawIdentifierString, rawIdentifierString);
                entry.getSymbol().setSymbolClass(SQLQuerySymbolClass.QUOTED);
                return entry;
            } else if (this.reservedWords.contains(rawIdentifierString.toUpperCase())) { // keywords are uppercased in dialect
                SQLQuerySymbolEntry entry = this.registerSymbolEntry(actualBody.getRealInterval(), rawIdentifierString, rawIdentifierString);
                entry.getSymbol().setSymbolClass(SQLQuerySymbolClass.RESERVED);
                return entry;
            } else {
                SQLDialect dialect = this.obtainSqlDialect();
                String actualIdentifierString = SQLUtils.identifierToCanonicalForm(dialect, rawIdentifierString, forceUnquotted, false);
                return this.registerSymbolEntry(actualBody.getRealInterval(), actualIdentifierString, rawIdentifierString);
            }
>>>>>>> 1ecb7878
        }
    }

    @NotNull
    private SQLQuerySymbolEntry registerSymbolEntry(
        @NotNull STMTreeNode syntaxNode,
        @NotNull String name,
        @NotNull String rawName
    ) {
        SQLQuerySymbolEntry entry = new SQLQuerySymbolEntry(syntaxNode, name, rawName);
        this.symbolEntries.add(entry);
        this.registerScopeItem(entry);
        return entry;
    }

    private static final Set<String> tableNameContainers = Set.of(
        STMKnownRuleNames.referencedTableAndColumns,
        STMKnownRuleNames.qualifier,
        STMKnownRuleNames.nonjoinedTableReference,
        STMKnownRuleNames.explicitTable,
        STMKnownRuleNames.tableDefinition,
        STMKnownRuleNames.viewDefinition,
        STMKnownRuleNames.alterTableStatement,
        STMKnownRuleNames.dropTableStatement,
        STMKnownRuleNames.dropViewStatement,
        STMKnownRuleNames.deleteStatement,
        STMKnownRuleNames.insertStatement,
        STMKnownRuleNames.updateStatement,
        STMKnownRuleNames.correlationSpecification
    ); 
    
    private static final Set<String> actualTableNameContainers = Set.of(
        STMKnownRuleNames.tableName, 
        STMKnownRuleNames.correlationName
    );

    @NotNull
    private SQLQueryRowsTableDataModel collectTableReference(@NotNull STMTreeNode node) {
        return new SQLQueryRowsTableDataModel(node, collectTableName(node));
    }

    @Nullable
    private SQLQueryQualifiedName collectTableName(@NotNull STMTreeNode node) {
        return this.collectTableName(node, false);
    }

    @Nullable
    private SQLQueryQualifiedName collectTableName(@NotNull STMTreeNode node, boolean forceUnquotted) {
        List<STMTreeNode> actual = STMUtils.expandSubtree(node, tableNameContainers, actualTableNameContainers);
        return switch (actual.size()) {
            case 0 -> null;
            case 1 -> {
                node = actual.get(0);
                yield node.getNodeName().equals(STMKnownRuleNames.tableName) ? collectQualifiedName(node, forceUnquotted)
                        : this.registerScopeItem(new SQLQueryQualifiedName(node, collectIdentifier(node, forceUnquotted)));
            }
            default -> throw new UnsupportedOperationException("Ambiguous tableName collection at " + node.getNodeName());
        };
    }
    
    private static final Set<String> qualifiedNameDirectWrapperNames = Set.of(
        STMKnownRuleNames.tableName,
        STMKnownRuleNames.constraintName
    );
    
    @NotNull
    private SQLQueryQualifiedName collectQualifiedName(@NotNull STMTreeNode node, boolean forceUnquotted) { // qualifiedName
        STMTreeNode entityNameNode = qualifiedNameDirectWrapperNames.contains(node.getNodeName()) ? node.getStmChild(0) : node;
        if (!entityNameNode.getNodeName().equals(STMKnownRuleNames.qualifiedName)) {
            throw new UnsupportedOperationException("identifier expected while facing with " + node.getNodeName());
        }
        
        SQLQuerySymbolEntry entityName = collectIdentifier(entityNameNode.getStmChild(entityNameNode.getChildCount() - 1), forceUnquotted);
        if (entityNameNode.getChildCount() == 1) {
            return this.registerScopeItem(new SQLQueryQualifiedName(entityNameNode, entityName));
        } else {
            STMTreeNode schemaNameNode = entityNameNode.getStmChild(0);
            SQLQuerySymbolEntry schemaName = collectIdentifier(
                schemaNameNode.getStmChild(schemaNameNode.getChildCount() - 1),
                forceUnquotted
            );
            if (schemaNameNode.getChildCount() == 1) {
                return this.registerScopeItem(new SQLQueryQualifiedName(entityNameNode, schemaName, entityName));
            } else {
                STMTreeNode catalogNameNode = schemaNameNode.getStmChild(0);
                SQLQuerySymbolEntry catalogName = collectIdentifier(
                    catalogNameNode.getStmChild(catalogNameNode.getChildCount() - 1),
                    forceUnquotted
                );
                return this.registerScopeItem(new SQLQueryQualifiedName(entityNameNode, catalogName, schemaName, entityName));
            }    
        }
    }
    
    private static final Set<String> knownValueExpressionRootNames = Set.of(
        STMKnownRuleNames.valueExpression,
        STMKnownRuleNames.valueExpressionAtom,
        STMKnownRuleNames.searchCondition,
        STMKnownRuleNames.havingClause,
        STMKnownRuleNames.whereClause,
        STMKnownRuleNames.groupByClause,
        STMKnownRuleNames.orderByClause,
        STMKnownRuleNames.rowValueConstructor
    );
        
    private static final Set<String> knownRecognizableValueExpressionNames = Set.of(
        STMKnownRuleNames.subquery,
        STMKnownRuleNames.columnReference,
        STMKnownRuleNames.valueReference,
        STMKnownRuleNames.valueExpressionCast,
        STMKnownRuleNames.variableExpression,
        STMKnownRuleNames.truthValue,
        STMKnownRuleNames.unsignedNumericLiteral,
        STMKnownRuleNames.signedNumericLiteral,
        STMKnownRuleNames.characterStringLiteral,
        STMKnownRuleNames.datetimeLiteral
    );

    @NotNull
    private SQLQueryValueExpression collectValueExpression(@NotNull STMTreeNode node) {
        if (!knownValueExpressionRootNames.contains(node.getNodeName())) {
            throw new UnsupportedOperationException(
                "Search condition or value expression expected while facing with " + node.getNodeName()
            );
        }
        
        if (knownRecognizableValueExpressionNames.contains(node.getNodeName())) {
            return collectKnownValueExpression(node);
        } else {
            try (LexicalScopeHolder sh = this.openScope()) {
                Stack<STMTreeNode> stack = new Stack<>();
                Stack<List<SQLQueryValueExpression>> childLists = new Stack<>();
                stack.add(node);
                childLists.push(new ArrayList<>(1));
    
                while (stack.size() > 0) {
                    STMTreeNode n = stack.pop();
                    
                    if (n != null) {
                        STMTreeNode rn = n;
                        while (rn.getChildCount() == 1 && !knownRecognizableValueExpressionNames.contains(rn.getNodeName())) {
                            rn = rn.getStmChild(0);
                        }
                        if (knownRecognizableValueExpressionNames.contains(rn.getNodeName())) {
                            childLists.peek().add(collectKnownValueExpression(rn));
                        } else {
                            stack.push(n);
                            stack.push(null);
                            childLists.push(new ArrayList<>(rn.getChildCount()));
                            for (int i = rn.getChildCount() - 1; i >= 0; i--) {
                                stack.push(rn.getStmChild(i));
                            }
                        }
                    } else {
                        // TODO register unexpected pieces in the lexical scope
                        STMTreeNode content = stack.pop();
                        List<SQLQueryValueExpression> children = childLists.pop();
                        if (children.size() > 0) {
                            SQLQueryValueExpression e = children.size() == 1 && children.get(0) instanceof SQLQueryValueFlattenedExpression c 
                                ? c 
                                : new SQLQueryValueFlattenedExpression(content, children);
                            childLists.peek().add(e);
                        }
                    }
                }
                
                List<SQLQueryValueExpression> roots = childLists.pop();
                SQLQueryValueExpression result = roots.isEmpty() ?
                    new SQLQueryValueFlattenedExpression(node, Collections.emptyList()) :
                    roots.get(0);
                
                result.registerLexicalScope(sh.lexicalScope);
                return result;
            }
        }
    }

    @NotNull
    private SQLQueryValueExpression collectKnownValueExpression(@NotNull STMTreeNode node) {
        return switch (node.getNodeKindId()) {
            case SQLStandardParser.RULE_subquery -> new SQLQueryValueSubqueryExpression(node, this.collectQueryExpression(node));
            case SQLStandardParser.RULE_valueReference -> this.collectValueReferenceExpression(node);
            case SQLStandardParser.RULE_valueExpressionCast -> new SQLQueryValueTypeCastExpression(
                node,
                this.collectValueExpression(node.getStmChild(0)),
                node.getStmChild(2).getTextContent()
            );
            case SQLStandardParser.RULE_variableExpression -> {
                String rawName = node.getStmChild(0).getTextContent();
                yield switch (rawName.charAt(0)) {
                    case '@' -> new SQLQueryValueVariableExpression(
                        node,
                        this.registerSymbolEntry(node, rawName.substring(1), rawName),
                        SQLQueryValueVariableExpression.VariableExpressionKind.BATCH_VARIABLE,
                        rawName
                    );
                    case '$' -> new SQLQueryValueVariableExpression(
                        node,
                        this.registerSymbolEntry(node, rawName.substring(2, rawName.length() - 1), rawName),
                        SQLQueryValueVariableExpression.VariableExpressionKind.CLIENT_VARIABLE,
                        rawName
                    );
                    case ':' -> new SQLQueryValueVariableExpression(
                        node,
                        this.registerSymbolEntry(node, rawName.substring(1), rawName),
                        SQLQueryValueVariableExpression.VariableExpressionKind.CLIENT_PARAMETER,
                        rawName
                    );
                    default -> throw new UnsupportedOperationException("Unsupported variable expression: " + node.getTextContent());
                };
            }
            case SQLStandardParser.RULE_truthValue -> this.makeValueConstantExpression(node, SQLQueryExprType.BOOLEAN);
            case SQLStandardParser.RULE_unsignedNumericLiteral -> this.makeValueConstantExpression(node, SQLQueryExprType.NUMERIC);
            case SQLStandardParser.RULE_signedNumericLiteral -> this.makeValueConstantExpression(node, SQLQueryExprType.NUMERIC);
            case SQLStandardParser.RULE_characterStringLiteral -> this.makeValueConstantExpression(node, SQLQueryExprType.STRING);
            case SQLStandardParser.RULE_datetimeLiteral -> this.makeValueConstantExpression(node, SQLQueryExprType.DATETIME);
            default -> throw new UnsupportedOperationException("Unknown expression kind " + node.getNodeName());
        };
    }
    
    private SQLQueryValueExpression makeValueConstantExpression(@NotNull STMTreeNode node, SQLQueryExprType type) {
        return new SQLQueryValueConstantExpression(node, node.getTextContent(), type);
    }

    @NotNull
    private SQLQueryValueExpression collectValueReferenceExpression(@NotNull STMTreeNode node) {
        STMTreeNode head = node.getStmChild(0);
        SQLQueryValueExpression expr = switch (head.getNodeKindId()) {
            case SQLStandardParser.RULE_columnReference -> {
                SQLQueryQualifiedName tableName = collectTableName(head.getStmChild(0));
                STMTreeNode nameNode = head.findChildOfName(STMKnownRuleNames.columnName);
                if (nameNode != null) {
                    SQLQuerySymbolEntry columnName = collectIdentifier(nameNode);
                    yield head.getChildCount() == 1 ? new SQLQueryValueColumnReferenceExpression(head, columnName)
                      : new SQLQueryValueColumnReferenceExpression(head, tableName, columnName);
                } else {
                    yield new SQLQueryValueTupleReferenceExpression(head, tableName);
                }
            }
            case SQLStandardParser.RULE_valueRefNestedExpr -> this.collectValueReferenceExpression(head.getStmChild(1));
            default -> throw new UnsupportedOperationException(
                "Value reference expression expected while facing with " + head.getNodeName()
            );
        };
        
        int rangeStart = node.getRealInterval().a;
        boolean[] slicingFlags = new boolean[node.getChildCount()];
        for (int i = 1; i < node.getChildCount();) {
            STMTreeNode step = node.getStmChild(i);
            Interval range = new Interval(rangeStart, step.getRealInterval().b);
            expr = switch (step.getNodeKindId()) {
                case SQLStandardParser.RULE_valueRefIndexingStep -> {
                    int s = i;
                    for (; i < node.getChildCount() && step.getNodeKindId() == SQLStandardParser.RULE_valueRefIndexingStep; i++) {
                        step = node.getStmChild(i);
                        slicingFlags[i] = step.getStmChild(1).getNodeKindId() == SQLStandardParser.RULE_valueRefIndexingStepSlice;
                    }
                    boolean[] slicingSpec = Arrays.copyOfRange(slicingFlags, s, i);
                    yield new SQLQueryValueIndexingExpression(range, node, expr, slicingSpec);
                }
                case SQLStandardParser.RULE_valueRefMemberStep -> {
                    i++;
                    yield new SQLQueryValueMemberExpression(range, node, expr, this.collectIdentifier(step.getStmChild(1)));
                }
                default -> throw new UnsupportedOperationException(
                    "Value member expression expected while facing with " + node.getNodeName()
                );
            };
        }
        
        return expr;
    }
    
    @Nullable
    public static SQLQuerySymbolClass tryFallbackSymbolForStringLiteral(
        @NotNull SQLDialect dialect,
        @NotNull SQLQuerySymbolEntry symbolEntry,
        boolean isColumnResolved
    ) {
        SQLQuerySymbolClass forcedClass = null;
        boolean isQuotedIdentifier = dialect.isQuotedIdentifier(symbolEntry.getRawName());
        char quoteChar = symbolEntry.getRawName().charAt(0);
        if ((!isQuotedIdentifier && (quoteChar == '"' || quoteChar == '`' || quoteChar == '\''))
            || (isQuotedIdentifier && !isColumnResolved)) {
            forcedClass = switch (quoteChar) {
                case '\'' -> SQLQuerySymbolClass.STRING;
                case '"', '`' -> SQLQuerySymbolClass.QUOTED;
                default -> null;
            };
        }
        return forcedClass;
    }

    private SQLQueryLexicalScope beginScope() {
        SQLQueryLexicalScope scope = new SQLQueryLexicalScope();
        this.currentLexicalScopes.addLast(scope);
        return scope;
    }

    private void endScope(SQLQueryLexicalScope scope) {
        if (this.currentLexicalScopes.peekLast() != scope) {
            throw new IllegalStateException();
        }
        this.currentLexicalScopes.removeLast();
    }
    
    private <T extends SQLQueryLexicalScopeItem> T registerScopeItem(T item) {
        SQLQueryLexicalScope scope = this.currentLexicalScopes.peekLast();
        if (scope != null) {
            scope.registerItem(item);
        }
        return item;
    }
    
    private class LexicalScopeHolder implements AutoCloseable {

        public final SQLQueryLexicalScope lexicalScope;
        
        public LexicalScopeHolder(SQLQueryLexicalScope scope) {
            this.lexicalScope = scope;
        }

        @Override
        public void close() {
            SQLQueryModelRecognizer.this.endScope(this.lexicalScope);   
        }
    }
    
    private LexicalScopeHolder openScope() {
        return new LexicalScopeHolder(this.beginScope());
    }
}<|MERGE_RESOLUTION|>--- conflicted
+++ resolved
@@ -874,44 +874,27 @@
         if (!actual.getNodeName().equals(STMKnownRuleNames.identifier)) {
             throw new UnsupportedOperationException("identifier expected while facing with " + node.getNodeName());
         }
-<<<<<<< HEAD
-        STMTreeNode actualBody = actual.findChildOfName(STMKnownRuleNames.actualIdentifier).getStmChild(0);
-        String rawIdentifierString = actualBody.getTextContent();
-        if (actualBody.getPayload() instanceof Token t && t.getType() == SQLStandardLexer.Quotted) {
-            SQLQuerySymbolEntry entry = this.registerSymbolEntry(actualBody, rawIdentifierString, rawIdentifierString);
-            entry.getSymbol().setSymbolClass(SQLQuerySymbolClass.QUOTED);
-            return entry;
-        } else if (this.reservedWords.contains(rawIdentifierString.toUpperCase())) { // keywords are uppercased in dialect
-            SQLQuerySymbolEntry entry = this.registerSymbolEntry(actualBody, rawIdentifierString, rawIdentifierString);
-            entry.getSymbol().setSymbolClass(SQLQuerySymbolClass.RESERVED);
-            return entry;
-        } else {
-            SQLDialect dialect = this.obtainSqlDialect();
-            String actualIdentifierString = SQLUtils.identifierToCanonicalForm(dialect, rawIdentifierString, forceUnquotted, false);
-            return this.registerSymbolEntry(actualBody, actualIdentifierString, rawIdentifierString);
-=======
         STMTreeNode actualIdentifier = actual.findChildOfName(STMKnownRuleNames.actualIdentifier);
         if (actualIdentifier == null) {
-            SQLQuerySymbolEntry entry = this.registerSymbolEntry(actual.getRealInterval(), actual.getTextContent(), actual.getTextContent());
+            SQLQuerySymbolEntry entry = this.registerSymbolEntry(actual, actual.getTextContent(), actual.getTextContent());
             entry.getSymbol().setSymbolClass(SQLQuerySymbolClass.ERROR);
             return entry;
         } else {
             STMTreeNode actualBody = actualIdentifier.getStmChild(0);
             String rawIdentifierString = actualBody.getTextContent();
             if (actualBody.getPayload() instanceof Token t && t.getType() == SQLStandardLexer.Quotted) {
-                SQLQuerySymbolEntry entry = this.registerSymbolEntry(actualBody.getRealInterval(), rawIdentifierString, rawIdentifierString);
+                SQLQuerySymbolEntry entry = this.registerSymbolEntry(actualBody, rawIdentifierString, rawIdentifierString);
                 entry.getSymbol().setSymbolClass(SQLQuerySymbolClass.QUOTED);
                 return entry;
             } else if (this.reservedWords.contains(rawIdentifierString.toUpperCase())) { // keywords are uppercased in dialect
-                SQLQuerySymbolEntry entry = this.registerSymbolEntry(actualBody.getRealInterval(), rawIdentifierString, rawIdentifierString);
+                SQLQuerySymbolEntry entry = this.registerSymbolEntry(actualBody, rawIdentifierString, rawIdentifierString);
                 entry.getSymbol().setSymbolClass(SQLQuerySymbolClass.RESERVED);
                 return entry;
             } else {
                 SQLDialect dialect = this.obtainSqlDialect();
                 String actualIdentifierString = SQLUtils.identifierToCanonicalForm(dialect, rawIdentifierString, forceUnquotted, false);
-                return this.registerSymbolEntry(actualBody.getRealInterval(), actualIdentifierString, rawIdentifierString);
-            }
->>>>>>> 1ecb7878
+                return this.registerSymbolEntry(actualBody, actualIdentifierString, rawIdentifierString);
+            }
         }
     }
 
