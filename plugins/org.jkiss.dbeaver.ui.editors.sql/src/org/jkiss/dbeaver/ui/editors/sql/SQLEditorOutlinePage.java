/*
 * DBeaver - Universal Database Manager
 * Copyright (C) 2010-2024 DBeaver Corp and others
 *
 * Licensed under the Apache License, Version 2.0 (the "License");
 * you may not use this file except in compliance with the License.
 * You may obtain a copy of the License at
 *
 *     http://www.apache.org/licenses/LICENSE-2.0
 *
 * Unless required by applicable law or agreed to in writing, software
 * distributed under the License is distributed on an "AS IS" BASIS,
 * WITHOUT WARRANTIES OR CONDITIONS OF ANY KIND, either express or implied.
 * See the License for the specific language governing permissions and
 * limitations under the License.
 */
package org.jkiss.dbeaver.ui.editors.sql;

import org.eclipse.core.runtime.IStatus;
import org.eclipse.core.runtime.Status;
import org.eclipse.core.runtime.jobs.Job;
import org.eclipse.jface.preference.JFacePreferences;
import org.eclipse.jface.text.IDocument;
import org.eclipse.jface.text.IRegion;
import org.eclipse.jface.text.ITextInputListener;
import org.eclipse.jface.text.Region;
import org.eclipse.jface.text.TextViewer;
import org.eclipse.jface.viewers.*;
import org.eclipse.jface.viewers.DelegatingStyledCellLabelProvider.IStyledLabelProvider;
import org.eclipse.jface.viewers.StyledString.Styler;
import org.eclipse.swt.SWT;
import org.eclipse.swt.custom.CaretListener;
import org.eclipse.swt.graphics.Font;
import org.eclipse.swt.graphics.Image;
import org.eclipse.swt.widgets.Composite;
import org.eclipse.ui.IPropertyListener;
import org.eclipse.ui.part.WorkbenchPart;
import org.eclipse.ui.views.contentoutline.ContentOutlinePage;
import org.eclipse.ui.views.contentoutline.IContentOutlinePage;
import org.jkiss.code.NotNull;
import org.jkiss.code.Nullable;
import org.jkiss.dbeaver.model.*;
import org.jkiss.dbeaver.model.runtime.DBRProgressMonitor;
import org.jkiss.dbeaver.model.sql.SQLConstants;
import org.jkiss.dbeaver.model.struct.DBSEntity;
import org.jkiss.dbeaver.ui.AbstractUIJob;
import org.jkiss.dbeaver.ui.DBeaverIcons;
import org.jkiss.dbeaver.ui.UIIcon;
import org.jkiss.dbeaver.ui.editors.sql.handlers.SQLEditorHandlerToggleOutlineView;
import org.jkiss.dbeaver.ui.editors.sql.internal.SQLEditorMessages;
import org.jkiss.dbeaver.ui.editors.sql.semantics.*;
import org.jkiss.dbeaver.ui.editors.sql.semantics.SQLDocumentSyntaxContext.SQLDocumentSyntaxContextListener;
import org.jkiss.dbeaver.ui.editors.sql.semantics.context.SQLQueryDummyDataSourceContext.DummyTableRowsSource;
import org.jkiss.dbeaver.ui.editors.sql.semantics.context.SQLQueryExprType;
import org.jkiss.dbeaver.ui.editors.sql.semantics.model.*;
import org.jkiss.dbeaver.ui.editors.sql.semantics.model.SQLQueryRowsCteModel.SQLQueryRowsCteSubqueryModel;
import org.jkiss.dbeaver.ui.editors.sql.semantics.model.SQLQuerySelectionResultModel.ColumnSpec;
import org.jkiss.dbeaver.ui.editors.sql.semantics.model.SQLQuerySelectionResultModel.CompleteTupleSpec;
import org.jkiss.dbeaver.ui.editors.sql.semantics.model.SQLQuerySelectionResultModel.TupleSpec;

import java.util.*;
import java.util.concurrent.atomic.AtomicBoolean;
import java.util.function.BiConsumer;
import java.util.function.Predicate;
import java.util.stream.Collectors;


public class SQLEditorOutlinePage extends ContentOutlinePage implements IContentOutlinePage {
    
    private static final String LABEL_PROPERTY_KEY = "LABEL";

    private static final int SQL_QUERY_ORIGINAL_TEXT_PREVIEW_LENGTH = 100;
    private final SQLEditorBase editor;
    private TreeViewer treeViewer;
    private OutlineScriptNode scriptNode;
    private List<OutlineNode> rootNodes;
    private SelectionSyncOperation currentSelectionSyncOp = SelectionSyncOperation.NONE;
    private SQLOutlineNodeBuilder currentNodeBuilder = new SQLOutlineNodeFullBuilder();

    private OutlineRefreshJob refreshJob = new OutlineRefreshJob(); 
    
    private final CaretListener caretListener = event -> {
        if (currentSelectionSyncOp == SelectionSyncOperation.NONE) {
            LinkedList<OutlineNode> path = new LinkedList<>();
            int offset = event.caretOffset;
            OutlineNode node = scriptNode;
            OutlineNode nextNode = scriptNode;
            path.add(node);
            while (nextNode != null) {
                node = nextNode;
                nextNode = null;
                for (int i = 0; i < node.getChildrenCount(); i++) {
                    OutlineNode child = node.getChild(i);
                    IRegion range = child.getTextRange();
                    if (range != null && range.getOffset() <= offset) {
                        nextNode = child;
                        path.add(child);
                    } else {
                        break;
                    }
                }
            }

            if (node != null) {
                currentSelectionSyncOp = SelectionSyncOperation.FROM_EDITOR;
                treeViewer.getTree().setRedraw(false);
                treeViewer.reveal(new TreePath(path.toArray(OutlineNode[]::new)));
                treeViewer.setSelection(new StructuredSelection(node), true);
                treeViewer.getTree().setRedraw(true);
                currentSelectionSyncOp = SelectionSyncOperation.NONE;
            }
        }
    };

    private final ITextInputListener textInputListener = new ITextInputListener() {

        @Override
        public void inputDocumentChanged(IDocument oldInput, IDocument newInput) {
            if (newInput != null) {
                treeViewer.setInput(editor.getEditorInput());
            }
        }

        @Override
        public void inputDocumentAboutToBeChanged(IDocument oldInput, IDocument newInput) {
        }
    };
    
    private final IPropertyListener editorPropertyListener = (Object source, int propId) -> {
        if (propId == WorkbenchPart.PROP_TITLE) {
            treeViewer.update(this.scriptNode, new String[] { LABEL_PROPERTY_KEY });
        }
    };
    
    public SQLEditorOutlinePage(@NotNull SQLEditorBase editor) {
        this.editor = editor;
        this.rootNodes = List.of(this.scriptNode = new OutlineScriptNode());
    }

    public void refresh() {
        this.scriptNode.updateChildren();
        this.refreshJob.schedule(false);
    }
    
    @NotNull
    private SQLOutlineNodeBuilder getNodeBuilder() {
        return this.currentNodeBuilder;
    }

    @Override
    protected int getTreeStyle() {
        return super.getTreeStyle() | SWT.FULL_SELECTION | SWT.VIRTUAL;
    }

    @Override
    public void createControl(@NotNull Composite parent) {
        super.createControl(parent);
        this.treeViewer = super.getTreeViewer();
        this.treeViewer.setContentProvider(new ILazyTreeContentProvider() {
            @Override
            public void updateElement(@NotNull Object parent, int index) {
                if (parent == editor.getEditorInput()) {
                    this.updateChildNode(parent, index, rootNodes.get(index));
                } else if (parent instanceof OutlineNode node) {
                    this.updateChildNode(parent, index, node.getChild(index));
                } else {
                    throw new IllegalStateException(); // should never happen
                }
            }

            private void updateChildNode(@NotNull Object parent, int index, OutlineNode childNode) {
                treeViewer.replace(parent, index, childNode);
                treeViewer.setChildCount(childNode, childNode.getChildrenCount());
            }

            @Override
            public void updateChildCount(@NotNull Object element, int currentChildCount) {
                if (element == editor.getEditorInput()) {
                    treeViewer.setChildCount(element, rootNodes.size());
                } else if (element instanceof OutlineNode node) {
                    treeViewer.setChildCount(element, node.getChildrenCount());
                } else {
                    throw new IllegalStateException(); // should never happen
                }
            }

            @Nullable
            @Override
            public Object getParent(@NotNull Object element) {
                return element instanceof OutlineNode node ? node.getParent() : null;
            }
        });

        this.treeViewer.setUseHashlookup(true);
        this.treeViewer.setLabelProvider(new DecoratingStyledCellLabelProvider(new SQLOutlineLabelProvider(), null, null));
        this.treeViewer.setInput(editor.getEditorInput());
        this.treeViewer.setAutoExpandLevel(3);

        TextViewer textViewer = this.editor.getTextViewer();
        if (textViewer != null) {
            textViewer.getTextWidget().addCaretListener(this.caretListener);
            textViewer.addTextInputListener(this.textInputListener);
        }
        
        this.editor.addPropertyListener(editorPropertyListener);

        SQLEditorHandlerToggleOutlineView.refreshCommandState(editor.getSite());
        this.refreshJob.schedule(true);
    }

    @Override
    public void selectionChanged(@NotNull SelectionChangedEvent event) {
        if (currentSelectionSyncOp == SelectionSyncOperation.NONE) {
            if (event.getSelection() instanceof IStructuredSelection selection && selection.getFirstElement() instanceof OutlineNode node) {
                IRegion textRange = node.getTextRange();
                if (textRange != null) {
                    currentSelectionSyncOp = SelectionSyncOperation.TO_EDITOR;
                    this.editor.selectAndReveal(textRange.getOffset(), textRange.getLength());
                    currentSelectionSyncOp = SelectionSyncOperation.NONE;
                }
            }
        }

        super.selectionChanged(event);
    }

    @NotNull
    private String prepareQueryPreview(@NotNull SQLDocumentScriptItemSyntaxContext scriptElement) {
        return this.prepareQueryPreview(scriptElement.getOriginalText());
    }

    @NotNull
    private String prepareQueryPreview(@NotNull String queryOriginalText) {
        int queryOriginalLength = queryOriginalText.length();
        int queryPreviewLength = Math.min(queryOriginalLength, SQL_QUERY_ORIGINAL_TEXT_PREVIEW_LENGTH);
        StringBuilder result = new StringBuilder(queryPreviewLength);
        try (Scanner scanner = new Scanner(queryOriginalText)) {
            while (scanner.hasNextLine() && result.length() < queryPreviewLength) {
                String line = scanner.nextLine().trim();
                int fragmentLength = Math.min(line.length(), queryPreviewLength - result.length());
                result.append(line, 0, fragmentLength).append(" ");
            }
        }
        if (result.length() < queryOriginalLength) {
            result.append(" ...");
        }
        return result.toString();
    }

    @Override
    public void dispose() {
        this.editor.removePropertyListener(editorPropertyListener);
        
        TextViewer textViewer = this.editor.getTextViewer();
        if (textViewer != null) {
            textViewer.getTextWidget().removeCaretListener(this.caretListener);
            textViewer.removeTextInputListener(this.textInputListener);
        }
        
        this.scriptNode.dispose();
        super.dispose();
        
        SQLEditorHandlerToggleOutlineView.refreshCommandState(editor.getSite());
    }

    private enum SelectionSyncOperation {
        NONE, FROM_EDITOR, TO_EDITOR
    }

    private interface SQLOutlineNodeBuilder extends SQLQueryNodeModelVisitor<OutlineQueryNode, Object> {
    }

    private static class SQLOutlineLabelProvider implements ILabelProvider, IFontProvider, IStyledLabelProvider {
        private final Styler extraTextStyler = StyledString.createColorRegistryStyler(JFacePreferences.DECORATIONS_COLOR, null);

        @Override
        public void addListener(@Nullable ILabelProviderListener listener) {
            // no listeners
        }

        @Override
        public boolean isLabelProperty(@Nullable Object element, @Nullable String property) {
            return property.equals(LABEL_PROPERTY_KEY);
        }

        @Override
        public void removeListener(@Nullable ILabelProviderListener listener) {
            // no listeners
        }

        @Nullable
        @Override
        public Font getFont(@Nullable Object element) {
            // default font
            return null;
        }

        @Nullable
        @Override
        public Image getImage(@NotNull Object element) {
            return element instanceof OutlineNode node ? node.getImage() : DBeaverIcons.getImage(DBIcon.TYPE_UNKNOWN, false);
        }

        @NotNull
        @Override
        public String getText(@NotNull Object element) {
            return element instanceof OutlineNode node ? node.getText() : element.toString();
        }

        @NotNull
        @Override
        public StyledString getStyledText(@NotNull Object element) {
            StyledString result = new StyledString();
            if (element instanceof OutlineNode node) {
                String text = node.getText();
                result.append(text);
                
                String extra = node.getExtraText(); 
                if (extra != null) {
                    result.append(extra);
                    result.setStyle(text.length(), extra.length(), extraTextStyler);
                }
            } else {
                result.append(element.toString());
            }
            return result;
        }

        @Override
        public void dispose() {
        }
    }

    private abstract class OutlineNode {

        private OutlineNode parentNode;

        public OutlineNode(@Nullable OutlineNode parentNode) {
            this.parentNode = parentNode;
        }

        public abstract IRegion getTextRange();

        @Nullable
        public final OutlineNode getParent() {
            return this.parentNode;
        }

        public abstract String getText();

        @Nullable
        public String getExtraText() {
            return null;
        }

        @Nullable
        public Image getImage() {
            DBPImage icon = this.getIcon();
            return icon == null ? null : DBeaverIcons.getImage(icon, false);
        }

        protected abstract DBPImage getIcon();

        public abstract int getChildrenCount();

        public abstract OutlineNode getChild(int index);
    }

    private class OutlineInfoNode extends OutlineNode {
        private final String title;
        private final DBIcon icon;

        public OutlineInfoNode(@NotNull OutlineNode parentNode, @NotNull String title, @NotNull DBIcon icon) {
            super(parentNode);
            this.title = title;
            this.icon = icon;
        }

        @NotNull
        @Override
        public String getText() {
            return this.title;
        }

        @NotNull
        @Override
        public DBIcon getIcon() {
            return this.icon;
        }

        @Nullable
        @Override
        public OutlineNode getChild(int index) {
            return null;
        }

        @Override
        public int getChildrenCount() {
            return 0;
        }

        @Nullable
        @Override
        public IRegion getTextRange() {
            return null;
        }
    }

    private class OutlineScriptNode extends OutlineNode {
        private final SQLDocumentSyntaxContext documentContext;
        
        private Image editorImage = null;
        private Image outlineImage = null;

        private OutlineNode noElementsNode = new OutlineInfoNode(
            this,
            SQLEditorMessages.sql_editor_outline_no_elements_label,
            DBIcon.SMALL_INFO
        );
        private OutlineNode analysisDisabledNode = new OutlineInfoNode(
            this,
            SQLEditorMessages.sql_editor_outline_query_analysis_disabled_label,
            DBIcon.SMALL_INFO
        );

        private Map<SQLDocumentScriptItemSyntaxContext, OutlineNode> elements = new HashMap<>();
        private List<OutlineNode> children = Collections.emptyList();
        private final SQLDocumentSyntaxContextListener syntaxContextListener = new SQLDocumentSyntaxContextListener() {
            @Override
            public void onScriptItemInvalidated(@Nullable SQLDocumentScriptItemSyntaxContext item) {
                refreshJob.schedule(true);
            }

            @Override
            public void onScriptItemIntroduced(@Nullable SQLDocumentScriptItemSyntaxContext item) {
                refreshJob.schedule(true);
            }

            @Override
            public void onAllScriptItemsInvalidated() {
                refreshJob.schedule(true);
            }
        };

        public OutlineScriptNode() {
            super(null);
            this.documentContext = editor.getSyntaxContext();
            this.documentContext.addListener(syntaxContextListener);
        }

        @NotNull
        @Override
        public IRegion getTextRange() {
            return new Region(0, 0);
        }

        private void updateElements() {
            this.elements = documentContext.getScriptItems().stream()
                .collect(Collectors.toMap(
                    e -> e.item,
                    e -> new OutlineScriptElementNode(this, e.offset, e.item),
                    (a, b) -> a, LinkedHashMap::new)
                );
        }

        private void updateChildren() {
            if (editor.isAdvancedHighlightingEnabled()) {
                if (this.elements.isEmpty()) {
                    this.children = List.of(this.noElementsNode);
                } else {
                    this.children = List.copyOf(this.elements.values());
                }
            } else {
                this.children = List.of(this.analysisDisabledNode);
            }
        }

        @Override
        public int getChildrenCount() {
            return this.children.size();
        }

        @NotNull
        @Override
        public OutlineNode getChild(int index) {
            return this.children.get(index);
        }

        @NotNull
        @Override
        public String getText() {
            return editor.getTitle();
        }

        @NotNull
        @Override
        public Image getImage() {
            // separate image lifetime, because we don't have a guarantee that outline will be disposed earlier than editor
            // the outline state changes to the response of the editor event asyncroniously, so their lifetimes are a little bit different
            Image image = editor.getTitleImage();
            if (this.editorImage != image) {
                if (this.outlineImage != null) {
                    this.outlineImage.dispose();
                }
                this.outlineImage = new Image(image.getDevice(), image, SWT.IMAGE_COPY);
                this.editorImage = image;
            }
            return this.outlineImage;
        }

        @NotNull
        @Override
        protected DBIcon getIcon() {
            return DBIcon.TREE_SCRIPT;
        }

        public void dispose() {
            this.documentContext.removeListener(syntaxContextListener);
            if (this.outlineImage != null && !this.outlineImage.isDisposed()) {
                this.outlineImage.dispose();
            }
        }
    }

    private class OutlineScriptElementNode extends OutlineQueryNode {
        private final int offset;
        private final SQLDocumentScriptItemSyntaxContext scriptElement;

        public OutlineScriptElementNode(
            @NotNull OutlineScriptNode parent,
            int offset,
            @NotNull SQLDocumentScriptItemSyntaxContext scriptElement
        ) {
            super(
                parent,
                scriptElement.getQueryModel(),
                OutlineQueryNodeKind.DEFAULT,
                prepareQueryPreview(scriptElement),
                null,
                UIIcon.SQL_EXECUTE,
                scriptElement.getQueryModel()
            );
            this.offset = offset;
            this.scriptElement = scriptElement;
        }

        public int getOffset() {
            return this.offset;
        }

        @NotNull
        @Override
        public IRegion getTextRange() {
            return new Region(this.offset, 0);
        }
    }

    /**
     * Outline-specific nodes classification
     */
    private enum OutlineQueryNodeKind {
        DEFAULT,
        NATURAL_JOIN_SUBROOT,
        PROJECTION_SUBROOT,
        DELETE_SUBROOT,
        INSERT_SUBROOT,
        UPDATE_SUBROOT
    }

    private class OutlineQueryNode extends OutlineNode {
        private final SQLQueryNodeModel model;
        private final OutlineQueryNodeKind kind;
        private final String text;
        private final String extraText;
        private final DBPImage icon;
        private final SQLQueryNodeModel[] childModels;
        private final IRegion textRange;
        private List<OutlineNode> children;

        public OutlineQueryNode(
            @NotNull OutlineNode parentNode,
            @NotNull SQLQueryNodeModel model,
            @NotNull OutlineQueryNodeKind kind,
            @NotNull String text,
            @Nullable String extraText,
            @NotNull DBPImage icon,
            @NotNull SQLQueryNodeModel... childModels
        ) {
            super(parentNode);
            this.model = model;
            this.kind = kind;
            this.text = text;
            this.extraText = extraText;
            this.icon = icon;
            this.childModels = childModels;

            int offset = parentNode instanceof OutlineScriptElementNode element ?
                element.getOffset() + this.model.getInterval().a :
                parentNode instanceof OutlineQueryNode queryNode ?
                    queryNode.getTextRange().getOffset() - queryNode.model.getInterval().a + this.model.getInterval().a :
                    parentNode.getTextRange().getOffset();

            this.textRange = new Region(offset, this.model.getInterval().length());
            this.children = null;
        }

        @NotNull
        @Override
        public IRegion getTextRange() {
            return this.textRange;
        }

        @NotNull
        private List<OutlineNode> obtainChildren() {
            if (this.children == null) {
                if (this.childModels.length == 0) {
                    this.children = Collections.emptyList();
                } else {
                    this.children = new ArrayList<>(childModels.length);
                    for (SQLQueryNodeModel childModel : childModels) {
                        if (childModel != null) {
                            childModel.apply(getNodeBuilder(), this);
                        }
                    }
                }
            }
            return this.children;
        }

        @NotNull
        @Override
        public String getText() {
            return this.text;
        }

        @Nullable
        @Override
        public String getExtraText() {
            return this.extraText;
        }
        
        @NotNull
        @Override
        protected DBPImage getIcon() {
            return this.icon;
        }

        @Override
        public int getChildrenCount() {
            return this.obtainChildren().size();
        }

        @NotNull
        @Override
        public OutlineNode getChild(int index) {
            return this.obtainChildren().get(index);
        }
    }

    @NotNull
    private OutlineScriptElementNode getScriptElementNode(@NotNull OutlineQueryNode node) {
        OutlineNode n = node;
        while (n != null) {
            if (n instanceof OutlineScriptElementNode e) {
                return e;
            } else {
                n = n.getParent();
            }
        }
        throw new IllegalStateException();
    }
    
    private class SQLOutlineNodeFullBuilder implements SQLOutlineNodeBuilder {

        @Nullable
        @Override
        public Object visitRowsCte(@NotNull SQLQueryRowsCteModel cte, @NotNull OutlineQueryNode node) {
            this.makeNode(node, cte, "CTE", DBIcon.TREE_FOLDER_LINK, cte.getAllQueries().toArray(SQLQueryRowsSourceModel[]::new));
            return null;
        }

        @Nullable
        public Object visitRowsCteSubquery(@NotNull SQLQueryRowsCteSubqueryModel cteSubquery, @NotNull OutlineQueryNode node) {
            this.makeNode(node, cteSubquery, cteSubquery.subqueryName.getRawName(), DBIcon.TREE_TABLE_LINK, cteSubquery.source);
            return null;
        }

        @Nullable
        @Override
        public Object visitValueSubqueryExpr(@NotNull SQLQueryValueSubqueryExpression subqueryExpr, @NotNull OutlineQueryNode node) {
            this.makeNode(node, subqueryExpr, "Scalar subquery", UIIcon.FILTER_VALUE, subqueryExpr.getSource());
            return null;
        }

        @Nullable
        @Override
        public Object visitValueFlatExpr(@NotNull SQLQueryValueFlattenedExpression flattenedExpr, @NotNull OutlineQueryNode node) {
            switch (flattenedExpr.getOperands().size()) {
                case 0 -> {
                } /* do nothing */
                case 1 -> flattenedExpr.getOperands().get(0).apply(this, node);
                default ->
                    this.makeNode(
                        node,
                        flattenedExpr,
                        prepareQueryPreview(flattenedExpr.getExprContent()),
                        DBIcon.TREE_FUNCTION,
                        flattenedExpr.getOperands().toArray(SQLQueryNodeModel[]::new)
                    );
            }
            return null;
        }

        @Nullable
        @Override
        public Object visitValueVariableExpr(@NotNull SQLQueryValueVariableExpression varExpr, @NotNull OutlineQueryNode node) {
            DBPImage icon = switch (varExpr.getKind()) {
                case BATCH_VARIABLE -> UIIcon.SQL_VARIABLE2;
                case CLIENT_PARAMETER -> UIIcon.SQL_PARAMETER;
                case CLIENT_VARIABLE -> UIIcon.SQL_PARAMETER;
                default -> throw new IllegalStateException("Unexpected variable expression kind " + varExpr);
            };
            this.makeNode(node, varExpr, prepareQueryPreview(varExpr.getRawName()), icon);
            return null;
        }
        
        @Nullable
        @Override
        public Object visitValueColumnRefExpr(
            @NotNull SQLQueryValueColumnReferenceExpression columnRefExpr,
            @NotNull OutlineQueryNode node
        ) {
            SQLQueryQualifiedName tableName = columnRefExpr.getTableName();
            String tableRefString = tableName == null ? "" : (tableName.toIdentifierString() + ".");

            SQLQuerySymbolDefinition def = columnRefExpr.getColumnNameIfTrivialExpression().getDefinition();
            while (def instanceof SQLQuerySymbolEntry s && s != s.getDefinition()) {
                def = s.getDefinition();
            }

            String text = tableRefString + columnRefExpr.getColumnNameIfTrivialExpression().getName();
            String extraText = this.obtainExprTypeNameString(columnRefExpr);
            DBPImage icon = this.obtainExprTypeIcon(columnRefExpr);
            
            this.makeNode(node, columnRefExpr, text, extraText, icon);
            return null;
        }

        @Override
        public Object visitValueTupleRefExpr(SQLQueryValueTupleReferenceExpression tupleRefExpr, OutlineQueryNode node) {
            SQLQueryQualifiedName tableName = tupleRefExpr.getTableName();
            String extraText = this.obtainExprTypeNameString(tupleRefExpr);
            DBPImage icon = this.obtainExprTypeIcon(tupleRefExpr);

            this.makeNode(node, tupleRefExpr, tableName.toIdentifierString(), extraText, icon);
            return null;
        }

        @Nullable
        @Override
        public Object visitValueMemberReferenceExpr(@NotNull SQLQueryValueMemberExpression memberRefExpr, @NotNull OutlineQueryNode node) {
            String text = prepareQueryPreview(memberRefExpr.getExprContent());
            String extraText = this.obtainExprTypeNameString(memberRefExpr);
            DBPImage icon = this.obtainExprTypeIcon(memberRefExpr);
            
            this.makeNode(node, memberRefExpr, text, extraText, icon);
            return null;
        }

        @Nullable
        @Override
        public Object visitValueIndexingExpr(@NotNull SQLQueryValueIndexingExpression indexingExpr, @NotNull OutlineQueryNode node) {
            String text = prepareQueryPreview(indexingExpr.getExprContent());
            String extraText = this.obtainExprTypeNameString(indexingExpr);
            DBPImage icon = this.obtainExprTypeIcon(indexingExpr);
            
            this.makeNode(node, indexingExpr, text, extraText, icon);
            return null;
        }

        @Override
        public Object visitValueTypeCastExpr(SQLQueryValueTypeCastExpression typeCastExpr, OutlineQueryNode node) {
            typeCastExpr.getValueExpr().apply(this, node);
            return null;
        }
        
        @Override
        public Object visitValueConstantExpr(@NotNull SQLQueryValueConstantExpression constExpr, @NotNull OutlineQueryNode node) {
            String extraText = this.obtainExprTypeNameString(constExpr);
            DBPImage icon = this.obtainExprTypeIcon(constExpr);
            
            this.makeNode(node, constExpr, constExpr.getValueString(), extraText, icon);
            return null;
        }

        @Nullable
        private String obtainExprTypeNameString(@NotNull SQLQueryValueExpression expr) {
            SQLQueryExprType type = expr.getValueType();
            String typeName = type == null || type == SQLQueryExprType.UNKNOWN ? null : type.getDisplayName();
            return typeName == null ? null : (" : " + typeName);
        }
        
        private static final Map<SQLQueryExprType, DBIcon> wellKnownTypeIcons = Map.of(
            SQLQueryExprType.UNKNOWN, DBIcon.TYPE_UNKNOWN,
            SQLQueryExprType.STRING, DBIcon.TYPE_STRING,
            SQLQueryExprType.BOOLEAN, DBIcon.TYPE_BOOLEAN,
            SQLQueryExprType.NUMERIC, DBIcon.TYPE_NUMBER,
            SQLQueryExprType.DATETIME, DBIcon.TYPE_DATETIME
        );

        @NotNull
        private DBPImage obtainExprTypeIcon(@NotNull SQLQueryValueExpression expr) {
            SQLQueryExprType type = expr.getValueType();
            return type == null
                ? DBIcon.TYPE_UNKNOWN
                : type.getTypedDbObject() != null
                    ? DBValueFormatting.getTypeImage(type.getTypedDbObject())
                    : wellKnownTypeIcons.getOrDefault(type, DBIcon.TYPE_UNKNOWN);
        }
        
        @Nullable
        @Override
        public Object visitSelectionResult(@NotNull SQLQuerySelectionResultModel selectionResult, @NotNull OutlineQueryNode node) {
            selectionResult.getSublists().forEach(s -> s.apply(this, node));
            return null;
        }

        @Nullable
        @Override
        public Object visitSelectionModel(@NotNull SQLQueryModel selection, @NotNull OutlineQueryNode node) {
            if (selection.getQueryModel() != null) {
                selection.getQueryModel().apply(this, node);
            }
            return null;
        }

        @Nullable
        @Override
        public Object visitRowsTableData(@NotNull SQLQueryRowsTableDataModel tableData, @NotNull OutlineQueryNode node) {
            DBSEntity table = tableData.getTable();
            DBPImage icon = DBValueFormatting.getObjectImage(table);
            String text = table == null ?
                tableData.getName().toIdentifierString() :
                DBUtils.getObjectFullName(table, DBPEvaluationContext.DML);
            this.makeNode(node, tableData, text, icon);
            return null;
        }

        @Nullable
        @Override
        public Object visitRowsTableValue(SQLQueryRowsTableValueModel tableValue, OutlineQueryNode node) {
            this.makeNode(
                node,
                tableValue,
                SQLConstants.KEYWORD_VALUES,
                UIIcon.ROW_COPY,
                tableValue.getValues().toArray(SQLQueryNodeModel[]::new)
            );
            return null;
        }


        @Nullable
        @Override
        public Object visitRowsCrossJoin(@NotNull SQLQueryRowsCrossJoinModel crossJoin, @NotNull OutlineQueryNode node) {
            List<SQLQueryNodeModel> children = this.flattenRowSetsCombination(crossJoin, x -> true, (x, l) -> { /* do nothing*/ });
            this.makeNode(node, crossJoin, "CROSS JOIN", DBIcon.TREE_TABLE_LINK, children.toArray(SQLQueryNodeModel[]::new));
            return null;
        }

        @Nullable
        @Override
        public Object visitRowsCorrelatedSource(@NotNull SQLQueryRowsCorrelatedSourceModel correlated, @NotNull OutlineQueryNode node) {
            List<SQLQuerySymbolEntry> columnNames = correlated.getCorrelationColumNames();
            String suffix = columnNames.isEmpty() ? "" : columnNames.stream()
                .map(SQLQuerySymbolEntry::getRawName)
                .collect(Collectors.joining(", ", " (", ")"));
            String prefix = correlated.getSource() instanceof SQLQueryRowsTableDataModel t ? t.getName().toIdentifierString() + " AS " : "";
            this.makeNode(
                node,
                correlated,
                prefix + correlated.getAlias().getRawName() + suffix,
                DBIcon.TREE_TABLE_ALIAS,
                correlated.getSource()
            );
            return null;
        }

        @Nullable
        @Override
        public Object visitRowsNaturalJoin(@NotNull SQLQueryRowsNaturalJoinModel naturalJoin, @NotNull OutlineQueryNode node) {
            // TODO bring join kind here
            switch (node.kind) {
                case NATURAL_JOIN_SUBROOT -> {
                    if (naturalJoin.getCondition() != null) {
                        // TODO add expression text to the ON node and remove its immediate and only child with the same text
                        this.makeNode(node, naturalJoin.getCondition(), "ON ", DBIcon.TREE_UNIQUE_KEY, naturalJoin.getCondition());
                    } else {
                        String suffix = naturalJoin.getColumsToJoin().stream()
                            .map(SQLQuerySymbolEntry::getRawName)
                            .collect(Collectors.joining(", ", "(", ")"));
                        this.makeNode(node, naturalJoin, "USING " + suffix, DBIcon.TREE_UNIQUE_KEY);
                    }
                }
                default -> {
                    List<SQLQueryNodeModel> children = this.flattenRowSetsCombination(naturalJoin, x -> true, (x, l) -> l.add(x));
                    this.makeNode(
                        node, naturalJoin, OutlineQueryNodeKind.NATURAL_JOIN_SUBROOT,
                        "NATURAL JOIN ", DBIcon.TREE_TABLE_LINK, children.toArray(SQLQueryNodeModel[]::new)
                    );
                }
            }
            return null;
        }

        private <T extends SQLQueryRowsSetOperationModel> List<SQLQueryNodeModel> flattenRowSetsCombination(
            @NotNull T op,
            @NotNull Predicate<T> predicate,
            @NotNull BiConsumer<T, List<SQLQueryNodeModel>> action
        ) {
            List<SQLQueryNodeModel> result = new LinkedList<>();
            this.flattenRowSetsCombinationImpl(op.getClass(), op, predicate, result, action);
            return result;
        }

        @SuppressWarnings("unchecked")
        private <T extends SQLQueryRowsSetOperationModel> void flattenRowSetsCombinationImpl(
            @NotNull Class<? extends SQLQueryRowsSetOperationModel> type,
            @NotNull T op,
            @NotNull Predicate<T> predicate,
            @NotNull List<SQLQueryNodeModel> result,
            @NotNull BiConsumer<T, List<SQLQueryNodeModel>> action
        ) {
            SQLQueryRowsSourceModel left = op.getLeft();
            if (type.isInstance(left) && predicate.test((T) left)) {
                this.flattenRowSetsCombinationImpl(type, (T) left, predicate, result, action);
            } else {
                result.add(left);
            }
            result.add(op.getRight());
            action.accept(op, result);
        }

        @Nullable
        @Override
        public Object visitRowsProjection(@NotNull SQLQueryRowsProjectionModel projection, @NotNull OutlineQueryNode node) {
<<<<<<< HEAD
            String suffix = projection.getResultDataContext().getColumnsList().stream()
                .map(c -> c.symbol.getName())
                .collect(Collectors.joining(", ", "(", ")"));
            this.makeNode(node, projection.getResult(), "SELECT " + suffix, DBIcon.TREE_COLUMNS, projection.getResult());
            this.makeNode(node, projection.getFromSource(), "FROM", DBIcon.TREE_FOLDER_TABLE, projection.getFromSource());

            if (projection.getWhereClause() != null) {
                this.makeNode(node, projection.getWhereClause(), "WHERE", UIIcon.FILTER, projection.getWhereClause());
            }
            if (projection.getGroupByClause() != null) {
                this.makeNode(
                    node,
                    projection.getGroupByClause(),
                    "GROUP BY",
                    UIIcon.GROUP_BY_ATTR,
                    projection.getGroupByClause()
                );
            }
            if (projection.getHavingClause() != null) {
                this.makeNode(node, projection.getHavingClause(), "HAVING", UIIcon.FILTER, projection.getHavingClause());
            }
            if (projection.getOrderByClause() != null) {
                this.makeNode(node, projection.getOrderByClause(), "ORDER BY", UIIcon.SORT, projection.getOrderByClause());
=======
            if (node.kind == OutlineQueryNodeKind.PROJECTION_SUBROOT || node instanceof OutlineScriptElementNode) {
                String suffix = projection.getDataContext().getColumnsList().stream()
                    .map(c -> c.symbol.getName())
                    .collect(Collectors.joining(", ", "(", ")"));
                this.makeNode(node, projection.getResult(), "SELECT " + suffix, DBIcon.TREE_COLUMNS, projection.getResult());
                this.makeNode(node, projection.getFromSource(), "FROM", DBIcon.TREE_FOLDER_TABLE, projection.getFromSource());

                if (projection.getWhereClause() != null) {
                    this.makeNode(node, projection.getWhereClause(), "WHERE", UIIcon.FILTER, projection.getWhereClause());
                }
                if (projection.getGroupByClause() != null) {
                    this.makeNode(
                        node,
                        projection.getGroupByClause(),
                        "GROUP BY",
                        UIIcon.GROUP_BY_ATTR,
                        projection.getGroupByClause()
                    );
                }
                if (projection.getHavingClause() != null) {
                    this.makeNode(node, projection.getHavingClause(), "HAVING", UIIcon.FILTER, projection.getHavingClause());
                }
                if (projection.getOrderByClause() != null) {
                    this.makeNode(node, projection.getOrderByClause(), "ORDER BY", UIIcon.SORT, projection.getOrderByClause());
                }
            } else {
                String text = prepareQueryPreview(getScriptElementNode(node).scriptElement.getOriginalText());
                this.makeNode(node, projection, OutlineQueryNodeKind.PROJECTION_SUBROOT, text, DBIcon.TREE_TABLE_LINK, projection);
>>>>>>> 108978a1
            }
            return null;
        }

        @Override
        public Object visitRowsSetCorrespondingOp(
            @NotNull SQLQueryRowsSetCorrespondingOperationModel correspondingOp,
            @NotNull OutlineQueryNode arg
        ) {
            List<SQLQueryNodeModel> children = this.flattenRowSetsCombination(
                correspondingOp,
                x -> x.getKind().equals(correspondingOp.getKind()), (x, l) -> { /*do nothing*/ });
            this.makeNode(
                arg,
                correspondingOp,
                correspondingOp.getKind().toString(),
                DBIcon.TREE_TABLE_LINK,
                children.toArray(SQLQueryNodeModel[]::new)
            );
            return null;
        }

        @Nullable
        @Override
        public Object visitDummyTableRowsSource(@NotNull DummyTableRowsSource dummyTable, @NotNull OutlineQueryNode arg) {
            this.makeNode(arg, dummyTable, SQLConstants.QUESTION, DBIcon.TYPE_UNKNOWN);
            return null;
        }

        @Nullable
        @Override
        public Object visitSelectCompleteTupleSpec(@NotNull CompleteTupleSpec completeTupleSpec, @NotNull OutlineQueryNode arg) {
            this.makeNode(arg, completeTupleSpec, SQLConstants.ASTERISK, UIIcon.ASTERISK);
            return null;
        }

        @Nullable
        @Override
        public Object visitSelectTupleSpec(@NotNull TupleSpec tupleSpec, @NotNull OutlineQueryNode arg) {
            this.makeNode(arg, tupleSpec, tupleSpec.getTableName().toIdentifierString() + ".*", UIIcon.ASTERISK);
            return null;
        }

        @Nullable
        @Override
        public Object visitSelectColumnSpec(@NotNull ColumnSpec columnSpec, @NotNull OutlineQueryNode arg) {
            SQLQuerySymbolEntry alias = columnSpec.getAlias();
            SQLQuerySymbol mayBeColumnName = columnSpec.getValueExpression().getColumnNameIfTrivialExpression();
            
            String text;
            if (alias != null) {
                text = alias.getRawName();
            } else {
                if (mayBeColumnName != null) {
                    text = mayBeColumnName.getName();
                } else {
                    text = getScriptElementNode(arg).scriptElement.getOriginalText()
                        .substring(columnSpec.getInterval().a, columnSpec.getInterval().b + 1);
                }
            }
            String extraText = this.obtainExprTypeNameString(columnSpec.getValueExpression());
            
            this.makeNode(arg, columnSpec, text, extraText, DBIcon.TREE_COLUMN, columnSpec.getValueExpression());
            return null;
        }

        @Nullable
        @Override
        public Object visitTableStatementDelete(@NotNull SQLQueryTableDeleteModel deleteStatement, @NotNull OutlineQueryNode node) {
            if (node.kind == OutlineQueryNodeKind.DELETE_SUBROOT) {
                if (deleteStatement.getCondition() != null) {
                    this.makeNode(
                        node,
                        deleteStatement.getCondition(),
                        SQLConstants.KEYWORD_WHERE,
                        UIIcon.FILTER,
                        deleteStatement.getCondition()
                    );
                }
            } else {
                String tableName = deleteStatement.getTableModel() == null ? SQLConstants.QUESTION : deleteStatement.getTableModel().getName().toIdentifierString();
                String nodeName = SQLConstants.KEYWORD_DELETE + " " + SQLConstants.KEYWORD_FROM + " " + tableName;
                // TODO add separate FROM node when Multi-Table Deletes would be supported
                this.makeNode(
                    node,
                    deleteStatement,
                    OutlineQueryNodeKind.DELETE_SUBROOT,
                    nodeName,
                    UIIcon.ROW_DELETE,
                    deleteStatement.getAliasedTableModel() != null ? deleteStatement.getAliasedTableModel() : deleteStatement.getTableModel(),
                    deleteStatement
                );
            }
            return null;
        }

        @Nullable
        @Override
        public Object visitTableStatementInsert(@NotNull SQLQueryTableInsertModel insertStatement, @NotNull OutlineQueryNode node) {
            if (node.kind == OutlineQueryNodeKind.INSERT_SUBROOT) {
                if (insertStatement.getValuesRows() != null) {
                    insertStatement.getValuesRows().apply(this, node);
                }
            } else {
                String tableName = insertStatement.getTableModel() == null
                    ? SQLConstants.QUESTION
                    : insertStatement.getTableModel().getName().toIdentifierString();
                List<SQLQuerySymbolEntry> columnNames = insertStatement.getColumnNames();
                String columns = columnNames == null
                    ? ""
                    : columnNames.stream().map(SQLQuerySymbolEntry::getName).collect(Collectors.joining(", ", "(", ")"));
                String nodeName = SQLConstants.KEYWORD_INSERT + " " + SQLConstants.KEYWORD_INTO + " " + tableName + columns;
                this.makeNode(node, insertStatement, OutlineQueryNodeKind.INSERT_SUBROOT, nodeName, UIIcon.ROW_ADD, insertStatement.getTableModel(), insertStatement);
            }
            return null;
        }

        @Nullable
        @Override
        public Object visitTableStatementUpdate(@NotNull SQLQueryTableUpdateModel updateStatement, @NotNull OutlineQueryNode node) {
            switch (node.kind) {
                case UPDATE_SUBROOT: {
                    if (updateStatement.getSetClauseList() != null) {
                        this.makeNode(node, updateStatement, "SET", DBIcon.TREE_FOLDER_LINK, updateStatement.getSetClauseList().toArray(SQLQueryNodeModel[]::new));
                    }

                    if (updateStatement.getSourceRows() != null) {
                        this.makeNode(
                            node,
                            updateStatement.getSourceRows(),
                            SQLConstants.KEYWORD_FROM,
                            DBIcon.TREE_FOLDER_TABLE,
                            updateStatement.getSourceRows()
                        );
                    }
                    if (updateStatement.getWhereClause() != null) {
                        this.makeNode(
                            node,
                            updateStatement.getWhereClause(),
                            SQLConstants.KEYWORD_WHERE,
                            UIIcon.FILTER,
                            updateStatement.getWhereClause()
                        );
                    }
                    if (updateStatement.getOrderByClause() != null) {
                        this.makeNode(
                            node,
                            updateStatement.getOrderByClause(),
                            SQLConstants.KEYWORD_ORDER_BY,
                            UIIcon.SORT,
                            updateStatement.getOrderByClause()
                        );
                    }
                }
                break;
                default: {
                    List<String> targetNames = new LinkedList<>();
                    if (updateStatement.getSetClauseList() != null) {
                        for (SQLQueryTableUpdateModel.SetClauseModel setClause : updateStatement.getSetClauseList()) {
                            setClause.targets.stream()
                                .map(SQLQueryValueExpression::getColumnNameIfTrivialExpression)
                                .map(s -> s == null ? "..." : s.getName())
                                .forEach(targetNames::add);
                        }
                    }
                    String columns = targetNames.stream().collect(Collectors.joining(", ", "(", ")"));
                    String targetTableName = updateStatement.getTargetRows() instanceof SQLQueryRowsTableDataModel table
                        ? table.getName().toIdentifierString()
                        : "...";
                    String nodeName = SQLConstants.KEYWORD_UPDATE + " " + targetTableName + " " + SQLConstants.KEYWORD_SET + " " + columns;
                    this.makeNode(node, updateStatement, OutlineQueryNodeKind.UPDATE_SUBROOT, nodeName, UIIcon.ROW_EDIT, updateStatement.getTargetRows(), updateStatement);
                }
                break;
            }
            return null;
        }

        @Nullable
        @Override
        public Object visitTableStatementUpdateSetClause(
            @NotNull SQLQueryTableUpdateModel.SetClauseModel setClause,
            @NotNull OutlineQueryNode node
        ) {
            List<SQLQueryNodeModel> nodes = new ArrayList<>(setClause.targets.size() + setClause.sources.size());
            nodes.addAll(setClause.targets);
            nodes.addAll(setClause.sources);
            this.makeNode(node, setClause, setClause.contents, DBIcon.TYPE_ARRAY, nodes.toArray(SQLQueryNodeModel[]::new));
            return null;
        }

        private void makeNode(
            @NotNull OutlineQueryNode parent,
            @NotNull SQLQueryNodeModel model,
            @NotNull String text,
            @NotNull DBPImage icon,
            @NotNull SQLQueryNodeModel... childModels
        ) {
            makeNode(parent, model, text, null, icon, childModels);
        }
        
        private void makeNode(
            @NotNull OutlineQueryNode parent,
            @NotNull SQLQueryNodeModel model,
            @NotNull OutlineQueryNodeKind kind,
            @NotNull String text,
            @NotNull DBPImage icon,
            @NotNull SQLQueryNodeModel... childModels
        ) {
            makeNode(parent, model, kind, text, null, icon, childModels);
        }
            
        private void makeNode(
            @NotNull OutlineQueryNode parent,
            @NotNull SQLQueryNodeModel model,
            @NotNull String text,
            @Nullable String extraText,
            @NotNull DBPImage icon,
            @NotNull SQLQueryNodeModel... childModels
        ) {
            makeNode(parent, model, OutlineQueryNodeKind.DEFAULT, text, extraText, icon, childModels);
        }
        
        private void makeNode(
            @NotNull OutlineQueryNode parent,
            @NotNull SQLQueryNodeModel model,
            @NotNull OutlineQueryNodeKind kind,
            @NotNull String text,
            @Nullable String extraText,
            @NotNull DBPImage icon,
            @NotNull SQLQueryNodeModel... childModels
        ) {
            parent.children.add(new OutlineQueryNode(parent, model, kind, text, extraText, icon, childModels));
        }
    }
    
    private class OutlineRefreshJob {
        
        private AtomicBoolean updateElements = new AtomicBoolean(false);
        
        private final AbstractUIJob job = new AbstractUIJob("SQL editor outline refresh") {
            @Override
            protected IStatus runInUIThread(@NotNull DBRProgressMonitor monitor) {
                boolean doUpdateElements = updateElements.getAndSet(false);
                if (!treeViewer.getTree().isDisposed()) {
                    if (doUpdateElements) {
                        scriptNode.updateElements();
                    }
                    scriptNode.updateChildren();
                    treeViewer.refresh();
                }
                return Status.OK_STATUS;
            }
        };
        
        public void schedule(boolean updateElements) {
            this.updateElements.set(updateElements);
            switch (this.job.getState()) {
                case Job.WAITING, Job.SLEEPING -> this.job.cancel();
            }
            this.job.schedule(500);
        }
    }
}<|MERGE_RESOLUTION|>--- conflicted
+++ resolved
@@ -944,33 +944,8 @@
         @Nullable
         @Override
         public Object visitRowsProjection(@NotNull SQLQueryRowsProjectionModel projection, @NotNull OutlineQueryNode node) {
-<<<<<<< HEAD
-            String suffix = projection.getResultDataContext().getColumnsList().stream()
-                .map(c -> c.symbol.getName())
-                .collect(Collectors.joining(", ", "(", ")"));
-            this.makeNode(node, projection.getResult(), "SELECT " + suffix, DBIcon.TREE_COLUMNS, projection.getResult());
-            this.makeNode(node, projection.getFromSource(), "FROM", DBIcon.TREE_FOLDER_TABLE, projection.getFromSource());
-
-            if (projection.getWhereClause() != null) {
-                this.makeNode(node, projection.getWhereClause(), "WHERE", UIIcon.FILTER, projection.getWhereClause());
-            }
-            if (projection.getGroupByClause() != null) {
-                this.makeNode(
-                    node,
-                    projection.getGroupByClause(),
-                    "GROUP BY",
-                    UIIcon.GROUP_BY_ATTR,
-                    projection.getGroupByClause()
-                );
-            }
-            if (projection.getHavingClause() != null) {
-                this.makeNode(node, projection.getHavingClause(), "HAVING", UIIcon.FILTER, projection.getHavingClause());
-            }
-            if (projection.getOrderByClause() != null) {
-                this.makeNode(node, projection.getOrderByClause(), "ORDER BY", UIIcon.SORT, projection.getOrderByClause());
-=======
             if (node.kind == OutlineQueryNodeKind.PROJECTION_SUBROOT || node instanceof OutlineScriptElementNode) {
-                String suffix = projection.getDataContext().getColumnsList().stream()
+                String suffix = projection.getResultDataContext().getColumnsList().stream()
                     .map(c -> c.symbol.getName())
                     .collect(Collectors.joining(", ", "(", ")"));
                 this.makeNode(node, projection.getResult(), "SELECT " + suffix, DBIcon.TREE_COLUMNS, projection.getResult());
@@ -997,7 +972,6 @@
             } else {
                 String text = prepareQueryPreview(getScriptElementNode(node).scriptElement.getOriginalText());
                 this.makeNode(node, projection, OutlineQueryNodeKind.PROJECTION_SUBROOT, text, DBIcon.TREE_TABLE_LINK, projection);
->>>>>>> 108978a1
             }
             return null;
         }
