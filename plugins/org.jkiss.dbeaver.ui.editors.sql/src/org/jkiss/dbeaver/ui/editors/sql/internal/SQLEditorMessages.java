--- conflicted
+++ resolved
@@ -362,13 +362,10 @@
     public static String sql_editor_confirm_no_fetch_result_for_big_script_no;
     public static String sql_editor_confirm_no_fetch_result_for_big_script_remember;
 
-<<<<<<< HEAD
+    public static String sql_editor_panel_output_filter_message;
+    public static String sql_editor_panel_output_filter_hint;
     public static String sql_editor_refresh_data_source_on_ddl_query_popup_title;
     public static String sql_editor_refresh_data_source_on_ddl_query_popup_text;
-=======
-    public static String sql_editor_panel_output_filter_message;
-    public static String sql_editor_panel_output_filter_hint;
->>>>>>> 5463637a
 
     static {
         // initialize resource bundle
