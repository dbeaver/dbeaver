<<<<<<< HEAD
/*
 * DBeaver - Universal Database Manager
 * Copyright (C) 2010-2024 DBeaver Corp and others
 *
 * Licensed under the Apache License, Version 2.0 (the "License");
 * you may not use this file except in compliance with the License.
 * You may obtain a copy of the License at
 *
 *     http://www.apache.org/licenses/LICENSE-2.0
 *
 * Unless required by applicable law or agreed to in writing, software
 * distributed under the License is distributed on an "AS IS" BASIS,
 * WITHOUT WARRANTIES OR CONDITIONS OF ANY KIND, either express or implied.
 * See the License for the specific language governing permissions and
 * limitations under the License.
 */
package org.jkiss.dbeaver.ui.editors.sql.semantics.model;

import org.jkiss.code.NotNull;
import org.jkiss.code.Nullable;
import org.jkiss.dbeaver.model.sql.SQLDialect;
import org.jkiss.dbeaver.model.stm.STMTreeNode;
import org.jkiss.dbeaver.ui.editors.sql.semantics.SQLQueryModelRecognizer;
import org.jkiss.dbeaver.ui.editors.sql.semantics.SQLQueryQualifiedName;
import org.jkiss.dbeaver.ui.editors.sql.semantics.SQLQueryRecognitionContext;
import org.jkiss.dbeaver.ui.editors.sql.semantics.SQLQuerySymbol;
import org.jkiss.dbeaver.ui.editors.sql.semantics.SQLQuerySymbolClass;
import org.jkiss.dbeaver.ui.editors.sql.semantics.SQLQuerySymbolEntry;
import org.jkiss.dbeaver.ui.editors.sql.semantics.context.SQLQueryDataContext;
import org.jkiss.dbeaver.ui.editors.sql.semantics.context.SQLQueryExprType;
import org.jkiss.dbeaver.ui.editors.sql.semantics.context.SQLQueryResultTupleContext.SQLQueryResultColumn;
import org.jkiss.dbeaver.ui.editors.sql.semantics.context.SourceResolutionResult;

public class SQLQueryValueColumnReferenceExpression extends SQLQueryValueExpression {
    private final SQLQueryQualifiedName tableName;
    private final SQLQuerySymbolEntry columnName;
    
    private SQLQueryResultColumn column = null;
    
    public SQLQueryValueColumnReferenceExpression(@NotNull STMTreeNode syntaxNode, @NotNull SQLQuerySymbolEntry columnName) {
        super(syntaxNode);
        this.tableName = null;
        this.columnName = columnName;
    }

    public SQLQueryValueColumnReferenceExpression(
        @NotNull STMTreeNode syntaxNode,
        @NotNull SQLQueryQualifiedName tableName,
        @NotNull SQLQuerySymbolEntry columnName
    ) {
        super(syntaxNode);
        this.tableName = tableName;
        this.columnName = columnName;
    }

    public @Nullable SQLQueryQualifiedName getTableName() {
        return this.tableName;
    }

    @NotNull
    @Override
    public SQLQuerySymbol getColumnNameIfTrivialExpression() {
        return this.columnName.getSymbol();
    }
    
    @Override
    public SQLQueryResultColumn getColumnIfTrivialExpression() {
        return this.column;
    }

    void propagateColumnDefinition(@Nullable SQLQueryResultColumn resultColumn, @NotNull SQLQueryRecognitionContext statistics) {
        // TODO consider ambiguity
        if (resultColumn != null) {
            this.column = resultColumn;
            this.columnName.setDefinition(resultColumn.symbol.getDefinition());
        } else {
            this.columnName.getSymbol().setSymbolClass(SQLQuerySymbolClass.ERROR);
            statistics.appendError(this.columnName, "Column not found in dataset");
        }
    }

    @Override
    protected void propagateContextImpl(@NotNull SQLQueryDataContext context, @NotNull SQLQueryRecognitionContext statistics) {
        SQLDialect dialect = context.getDialect();
        SQLQueryExprType type;
        if (this.tableName != null && this.tableName.isNotClassified() && this.columnName.isNotClassified()) {
            SourceResolutionResult rr = context.resolveSource(statistics.getMonitor(), this.tableName.toListOfStrings());
            if (rr != null) {
                this.tableName.setDefinition(rr);
                SQLQueryResultColumn resultColumn = rr.source.getResultDataContext().resolveColumn(statistics.getMonitor(), this.columnName.getName());
                this.propagateColumnDefinition(resultColumn, statistics);
                type = resultColumn != null ? resultColumn.type : SQLQueryExprType.UNKNOWN;
            } else {
                this.tableName.setSymbolClass(SQLQuerySymbolClass.ERROR);
                statistics.appendError(this.tableName.entityName, "Table or subquery not found");
                type = SQLQueryExprType.UNKNOWN;
            }
        } else if (this.tableName == null && this.columnName.isNotClassified()) {
            SQLQueryResultColumn resultColumn = context.resolveColumn(statistics.getMonitor(), this.columnName.getName());

            SQLQuerySymbolClass forcedClass = null;
            if (resultColumn == null) {
                String rawString = columnName.getRawName();
                if (dialect.isQuotedString(rawString)) {
                    forcedClass = SQLQuerySymbolClass.STRING;
                } else {
                    forcedClass = SQLQueryModelRecognizer.tryFallbackSymbolForStringLiteral(dialect, this.columnName, resultColumn != null);
                }
            }

            if (forcedClass != null) {
                this.columnName.getSymbol().setSymbolClass(forcedClass);
                type = forcedClass == SQLQuerySymbolClass.STRING ? SQLQueryExprType.STRING : SQLQueryExprType.UNKNOWN;
            } else {
                this.propagateColumnDefinition(resultColumn, statistics);
                type = resultColumn != null ? resultColumn.type : SQLQueryExprType.UNKNOWN;
            }
        } else {
            type = SQLQueryExprType.UNKNOWN;
        }
        this.type = type;
    }

    @Override
    protected <R, T> R applyImpl(@NotNull SQLQueryNodeModelVisitor<T, R> visitor, @NotNull T arg) {
        return visitor.visitValueColumnRefExpr(this, arg);
    }
    
    @Override
    public String toString() {
        String name = this.tableName == null ? this.columnName.getName() 
                : this.tableName.toIdentifierString() + "." + this.columnName.getName();
        String type = this.type == null ? "<NULL>" : this.type.toString();
        return "ColumnReference[" + name + ":" + type + "]";
    }
=======
/*
 * DBeaver - Universal Database Manager
 * Copyright (C) 2010-2024 DBeaver Corp and others
 *
 * Licensed under the Apache License, Version 2.0 (the "License");
 * you may not use this file except in compliance with the License.
 * You may obtain a copy of the License at
 *
 *     http://www.apache.org/licenses/LICENSE-2.0
 *
 * Unless required by applicable law or agreed to in writing, software
 * distributed under the License is distributed on an "AS IS" BASIS,
 * WITHOUT WARRANTIES OR CONDITIONS OF ANY KIND, either express or implied.
 * See the License for the specific language governing permissions and
 * limitations under the License.
 */
package org.jkiss.dbeaver.ui.editors.sql.semantics.model;

import org.antlr.v4.runtime.misc.Interval;
import org.jkiss.code.NotNull;
import org.jkiss.code.Nullable;
import org.jkiss.dbeaver.model.sql.SQLDialect;
import org.jkiss.dbeaver.ui.editors.sql.semantics.*;
import org.jkiss.dbeaver.ui.editors.sql.semantics.context.SQLQueryDataContext;
import org.jkiss.dbeaver.ui.editors.sql.semantics.context.SQLQueryExprType;
import org.jkiss.dbeaver.ui.editors.sql.semantics.context.SourceResolutionResult;
import org.jkiss.dbeaver.ui.editors.sql.semantics.context.SQLQueryResultTupleContext.SQLQueryResultColumn;

public class SQLQueryValueColumnReferenceExpression extends SQLQueryValueExpression {
    private final SQLQueryQualifiedName tableName;
    private final SQLQuerySymbolEntry columnName;
    
    private SQLQueryResultColumn column = null;
    
    public SQLQueryValueColumnReferenceExpression(@NotNull Interval range, @NotNull SQLQuerySymbolEntry columnName) {
        super(range);
        this.tableName = null;
        this.columnName = columnName;
    }

    public SQLQueryValueColumnReferenceExpression(
        @NotNull Interval range,
        @NotNull SQLQueryQualifiedName tableName,
        @NotNull SQLQuerySymbolEntry columnName
    ) {
        super(range);
        this.tableName = tableName;
        this.columnName = columnName;
    }

    public @Nullable SQLQueryQualifiedName getTableName() {
        return this.tableName;
    }

    @NotNull
    @Override
    public SQLQuerySymbol getColumnNameIfTrivialExpression() {
        return this.columnName.getSymbol();
    }
    
    @Override
    public SQLQueryResultColumn getColumnIfTrivialExpression() {
        return this.column;
    }

    public static void propagateColumnDefinition(@NotNull SQLQuerySymbolEntry columnName, @Nullable SQLQueryResultColumn resultColumn, @NotNull SQLQueryRecognitionContext statistics) {
        // TODO consider ambiguity
        if (resultColumn != null) {
            columnName.setDefinition(resultColumn.symbol.getDefinition());
        } else {
            columnName.getSymbol().setSymbolClass(SQLQuerySymbolClass.ERROR);
            statistics.appendError(columnName, "Column not found in dataset");
        }
    }

    @Override
    void propagateContext(@NotNull SQLQueryDataContext context, @NotNull SQLQueryRecognitionContext statistics) {
        SQLDialect dialect = context.getDialect();
        SQLQueryExprType type;
        if (this.tableName != null && this.tableName.isNotClassified() && this.columnName.isNotClassified()) {
            SourceResolutionResult rr = context.resolveSource(statistics.getMonitor(), this.tableName.toListOfStrings());
            if (rr != null) {
                this.tableName.setDefinition(rr);
                SQLQueryResultColumn resultColumn = rr.source.getDataContext().resolveColumn(statistics.getMonitor(), this.columnName.getName());
                propagateColumnDefinition(this.columnName, resultColumn, statistics);
                this.column = resultColumn;
                type = resultColumn != null ? resultColumn.type : SQLQueryExprType.UNKNOWN;
            } else {
                this.tableName.setSymbolClass(SQLQuerySymbolClass.ERROR);
                statistics.appendError(this.tableName.entityName, "Table or subquery not found");
                type = SQLQueryExprType.UNKNOWN;
            }
        } else if (this.tableName == null && this.columnName.isNotClassified()) {
            SQLQueryResultColumn resultColumn = context.resolveColumn(statistics.getMonitor(), this.columnName.getName());

            SQLQuerySymbolClass forcedClass = null;
            if (resultColumn == null) {
                String rawString = columnName.getRawName();
                if (dialect.isQuotedString(rawString)) {
                    forcedClass = SQLQuerySymbolClass.STRING;
                } else {
                    forcedClass = SQLQueryModelRecognizer.tryFallbackSymbolForStringLiteral(dialect, this.columnName, resultColumn != null);
                }
            } else {
                this.column = resultColumn;
            }

            if (forcedClass != null) {
                this.columnName.getSymbol().setSymbolClass(forcedClass);
                type = forcedClass == SQLQuerySymbolClass.STRING ? SQLQueryExprType.STRING : SQLQueryExprType.UNKNOWN;
            } else {
                propagateColumnDefinition(this.columnName, resultColumn, statistics);
                type = resultColumn != null ? resultColumn.type : SQLQueryExprType.UNKNOWN;
            }
        } else {
            type = SQLQueryExprType.UNKNOWN;
        }
        this.type = type;
    }

    @Override
    protected <R, T> R applyImpl(@NotNull SQLQueryNodeModelVisitor<T, R> visitor, @NotNull T arg) {
        return visitor.visitValueColumnRefExpr(this, arg);
    }
    
    @Override
    public String toString() {
        String name = this.tableName == null ? this.columnName.getName() 
                : this.tableName.toIdentifierString() + "." + this.columnName.getName();
        String type = this.type == null ? "<NULL>" : this.type.toString();
        return "ColumnReference[" + name + ":" + type + "]";
    }
>>>>>>> 108978a1
}<|MERGE_RESOLUTION|>--- conflicted
+++ resolved
@@ -1,4 +1,3 @@
-<<<<<<< HEAD
 /*
  * DBeaver - Universal Database Manager
  * Copyright (C) 2010-2024 DBeaver Corp and others
@@ -69,14 +68,13 @@
         return this.column;
     }
 
-    void propagateColumnDefinition(@Nullable SQLQueryResultColumn resultColumn, @NotNull SQLQueryRecognitionContext statistics) {
+    public static void propagateColumnDefinition(@NotNull SQLQuerySymbolEntry columnName, @Nullable SQLQueryResultColumn resultColumn, @NotNull SQLQueryRecognitionContext statistics) {
         // TODO consider ambiguity
         if (resultColumn != null) {
-            this.column = resultColumn;
-            this.columnName.setDefinition(resultColumn.symbol.getDefinition());
+            columnName.setDefinition(resultColumn.symbol.getDefinition());
         } else {
-            this.columnName.getSymbol().setSymbolClass(SQLQuerySymbolClass.ERROR);
-            statistics.appendError(this.columnName, "Column not found in dataset");
+            columnName.getSymbol().setSymbolClass(SQLQuerySymbolClass.ERROR);
+            statistics.appendError(columnName, "Column not found in dataset");
         }
     }
 
@@ -89,7 +87,8 @@
             if (rr != null) {
                 this.tableName.setDefinition(rr);
                 SQLQueryResultColumn resultColumn = rr.source.getResultDataContext().resolveColumn(statistics.getMonitor(), this.columnName.getName());
-                this.propagateColumnDefinition(resultColumn, statistics);
+                propagateColumnDefinition(this.columnName, resultColumn, statistics);
+                this.column = resultColumn;
                 type = resultColumn != null ? resultColumn.type : SQLQueryExprType.UNKNOWN;
             } else {
                 this.tableName.setSymbolClass(SQLQuerySymbolClass.ERROR);
@@ -107,13 +106,15 @@
                 } else {
                     forcedClass = SQLQueryModelRecognizer.tryFallbackSymbolForStringLiteral(dialect, this.columnName, resultColumn != null);
                 }
+            } else {
+                this.column = resultColumn;
             }
 
             if (forcedClass != null) {
                 this.columnName.getSymbol().setSymbolClass(forcedClass);
                 type = forcedClass == SQLQuerySymbolClass.STRING ? SQLQueryExprType.STRING : SQLQueryExprType.UNKNOWN;
             } else {
-                this.propagateColumnDefinition(resultColumn, statistics);
+                propagateColumnDefinition(this.columnName, resultColumn, statistics);
                 type = resultColumn != null ? resultColumn.type : SQLQueryExprType.UNKNOWN;
             }
         } else {
@@ -134,138 +135,4 @@
         String type = this.type == null ? "<NULL>" : this.type.toString();
         return "ColumnReference[" + name + ":" + type + "]";
     }
-=======
-/*
- * DBeaver - Universal Database Manager
- * Copyright (C) 2010-2024 DBeaver Corp and others
- *
- * Licensed under the Apache License, Version 2.0 (the "License");
- * you may not use this file except in compliance with the License.
- * You may obtain a copy of the License at
- *
- *     http://www.apache.org/licenses/LICENSE-2.0
- *
- * Unless required by applicable law or agreed to in writing, software
- * distributed under the License is distributed on an "AS IS" BASIS,
- * WITHOUT WARRANTIES OR CONDITIONS OF ANY KIND, either express or implied.
- * See the License for the specific language governing permissions and
- * limitations under the License.
- */
-package org.jkiss.dbeaver.ui.editors.sql.semantics.model;
-
-import org.antlr.v4.runtime.misc.Interval;
-import org.jkiss.code.NotNull;
-import org.jkiss.code.Nullable;
-import org.jkiss.dbeaver.model.sql.SQLDialect;
-import org.jkiss.dbeaver.ui.editors.sql.semantics.*;
-import org.jkiss.dbeaver.ui.editors.sql.semantics.context.SQLQueryDataContext;
-import org.jkiss.dbeaver.ui.editors.sql.semantics.context.SQLQueryExprType;
-import org.jkiss.dbeaver.ui.editors.sql.semantics.context.SourceResolutionResult;
-import org.jkiss.dbeaver.ui.editors.sql.semantics.context.SQLQueryResultTupleContext.SQLQueryResultColumn;
-
-public class SQLQueryValueColumnReferenceExpression extends SQLQueryValueExpression {
-    private final SQLQueryQualifiedName tableName;
-    private final SQLQuerySymbolEntry columnName;
-    
-    private SQLQueryResultColumn column = null;
-    
-    public SQLQueryValueColumnReferenceExpression(@NotNull Interval range, @NotNull SQLQuerySymbolEntry columnName) {
-        super(range);
-        this.tableName = null;
-        this.columnName = columnName;
-    }
-
-    public SQLQueryValueColumnReferenceExpression(
-        @NotNull Interval range,
-        @NotNull SQLQueryQualifiedName tableName,
-        @NotNull SQLQuerySymbolEntry columnName
-    ) {
-        super(range);
-        this.tableName = tableName;
-        this.columnName = columnName;
-    }
-
-    public @Nullable SQLQueryQualifiedName getTableName() {
-        return this.tableName;
-    }
-
-    @NotNull
-    @Override
-    public SQLQuerySymbol getColumnNameIfTrivialExpression() {
-        return this.columnName.getSymbol();
-    }
-    
-    @Override
-    public SQLQueryResultColumn getColumnIfTrivialExpression() {
-        return this.column;
-    }
-
-    public static void propagateColumnDefinition(@NotNull SQLQuerySymbolEntry columnName, @Nullable SQLQueryResultColumn resultColumn, @NotNull SQLQueryRecognitionContext statistics) {
-        // TODO consider ambiguity
-        if (resultColumn != null) {
-            columnName.setDefinition(resultColumn.symbol.getDefinition());
-        } else {
-            columnName.getSymbol().setSymbolClass(SQLQuerySymbolClass.ERROR);
-            statistics.appendError(columnName, "Column not found in dataset");
-        }
-    }
-
-    @Override
-    void propagateContext(@NotNull SQLQueryDataContext context, @NotNull SQLQueryRecognitionContext statistics) {
-        SQLDialect dialect = context.getDialect();
-        SQLQueryExprType type;
-        if (this.tableName != null && this.tableName.isNotClassified() && this.columnName.isNotClassified()) {
-            SourceResolutionResult rr = context.resolveSource(statistics.getMonitor(), this.tableName.toListOfStrings());
-            if (rr != null) {
-                this.tableName.setDefinition(rr);
-                SQLQueryResultColumn resultColumn = rr.source.getDataContext().resolveColumn(statistics.getMonitor(), this.columnName.getName());
-                propagateColumnDefinition(this.columnName, resultColumn, statistics);
-                this.column = resultColumn;
-                type = resultColumn != null ? resultColumn.type : SQLQueryExprType.UNKNOWN;
-            } else {
-                this.tableName.setSymbolClass(SQLQuerySymbolClass.ERROR);
-                statistics.appendError(this.tableName.entityName, "Table or subquery not found");
-                type = SQLQueryExprType.UNKNOWN;
-            }
-        } else if (this.tableName == null && this.columnName.isNotClassified()) {
-            SQLQueryResultColumn resultColumn = context.resolveColumn(statistics.getMonitor(), this.columnName.getName());
-
-            SQLQuerySymbolClass forcedClass = null;
-            if (resultColumn == null) {
-                String rawString = columnName.getRawName();
-                if (dialect.isQuotedString(rawString)) {
-                    forcedClass = SQLQuerySymbolClass.STRING;
-                } else {
-                    forcedClass = SQLQueryModelRecognizer.tryFallbackSymbolForStringLiteral(dialect, this.columnName, resultColumn != null);
-                }
-            } else {
-                this.column = resultColumn;
-            }
-
-            if (forcedClass != null) {
-                this.columnName.getSymbol().setSymbolClass(forcedClass);
-                type = forcedClass == SQLQuerySymbolClass.STRING ? SQLQueryExprType.STRING : SQLQueryExprType.UNKNOWN;
-            } else {
-                propagateColumnDefinition(this.columnName, resultColumn, statistics);
-                type = resultColumn != null ? resultColumn.type : SQLQueryExprType.UNKNOWN;
-            }
-        } else {
-            type = SQLQueryExprType.UNKNOWN;
-        }
-        this.type = type;
-    }
-
-    @Override
-    protected <R, T> R applyImpl(@NotNull SQLQueryNodeModelVisitor<T, R> visitor, @NotNull T arg) {
-        return visitor.visitValueColumnRefExpr(this, arg);
-    }
-    
-    @Override
-    public String toString() {
-        String name = this.tableName == null ? this.columnName.getName() 
-                : this.tableName.toIdentifierString() + "." + this.columnName.getName();
-        String type = this.type == null ? "<NULL>" : this.type.toString();
-        return "ColumnReference[" + name + ":" + type + "]";
-    }
->>>>>>> 108978a1
 }