/*
 * DBeaver - Universal Database Manager
 * Copyright (C) 2010-2024 DBeaver Corp and others
 * Copyright (C) 2011-2012 Eugene Fradkin (eugene.fradkin@gmail.com)
 *
 * Licensed under the Apache License, Version 2.0 (the "License");
 * you may not use this file except in compliance with the License.
 * You may obtain a copy of the License at
 *
 *     http://www.apache.org/licenses/LICENSE-2.0
 *
 * Unless required by applicable law or agreed to in writing, software
 * distributed under the License is distributed on an "AS IS" BASIS,
 * WITHOUT WARRANTIES OR CONDITIONS OF ANY KIND, either express or implied.
 * See the License for the specific language governing permissions and
 * limitations under the License.
 */
package org.jkiss.dbeaver.ui.editors.sql.preferences;

import org.eclipse.osgi.util.NLS;
import org.eclipse.swt.SWT;
import org.eclipse.swt.layout.GridData;
import org.eclipse.swt.widgets.*;
import org.eclipse.ui.preferences.IWorkbenchPreferenceContainer;
import org.jkiss.code.NotNull;
import org.jkiss.dbeaver.Log;
import org.jkiss.dbeaver.ModelPreferences.SeparateConnectionBehavior;
import org.jkiss.dbeaver.model.DBPDataSourceContainer;
import org.jkiss.dbeaver.model.preferences.DBPPreferenceStore;
import org.jkiss.dbeaver.runtime.DBWorkbench;
import org.jkiss.dbeaver.ui.UIUtils;
import org.jkiss.dbeaver.ui.editors.EditorUtils;
import org.jkiss.dbeaver.ui.editors.sql.SQLEditor;
import org.jkiss.dbeaver.ui.editors.sql.SQLPreferenceConstants;
import org.jkiss.dbeaver.ui.editors.sql.internal.SQLEditorMessages;
import org.jkiss.dbeaver.ui.preferences.TargetPrefPage;
import org.jkiss.dbeaver.utils.PrefUtils;

import java.util.List;

/**
 * PrefPageSQLEditor
 */
public class PrefPageSQLEditor extends TargetPrefPage {
    private static final Log log = Log.getLog(PrefPageSQLEditor.class);

    public static final String PAGE_ID = "org.jkiss.dbeaver.preferences.main.sqleditor"; //$NON-NLS-1$

    private static final String TEXT_EDITOR_PAGE_ID = "org.eclipse.ui.preferencePages.GeneralTextEditor"; //$NON-NLS-1$

    private Combo editorSeparateConnectionCombo;
    private Button connectOnActivationCheck;
    private Button connectOnExecuteCheck;

    private Button autoSaveOnChange;
    private Button saveOnQueryExecution;
    private Button autoSaveOnClose;
    private Button autoSaveActiveSchema;

    private Button closeTabOnErrorCheck;
    private Combo resultsOrientationCombo;
    private Button autoOpenOutputView;
    private Button replaceCurrentTab;
    private Spinner sizeWarningThresholdSpinner;

    public PrefPageSQLEditor() {
        super();
    }

    @Override
    protected boolean hasDataSourceSpecificOptions(DBPDataSourceContainer dataSourceDescriptor) {
        DBPPreferenceStore store = dataSourceDescriptor.getPreferenceStore();
        return
            store.contains(SQLPreferenceConstants.EDITOR_SEPARATE_CONNECTION) ||
            store.contains(SQLPreferenceConstants.EDITOR_CONNECT_ON_ACTIVATE) ||
            store.contains(SQLPreferenceConstants.EDITOR_CONNECT_ON_EXECUTE) ||
    
            store.contains(SQLPreferenceConstants.AUTO_SAVE_ON_CLOSE) ||
            store.contains(SQLPreferenceConstants.AUTO_SAVE_ON_EXECUTE) ||
            store.contains(SQLPreferenceConstants.AUTO_SAVE_ACTIVE_SCHEMA) ||

            store.contains(SQLPreferenceConstants.RESULT_SET_CLOSE_ON_ERROR);
    }

    @Override
    protected boolean supportsDataSourceSpecificOptions() {
        return true;
    }

    private static final List<SeparateConnectionBehavior> editorUseSeparateConnectionValues = List.of(
        SeparateConnectionBehavior.ALWAYS,
        SeparateConnectionBehavior.DEFAULT,
        SeparateConnectionBehavior.NEVER
    );

    @NotNull
    @Override
    protected Control createPreferenceContent(@NotNull Composite parent) {
        Composite composite = UIUtils.createPlaceholder(parent, 2, 5);

        {
            Group connectionsGroup = UIUtils.createControlGroup(composite, SQLEditorMessages.pref_page_sql_editor_group_connections, 1, GridData.VERTICAL_ALIGN_BEGINNING, 0);
            ((GridData) connectionsGroup.getLayoutData()).horizontalSpan = 2;
            editorSeparateConnectionCombo = UIUtils.createLabelCombo(
                UIUtils.createComposite(connectionsGroup, 3),
                SQLEditorMessages.pref_page_sql_editor_label_separate_connection_each_editor,
                SWT.READ_ONLY | SWT.DROP_DOWN
            );
            editorSeparateConnectionCombo.setToolTipText(
                NLS.bind(SQLEditorMessages.pref_page_sql_editor_label_separate_connection_each_editor_tip, PrefUtils.collectSingleConnectionDrivers())
            );
            ((GridData) editorSeparateConnectionCombo.getLayoutData()).grabExcessHorizontalSpace = false;
            editorSeparateConnectionCombo.setItems(editorUseSeparateConnectionValues.stream()
                .map(SeparateConnectionBehavior::getTitle).toArray(String[]::new));
            connectOnActivationCheck = UIUtils.createCheckbox(connectionsGroup, SQLEditorMessages.pref_page_sql_editor_label_connect_on_editor_activation, false);
            connectOnExecuteCheck = UIUtils.createCheckbox(connectionsGroup, SQLEditorMessages.pref_page_sql_editor_label_connect_on_query_execute, false);
        }

        {
            Group autoSaveGroup = UIUtils.createControlGroup(composite, SQLEditorMessages.pref_page_sql_editor_group_auto_save, 1, GridData.VERTICAL_ALIGN_BEGINNING, 0);
            autoSaveOnChange = UIUtils.createCheckbox(autoSaveGroup, SQLEditorMessages.pref_page_sql_editor_label_auto_save_on_change, SQLEditorMessages.pref_page_sql_editor_label_auto_save_on_change_tip, false, 1);
            autoSaveOnClose = UIUtils.createCheckbox(autoSaveGroup, SQLEditorMessages.pref_page_sql_editor_label_auto_save_on_close, false);
            saveOnQueryExecution = UIUtils.createCheckbox(autoSaveGroup, SQLEditorMessages.pref_page_sql_editor_label_save_on_query_execute, SQLEditorMessages.pref_page_sql_editor_label_save_on_query_execute, false, 1);
            autoSaveActiveSchema = UIUtils.createCheckbox(autoSaveGroup, SQLEditorMessages.pref_page_sql_editor_label_save_active_schema, false);
        }

        {
<<<<<<< HEAD
            Composite layoutGroup = UIUtils.createControlGroup(composite, SQLEditorMessages.pref_page_sql_editor_group_result_view, 1, GridData.HORIZONTAL_ALIGN_BEGINNING, 0);
            ((GridData)layoutGroup.getLayoutData()).horizontalSpan = 2;
=======
            Composite layoutGroup = UIUtils.createControlGroup(composite, SQLEditorMessages.pref_page_sql_editor_group_result_view, 1, GridData.FILL_HORIZONTAL, 0);
            ((GridData) layoutGroup.getLayoutData()).horizontalSpan = 2;
>>>>>>> af11bcaa

            closeTabOnErrorCheck = UIUtils.createCheckbox(
                layoutGroup,
                SQLEditorMessages.pref_page_sql_editor_label_close_results_tab_on_error,
                SQLEditorMessages.pref_page_sql_editor_label_close_results_tab_on_error_tip,
                false,
                1);
            replaceCurrentTab = UIUtils.createCheckbox(layoutGroup, SQLEditorMessages.pref_page_sql_editor_label_replace_on_single_query_exec_view, SQLEditorMessages.pref_page_sql_editor_label_replace_on_single_query_exec_view_tip, true, 2);

            Composite orientationComposite = UIUtils.createComposite(layoutGroup, 2);
            resultsOrientationCombo = UIUtils.createLabelCombo(orientationComposite, SQLEditorMessages.pref_page_sql_editor_label_results_orientation, SQLEditorMessages.pref_page_sql_editor_label_results_orientation_tip, SWT.READ_ONLY | SWT.DROP_DOWN);
            resultsOrientationCombo.setLayoutData(new GridData(GridData.HORIZONTAL_ALIGN_BEGINNING));
            for (SQLEditor.ResultSetOrientation orientation : SQLEditor.ResultSetOrientation.values()) {
                if (orientation.isSupported()) {
                    resultsOrientationCombo.add(orientation.getLabel());
                }
            }

            autoOpenOutputView = UIUtils.createCheckbox(layoutGroup, SQLEditorMessages.pref_page_sql_editor_label_auto_open_output_view, SQLEditorMessages.pref_page_sql_editor_label_auto_open_output_view_tip, false, 2);

            Composite rsSizeComposite = UIUtils.createComposite(layoutGroup, 2);
            sizeWarningThresholdSpinner = UIUtils.createLabelSpinner(rsSizeComposite,
                SQLEditorMessages.pref_page_sql_editor_label_size_warning_threshold,
                SQLEditorMessages.pref_page_sql_editor_label_size_warning_threshold_tip, 20, 2, 200);
            sizeWarningThresholdSpinner.setLayoutData(new GridData(GridData.HORIZONTAL_ALIGN_BEGINNING));
        }

        {
            Composite linksGroup = UIUtils.createControlGroup(composite, "", 1, GridData.HORIZONTAL_ALIGN_BEGINNING, 0);

            UIUtils.createPreferenceLink(
                linksGroup,
                "<a>''{0}''</a> " + SQLEditorMessages.pref_page_sql_editor_link_text_editor,
                PrefPageSQLEditor.TEXT_EDITOR_PAGE_ID,
                (IWorkbenchPreferenceContainer) getContainer(), null
            );
            UIUtils.createPreferenceLink(
                linksGroup,
                SQLEditorMessages.pref_page_sql_editor_link_colors_and_fonts,
                EditorUtils.COLORS_AND_FONTS_PAGE_ID,
                (IWorkbenchPreferenceContainer) getContainer(), null
            );
        }
        return composite;
    }

    @Override
    protected void loadPreferences(DBPPreferenceStore store) {
        loadPreferences(getTargetPreferenceStore(), false);
    }

    @Override
    protected void savePreferences(DBPPreferenceStore store) {
        try {
            store.setValue(
                SQLPreferenceConstants.EDITOR_SEPARATE_CONNECTION,
                editorUseSeparateConnectionValues.get(editorSeparateConnectionCombo.getSelectionIndex()).name()
            );
            store.setValue(SQLPreferenceConstants.EDITOR_CONNECT_ON_ACTIVATE, connectOnActivationCheck.getSelection());
            store.setValue(SQLPreferenceConstants.EDITOR_CONNECT_ON_EXECUTE, connectOnExecuteCheck.getSelection());

            store.setValue(SQLPreferenceConstants.AUTO_SAVE_ON_CHANGE, autoSaveOnChange.getSelection());
            store.setValue(SQLPreferenceConstants.AUTO_SAVE_ON_CLOSE, autoSaveOnClose.getSelection());
            store.setValue(SQLPreferenceConstants.AUTO_SAVE_ON_EXECUTE, saveOnQueryExecution.getSelection());
            store.setValue(SQLPreferenceConstants.AUTO_SAVE_ACTIVE_SCHEMA, autoSaveActiveSchema.getSelection());

            store.setValue(SQLPreferenceConstants.RESULT_SET_CLOSE_ON_ERROR, closeTabOnErrorCheck.getSelection());
            store.setValue(SQLPreferenceConstants.RESULT_SET_REPLACE_CURRENT_TAB, replaceCurrentTab.getSelection());
            String orientationLabel = resultsOrientationCombo.getText();
            for (SQLEditor.ResultSetOrientation orientation : SQLEditor.ResultSetOrientation.values()) {
                if (orientationLabel.equals(orientation.getLabel())) {
                    DBWorkbench.getPlatform().getPreferenceStore().setValue(SQLPreferenceConstants.RESULT_SET_ORIENTATION, orientation.name());
                    break;
                }
            }
            store.setValue(SQLPreferenceConstants.OUTPUT_PANEL_AUTO_SHOW, autoOpenOutputView.getSelection());
            store.setValue(SQLPreferenceConstants.RESULT_SET_MAX_TABS_PER_QUERY, sizeWarningThresholdSpinner.getSelection());
        } catch (Exception e) {
            log.warn(e);
        }
        PrefUtils.savePreferenceStore(store);
    }

    @Override
    protected void clearPreferences(DBPPreferenceStore store) {
        store.setToDefault(SQLPreferenceConstants.EDITOR_SEPARATE_CONNECTION);
        store.setToDefault(SQLPreferenceConstants.EDITOR_CONNECT_ON_ACTIVATE);
        store.setToDefault(SQLPreferenceConstants.EDITOR_CONNECT_ON_EXECUTE);
        store.setToDefault(SQLPreferenceConstants.RESULT_SET_MAX_TABS_PER_QUERY);
        store.setToDefault(SQLPreferenceConstants.AUTO_SAVE_ON_CHANGE);
        store.setToDefault(SQLPreferenceConstants.AUTO_SAVE_ON_CLOSE);
        store.setToDefault(SQLPreferenceConstants.AUTO_SAVE_ON_EXECUTE);
        store.setToDefault(SQLPreferenceConstants.AUTO_SAVE_ACTIVE_SCHEMA);

        store.setToDefault(SQLPreferenceConstants.RESULT_SET_CLOSE_ON_ERROR);
        store.setToDefault(SQLPreferenceConstants.RESULT_SET_REPLACE_CURRENT_TAB);
        store.setToDefault(SQLPreferenceConstants.RESULT_SET_ORIENTATION);
        store.setToDefault(SQLPreferenceConstants.OUTPUT_PANEL_AUTO_SHOW);
    }

    @Override
    protected void performDefaults() {
        loadPreferences(getTargetPreferenceStore(), true);
        super.performDefaults();
    }

    @Override
    protected String getPropertyPageID() {
        return PAGE_ID;
    }

    private void loadPreferences(DBPPreferenceStore store, boolean useDefaults) {
        try {
            UIUtils.setComboSelection(
                editorSeparateConnectionCombo,
                SeparateConnectionBehavior.parse(
                    useDefaults
                        ? store.getDefaultString(SQLPreferenceConstants.EDITOR_SEPARATE_CONNECTION)
                        : store.getString(SQLPreferenceConstants.EDITOR_SEPARATE_CONNECTION)
                ).getTitle()
            );
            connectOnActivationCheck.setSelection(
                useDefaults
                    ? store.getDefaultBoolean(SQLPreferenceConstants.EDITOR_CONNECT_ON_ACTIVATE)
                    : store.getBoolean(SQLPreferenceConstants.EDITOR_CONNECT_ON_ACTIVATE)
            );
            connectOnExecuteCheck.setSelection(
                useDefaults
                    ? store.getDefaultBoolean(SQLPreferenceConstants.EDITOR_CONNECT_ON_EXECUTE)
                    : store.getBoolean(SQLPreferenceConstants.EDITOR_CONNECT_ON_EXECUTE)
            );

            autoSaveOnChange.setSelection(
                useDefaults
                    ? store.getDefaultBoolean(SQLPreferenceConstants.AUTO_SAVE_ON_CHANGE)
                    : store.getBoolean(SQLPreferenceConstants.AUTO_SAVE_ON_CHANGE)
            );
            autoSaveOnClose.setSelection(
                useDefaults
                    ? store.getDefaultBoolean(SQLPreferenceConstants.AUTO_SAVE_ON_CLOSE)
                    : store.getBoolean(SQLPreferenceConstants.AUTO_SAVE_ON_CLOSE)
            );
            saveOnQueryExecution.setSelection(
                useDefaults
                    ? store.getDefaultBoolean(SQLPreferenceConstants.AUTO_SAVE_ON_EXECUTE)
                    : store.getBoolean(SQLPreferenceConstants.AUTO_SAVE_ON_EXECUTE)
            );
            autoSaveActiveSchema.setSelection(
                useDefaults
                    ? store.getDefaultBoolean(SQLPreferenceConstants.AUTO_SAVE_ACTIVE_SCHEMA)
                    : store.getBoolean(SQLPreferenceConstants.AUTO_SAVE_ACTIVE_SCHEMA)
            );

            closeTabOnErrorCheck.setSelection(
                useDefaults
                    ? store.getDefaultBoolean(SQLPreferenceConstants.RESULT_SET_CLOSE_ON_ERROR)
                    : store.getBoolean(SQLPreferenceConstants.RESULT_SET_CLOSE_ON_ERROR)
            );
            replaceCurrentTab.setSelection(
                useDefaults
                    ? store.getDefaultBoolean(SQLPreferenceConstants.RESULT_SET_REPLACE_CURRENT_TAB)
                    : store.getBoolean(SQLPreferenceConstants.RESULT_SET_REPLACE_CURRENT_TAB)
            );
            UIUtils.setComboSelection(
                resultsOrientationCombo,
                SQLEditor.ResultSetOrientation.valueOf(
                    useDefaults
                        ? store.getDefaultString(SQLPreferenceConstants.RESULT_SET_ORIENTATION)
                        : store.getString(SQLPreferenceConstants.RESULT_SET_ORIENTATION)
                ).getLabel()
            );
            autoOpenOutputView.setSelection(
                useDefaults
                    ? store.getDefaultBoolean(SQLPreferenceConstants.OUTPUT_PANEL_AUTO_SHOW)
                    : store.getBoolean(SQLPreferenceConstants.OUTPUT_PANEL_AUTO_SHOW)
            );
            sizeWarningThresholdSpinner.setSelection(
                useDefaults
                    ? store.getDefaultInt(SQLPreferenceConstants.RESULT_SET_MAX_TABS_PER_QUERY)
                    : store.getInt(SQLPreferenceConstants.RESULT_SET_MAX_TABS_PER_QUERY)
            );
        } catch (Exception e) {
            log.warn(e);
        }
    }


}<|MERGE_RESOLUTION|>--- conflicted
+++ resolved
@@ -125,13 +125,8 @@
         }
 
         {
-<<<<<<< HEAD
             Composite layoutGroup = UIUtils.createControlGroup(composite, SQLEditorMessages.pref_page_sql_editor_group_result_view, 1, GridData.HORIZONTAL_ALIGN_BEGINNING, 0);
-            ((GridData)layoutGroup.getLayoutData()).horizontalSpan = 2;
-=======
-            Composite layoutGroup = UIUtils.createControlGroup(composite, SQLEditorMessages.pref_page_sql_editor_group_result_view, 1, GridData.FILL_HORIZONTAL, 0);
             ((GridData) layoutGroup.getLayoutData()).horizontalSpan = 2;
->>>>>>> af11bcaa
 
             closeTabOnErrorCheck = UIUtils.createCheckbox(
                 layoutGroup,
