/*
 * DBeaver - Universal Database Manager
 * Copyright (C) 2010-2023 DBeaver Corp and others
 *
 * Licensed under the Apache License, Version 2.0 (the "License");
 * you may not use this file except in compliance with the License.
 * You may obtain a copy of the License at
 *
 *     http://www.apache.org/licenses/LICENSE-2.0
 *
 * Unless required by applicable law or agreed to in writing, software
 * distributed under the License is distributed on an "AS IS" BASIS,
 * WITHOUT WARRANTIES OR CONDITIONS OF ANY KIND, either express or implied.
 * See the License for the specific language governing permissions and
 * limitations under the License.
 */
package org.jkiss.dbeaver.ui.editors.sql;

import org.eclipse.core.filesystem.EFS;
import org.eclipse.core.filesystem.IFileStore;
import org.eclipse.core.resources.IFile;
import org.eclipse.core.resources.IFileState;
import org.eclipse.core.resources.IFolder;
import org.eclipse.core.runtime.*;
import org.eclipse.core.runtime.jobs.Job;
import org.eclipse.jface.action.*;
import org.eclipse.jface.dialogs.IDialogConstants;
import org.eclipse.jface.preference.IPreferenceStore;
import org.eclipse.jface.text.*;
import org.eclipse.jface.text.source.SourceViewer;
import org.eclipse.jface.viewers.ISelectionProvider;
import org.eclipse.jface.viewers.SelectionChangedEvent;
import org.eclipse.jface.viewers.StructuredSelection;
import org.eclipse.osgi.util.NLS;
import org.eclipse.swt.SWT;
import org.eclipse.swt.custom.*;
import org.eclipse.swt.events.*;
import org.eclipse.swt.graphics.Color;
import org.eclipse.swt.graphics.Image;
import org.eclipse.swt.graphics.Point;
import org.eclipse.swt.layout.FillLayout;
import org.eclipse.swt.layout.GridData;
import org.eclipse.swt.layout.GridLayout;
import org.eclipse.swt.widgets.*;
import org.eclipse.ui.*;
import org.eclipse.ui.actions.CompoundContributionItem;
import org.eclipse.ui.ide.FileStoreEditorInput;
import org.eclipse.ui.menus.CommandContributionItem;
import org.eclipse.ui.menus.IMenuService;
import org.eclipse.ui.texteditor.DefaultRangeIndicator;
import org.eclipse.ui.texteditor.ITextEditorActionConstants;
import org.eclipse.ui.texteditor.rulers.IColumnSupport;
import org.eclipse.ui.texteditor.rulers.RulerColumnDescriptor;
import org.eclipse.ui.texteditor.rulers.RulerColumnRegistry;
import org.jkiss.code.NotNull;
import org.jkiss.code.Nullable;
import org.jkiss.dbeaver.DBException;
import org.jkiss.dbeaver.ModelPreferences;
import org.jkiss.dbeaver.ModelPreferences.SeparateConnectionBehavior;
import org.jkiss.dbeaver.model.*;
import org.jkiss.dbeaver.model.app.DBPPlatformDesktop;
import org.jkiss.dbeaver.model.app.DBPProject;
import org.jkiss.dbeaver.model.app.DBPWorkspaceDesktop;
import org.jkiss.dbeaver.model.data.DBDAttributeBinding;
import org.jkiss.dbeaver.model.data.DBDDataFilter;
import org.jkiss.dbeaver.model.data.DBDDataReceiver;
import org.jkiss.dbeaver.model.exec.*;
import org.jkiss.dbeaver.model.exec.output.DBCServerOutputReader;
import org.jkiss.dbeaver.model.exec.output.DBCOutputSeverity;
import org.jkiss.dbeaver.model.exec.output.DBCOutputWriter;
import org.jkiss.dbeaver.model.exec.plan.DBCPlan;
import org.jkiss.dbeaver.model.exec.plan.DBCPlanStyle;
import org.jkiss.dbeaver.model.exec.plan.DBCQueryPlanner;
import org.jkiss.dbeaver.model.exec.plan.DBCQueryPlannerConfiguration;
import org.jkiss.dbeaver.model.impl.DefaultServerOutputReader;
import org.jkiss.dbeaver.model.impl.sql.SQLQueryTransformerCount;
import org.jkiss.dbeaver.model.messages.ModelMessages;
import org.jkiss.dbeaver.model.navigator.DBNUtils;
import org.jkiss.dbeaver.model.preferences.DBPPreferenceStore;
import org.jkiss.dbeaver.model.qm.QMUtils;
import org.jkiss.dbeaver.model.rm.RMConstants;
import org.jkiss.dbeaver.model.runtime.AbstractJob;
import org.jkiss.dbeaver.model.runtime.DBRProgressListener;
import org.jkiss.dbeaver.model.runtime.DBRProgressMonitor;
import org.jkiss.dbeaver.model.runtime.DBRRunnableWithProgress;
import org.jkiss.dbeaver.model.sql.*;
import org.jkiss.dbeaver.model.sql.data.SQLQueryDataContainer;
import org.jkiss.dbeaver.model.struct.DBSDataContainer;
import org.jkiss.dbeaver.model.struct.DBSInstance;
import org.jkiss.dbeaver.model.struct.DBSObject;
import org.jkiss.dbeaver.model.struct.DBSObjectState;
import org.jkiss.dbeaver.registry.DataSourceUtils;
import org.jkiss.dbeaver.runtime.DBWorkbench;
import org.jkiss.dbeaver.runtime.sql.SQLResultsConsumer;
import org.jkiss.dbeaver.runtime.ui.DBPPlatformUI.UserChoiceResponse;
import org.jkiss.dbeaver.runtime.ui.UIServiceConnections;
import org.jkiss.dbeaver.tools.transfer.IDataTransferProducer;
import org.jkiss.dbeaver.tools.transfer.database.DatabaseTransferProducer;
import org.jkiss.dbeaver.tools.transfer.ui.wizard.DataTransferWizard;
import org.jkiss.dbeaver.ui.*;
import org.jkiss.dbeaver.ui.controls.*;
import org.jkiss.dbeaver.ui.controls.resultset.*;
import org.jkiss.dbeaver.ui.controls.resultset.internal.ResultSetMessages;
import org.jkiss.dbeaver.ui.css.CSSUtils;
import org.jkiss.dbeaver.ui.css.DBStyles;
import org.jkiss.dbeaver.ui.dialogs.ConfirmationDialog;
import org.jkiss.dbeaver.ui.dialogs.EnterNameDialog;
import org.jkiss.dbeaver.ui.editors.*;
import org.jkiss.dbeaver.ui.editors.sql.addins.SQLEditorAddIn;
import org.jkiss.dbeaver.ui.editors.sql.addins.SQLEditorAddInDescriptor;
import org.jkiss.dbeaver.ui.editors.sql.addins.SQLEditorAddInsRegistry;
import org.jkiss.dbeaver.ui.editors.sql.execute.SQLQueryJob;
import org.jkiss.dbeaver.ui.editors.sql.handlers.SQLEditorVariablesResolver;
import org.jkiss.dbeaver.ui.editors.sql.handlers.SQLNavigatorContext;
import org.jkiss.dbeaver.ui.editors.sql.internal.SQLEditorMessages;
import org.jkiss.dbeaver.ui.editors.sql.log.SQLLogPanel;
import org.jkiss.dbeaver.ui.editors.sql.plan.ExplainPlanViewer;
import org.jkiss.dbeaver.ui.editors.sql.registry.SQLPresentationDescriptor;
import org.jkiss.dbeaver.ui.editors.sql.registry.SQLPresentationPanelDescriptor;
import org.jkiss.dbeaver.ui.editors.sql.registry.SQLPresentationRegistry;
import org.jkiss.dbeaver.ui.editors.sql.scripts.ScriptsHandlerImpl;
import org.jkiss.dbeaver.ui.editors.sql.variables.AssignVariableAction;
import org.jkiss.dbeaver.ui.editors.sql.variables.SQLVariablesPanel;
import org.jkiss.dbeaver.ui.editors.text.ScriptPositionColumn;
import org.jkiss.dbeaver.ui.navigator.INavigatorModelView;
import org.jkiss.dbeaver.utils.GeneralUtils;
import org.jkiss.dbeaver.utils.PrefUtils;
import org.jkiss.dbeaver.utils.ResourceUtils;
import org.jkiss.dbeaver.utils.RuntimeUtils;
import org.jkiss.utils.ArrayUtils;
import org.jkiss.utils.CommonUtils;

import java.io.*;
import java.net.URI;
import java.text.SimpleDateFormat;
import java.util.List;
import java.util.*;
import java.util.concurrent.atomic.AtomicInteger;
import java.util.regex.Matcher;
import java.util.regex.Pattern;
import java.util.stream.Collectors;

/**
 * SQL Executor
 */
public class SQLEditor extends SQLEditorBase implements
    IDataSourceContainerUpdate,
    DBPEventListener,
    ISaveablePart2,
    DBPDataSourceTask,
    DBPDataSourceAcquirer,
    IResultSetProvider,
    ISmartTransactionManager
{
    private static final long SCRIPT_UI_UPDATE_PERIOD = 100;
    private static final int MAX_PARALLEL_QUERIES_NO_WARN = 1;

    private static final int QUERIES_COUNT_FOR_NO_FETCH_RESULT_SET_CONFIRMATION = 100;

    private static final int SQL_EDITOR_CONTROL_INDEX = 1;
    private static final int EXTRA_CONTROL_INDEX = 0;

    private static final String PANEL_ITEM_PREFIX = "SQLPanelToggle:";
    private static final String EMBEDDED_BINDING_PREFIX = "-- CONNECTION: ";
    private static final Pattern EMBEDDED_BINDING_PREFIX_PATTERN = Pattern.compile("--\\s*CONNECTION:\\s*(.+)", Pattern.CASE_INSENSITIVE);

    private static final Image IMG_DATA_GRID = DBeaverIcons.getImage(UIIcon.SQL_PAGE_DATA_GRID);
    private static final Image IMG_DATA_GRID_LOCKED = DBeaverIcons.getImage(UIIcon.SQL_PAGE_DATA_GRID_LOCKED);
    private static final Image IMG_EXPLAIN_PLAN = DBeaverIcons.getImage(UIIcon.SQL_PAGE_EXPLAIN_PLAN);
    private static final Image IMG_LOG = DBeaverIcons.getImage(UIIcon.SQL_PAGE_LOG);
    private static final Image IMG_VARIABLES = DBeaverIcons.getImage(UIIcon.SQL_VARIABLE);
    private static final Image IMG_OUTPUT = DBeaverIcons.getImage(UIIcon.SQL_PAGE_OUTPUT);
    private static final Image IMG_OUTPUT_ALERT = DBeaverIcons.getImage(UIIcon.SQL_PAGE_OUTPUT_ALERT);

    private static final String SIDE_TOOLBAR_CONTRIBUTION_ID = "toolbar:org.jkiss.dbeaver.ui.editors.sql.toolbar.side";
//    private static final String TOOLBAR_GROUP_TOP = "top";
    private static final String TOOLBAR_GROUP_ADDITIONS = IWorkbenchActionConstants.MB_ADDITIONS;
//    private static final String TOOLBAR_GROUP_PANELS = "panelToggles";

    public static final String VIEW_PART_PROP_NAME = "org.jkiss.dbeaver.ui.editors.sql.SQLEditor";



    public static final String DEFAULT_TITLE_PATTERN = "<${" + SQLPreferenceConstants.VAR_CONNECTION_NAME + "}> ${" + SQLPreferenceConstants.VAR_FILE_NAME + "}";
    public static final String DEFAULT_SCRIPT_FILE_NAME = "Script";
    private ResultSetOrientation resultSetOrientation = ResultSetOrientation.HORIZONTAL;
    private CustomSashForm resultsSash;
    private Composite sqlEditorPanel;
    @Nullable
    private Composite presentationStack;
    private SashForm sqlExtraPanelSash;
    private CTabFolder sqlExtraPanelFolder;
    private ToolBarManager sqlExtraPanelToolbar;

    private CTabFolder resultTabs;
    private TabFolderReorder resultTabsReorder;
    private CTabItem activeResultsTab;

    private SQLLogPanel logViewer;
    private SQLEditorOutputViewer outputViewer;
    private SQLVariablesPanel variablesViewer;

    private volatile QueryProcessor curQueryProcessor;
    private final List<QueryProcessor> queryProcessors = new ArrayList<>();

    private DBPDataSourceContainer dataSourceContainer;
    private DBPDataSource curDataSource;
    private volatile DBCExecutionContext executionContext;
    private volatile DBCExecutionContext lastExecutionContext;
    private volatile DBPContextProvider executionContextProvider;
    private SQLScriptContext globalScriptContext;
    private volatile boolean syntaxLoaded = false;
    private FindReplaceTarget findReplaceTarget = new FindReplaceTarget();
    private final List<SQLQuery> runningQueries = new ArrayList<>();
    private QueryResultsContainer curResultsContainer;
    private Image baseEditorImage;
    private Image editorImage;
    private Composite leftToolPanel;
    private ToolBarManager topBarMan;
    private ToolBarManager bottomBarMan;

    private SQLPresentationDescriptor extraPresentationDescriptor;
    private SQLEditorPresentation extraPresentation;
    private final Map<SQLPresentationPanelDescriptor, SQLEditorPresentationPanel> extraPresentationPanels = new HashMap<>();
    private SQLEditorPresentationPanel extraPresentationCurrentPanel;
    private VerticalFolder presentationSwitchFolder;

    private final List<SQLEditorListener> listeners = new ArrayList<>();
    private final List<ServerOutputInfo> serverOutputs = new ArrayList<>();
    private ScriptAutoSaveJob scriptAutoSavejob;
    private boolean isResultSetAutoFocusEnabled = true;
    private Boolean isDisableFetchResultSet = null;

    private final ArrayList<SQLEditorAddIn> addIns = new ArrayList<>();

    private static class ServerOutputInfo {
        private final DBCServerOutputReader outputReader;
        private final DBCExecutionContext executionContext;
        private final DBCExecutionResult result;

        ServerOutputInfo(DBCServerOutputReader outputReader, DBCExecutionContext executionContext, DBCExecutionResult result) {
            this.outputReader = outputReader;
            this.executionContext = executionContext;
            this.result = result;
        }
    }

    private final DisposeListener resultTabDisposeListener = new DisposeListener() {
        @Override
        public void widgetDisposed(DisposeEvent e) {
            Object data = e.widget.getData();
            if (data instanceof QueryResultsContainer) {
                QueryProcessor processor = ((QueryResultsContainer) data).queryProcessor;
                List<QueryResultsContainer> containers = processor.getResultContainers();
                for (int index = containers.indexOf(data) + 1; index < containers.size(); index++) {
                    QueryResultsContainer container = containers.get(index);
                    // Make sure that resultSetNumber equals to current loop index.
                    // This must be true for every container of this query processor
                    if (container.resultSetNumber == index) {
                        container.resultSetNumber--;
                    }
                }
            }
            if (resultTabs.getItemCount() == 0) {
                if (resultsSash.getMaximizedControl() == null) {
                    // Hide results
                    toggleResultPanel(false, true);
                }
            }
        }
    };
    private VerticalButton switchPresentationSQLButton;
    private VerticalButton switchPresentationExtraButton;

    public SQLEditor()
    {
        super();

        this.extraPresentationDescriptor = SQLPresentationRegistry.getInstance().getPresentation(this);
    }

    public void setResultSetAutoFocusEnabled(boolean value) {
        isResultSetAutoFocusEnabled = value;
    }

    @Override
    protected String[] getKeyBindingContexts() {
        return new String[]{
            TEXT_EDITOR_CONTEXT,
            SQLEditorContributions.SQL_EDITOR_CONTEXT,
            SQLEditorContributions.SQL_EDITOR_SCRIPT_CONTEXT,
            IResultSetController.RESULTS_CONTEXT_ID};
    }

    @Override
    public DBPDataSource getDataSource() {
        DBPDataSourceContainer container = getDataSourceContainer();
        return container == null ? null : container.getDataSource();
    }

    @Override
    public DBCExecutionContext getExecutionContext() {
        if (executionContext != null) {
            return executionContext;
        }
        if (executionContextProvider != null) {
            return executionContextProvider.getExecutionContext();
        }
        if (dataSourceContainer != null && !SQLEditorUtils.isOpenSeparateConnection(dataSourceContainer)) {
            return DBUtils.getDefaultContext(getDataSource(), false);
        }
        return null;
    }

    public SQLScriptContext getGlobalScriptContext() {
        return globalScriptContext;
    }

    @Nullable
    public DBPProject getProject()
    {
        IFile file = EditorUtils.getFileFromInput(getEditorInput());
        return file == null ?
            DBWorkbench.getPlatform().getWorkspace().getActiveProject() : DBPPlatformDesktop.getInstance().getWorkspace().getProject(file.getProject());
    }

    private boolean isProjectResourceEditable() {
        if (getEditorInput() instanceof IFileEditorInput) {
            DBPProject project = this.getProject();
            return project == null || project.hasRealmPermission(RMConstants.PERMISSION_PROJECT_RESOURCE_EDIT);
        }
        return true;
    }

    @Override
    protected boolean isReadOnly() {
        return super.isReadOnly() || !this.isProjectResourceEditable();
    }

    @Override
    public boolean isEditable() {
        return super.isEditable() && this.isProjectResourceEditable();
    }

    @Nullable
    @Override
    public int[] getCurrentLines()
    {
        synchronized (runningQueries) {
            IDocument document = getDocument();
            if (document == null || runningQueries.isEmpty()) {
                return null;
            }
            List<Integer> lines = new ArrayList<>(runningQueries.size() * 2);
            for (SQLQuery statementInfo : runningQueries) {
                try {
                    int firstLine = document.getLineOfOffset(statementInfo.getOffset());
                    int lastLine = document.getLineOfOffset(statementInfo.getOffset() + statementInfo.getLength());
                    for (int k = firstLine; k <= lastLine; k++) {
                        lines.add(k);
                    }
                } catch (BadLocationException e) {
                    // ignore - this may happen if SQL was edited after execution start
                }
            }
            if (lines.isEmpty()) {
                return null;
            }
            int[] results = new int[lines.size()];
            for (int i = 0; i < lines.size(); i++) {
                results[i] = lines.get(i);
            }
            return results;
        }
    }

    @Nullable
    @Override
    public DBPDataSourceContainer getDataSourceContainer()
    {
        return dataSourceContainer;
    }

    @Override
    public boolean setDataSourceContainer(@Nullable DBPDataSourceContainer container)
    {
        if (container == dataSourceContainer) {
            return true;
        }

        // Release ds container
        releaseContainer();
        closeAllJobs();

        dataSourceContainer = container;
        if (dataSourceContainer != null) {
            dataSourceContainer.getPreferenceStore().addPropertyChangeListener(this);
            dataSourceContainer.getRegistry().addDataSourceListener(this);
        }
        IEditorInput input = getEditorInput();
        if (input != null) {
            DBPDataSourceContainer savedContainer = EditorUtils.getInputDataSource(input);
            if (savedContainer != container) {
                // Container was changed. Reset context provider and update input settings
                DBCExecutionContext newExecutionContext = DBUtils.getDefaultContext(container, false);
                EditorUtils.setInputDataSource(input, new SQLNavigatorContext(container, newExecutionContext));
                this.executionContextProvider = null;
            } else {
                DBCExecutionContext iec = EditorUtils.getInputExecutionContext(input);
                if (iec != null) {
                    this.executionContextProvider = () -> iec;
                }
            }

            IFile file = EditorUtils.getFileFromInput(input);
            if (file != null) {
                DBNUtils.refreshNavigatorResource(file, container);
            } else {
                // FIXME: this is a hack. We can't fire event on resource change so editor's state won't be updated in UI.
                // FIXME: To update main toolbar and other controls we hade and show this editor
                IWorkbenchPage page = getSite().getPage();
                for (IEditorReference er : page.getEditorReferences()) {
                    if (er.getEditor(false) == this) {
                        page.hideEditor(er);
                        page.showEditor(er);
                        break;
                    }
                }
                //page.activate(this);
            }
        }

        checkConnected(false, status -> UIUtils.asyncExec(() -> {
            if (!status.isOK()) {
                DBWorkbench.getPlatformUI().showError(
                    "Can't connect to database", "Connection to '" + container.getName() + "' cannot be established.", status);
            }
            setFocus();
        }));
        setPartName(getEditorName());

        fireDataSourceChange();

        if (dataSourceContainer != null) {
            dataSourceContainer.acquire(this);
        }

        if (SQLEditorBase.isWriteEmbeddedBinding()) {
            // Patch connection reference
            UIUtils.syncExec(this::embedDataSourceAssociation);
        }

        return true;
    }

    private void updateDataSourceContainer() {
        DBPDataSourceContainer inputDataSource = null;
        if (SQLEditorBase.isReadEmbeddedBinding()) {
            // Try to get datasource from contents (always, no matter what )
            inputDataSource = getDataSourceFromContent();
        }
        if (inputDataSource == null) {
            inputDataSource = EditorUtils.getInputDataSource(getEditorInput());
        }
        if (inputDataSource == null) {
            // No datasource. Try to get one from active part
            IWorkbenchPart activePart = getSite().getWorkbenchWindow().getActivePage().getActivePart();
            if (activePart != this && activePart instanceof DBPDataSourceContainerProvider) {
                inputDataSource = ((DBPDataSourceContainerProvider) activePart).getDataSourceContainer();
            }
        }
        setDataSourceContainer(inputDataSource);
    }

    private void updateExecutionContext(Runnable onSuccess) {
        if (dataSourceContainer == null) {
            releaseExecutionContext();
        } else {
            // Get/open context
            final DBPDataSource dataSource = dataSourceContainer.getDataSource();
            if (dataSource == null) {
                releaseExecutionContext();
            } else if (curDataSource != dataSource) {
                // Datasource was changed or instance was changed (PG)
                releaseExecutionContext();
                curDataSource = dataSource;
                if (executionContextProvider == null) {
                    DBPDataSourceContainer container = dataSource.getContainer();
                    if (SQLEditorUtils.isOpenSeparateConnection(container)) {
                        initSeparateConnection(dataSource, onSuccess);
                    } else {
                        if (onSuccess != null) {
                            onSuccess.run();
                        }
                    }
                }
            }
        }
        UIUtils.asyncExec(() -> fireDataSourceChanged(null));
    }

    private void initSeparateConnection(@NotNull DBPDataSource dataSource, Runnable onSuccess) {
        DBSInstance dsInstance = dataSource.getDefaultInstance();
        String[] contextDefaults = isRestoreActiveSchemaFromScript() ?
            EditorUtils.getInputContextDefaults(dataSource.getContainer(), getEditorInput()) : null;
        if (!ArrayUtils.isEmpty(contextDefaults) && contextDefaults[0] != null) {
            DBSInstance selectedInstance = DBUtils.findObject(dataSource.getAvailableInstances(), contextDefaults[0]);
            if (selectedInstance != null) {
                dsInstance = selectedInstance;
            }
        }
        {
            final OpenContextJob job = new OpenContextJob(dsInstance, onSuccess);
            job.schedule();
        }
    }

    private void releaseExecutionContext() {
        if (executionContext != null && executionContext.isConnected()) {
            // Close context in separate job (otherwise it can block UI)
            new CloseContextJob(executionContext).schedule();
        }
        executionContext = null;
        curDataSource = null;
    }

    private void releaseContainer() {
        releaseExecutionContext();

        if (dataSourceContainer != null) {
            dataSourceContainer.getPreferenceStore().removePropertyChangeListener(this);
            dataSourceContainer.getRegistry().removeDataSourceListener(this);
            dataSourceContainer.release(this);
            dataSourceContainer = null;
        }
    }

    private DBPDataSourceContainer getDataSourceFromContent() {

        DBPProject project = getProject();
        IDocument document = getDocument();
        if (project == null || document == null || document.getNumberOfLines() == 0) {
            return null;
        }

        try {
            IRegion region = document.getLineInformation(0);
            String line = document.get(region.getOffset(), region.getLength());
            Matcher matcher = EMBEDDED_BINDING_PREFIX_PATTERN.matcher(line);
            if (matcher.matches()) {
                String connSpec = matcher.group(1).trim();
                if (!CommonUtils.isEmpty(connSpec)) {
                    final DBPDataSourceContainer dataSource = DataSourceUtils.getDataSourceBySpec(
                        project,
                        connSpec,
                        null,
                        true,
                        false);
                    if (dataSource != null) {
                        return dataSource;
                    }
                }
            }

        } catch (Throwable e) {
            log.debug("Error extracting datasource info from script's content", e);
        }

        return null;
    }

    private void embedDataSourceAssociation() {
        if (getDataSourceFromContent() == dataSourceContainer) {
            return;
        }
        IDocument document = getDocument();
        if (document == null) {
            log.error("Document is null");
            return;
        }

        try {
            int totalLines = document.getNumberOfLines();
            IRegion region = null;
            if (totalLines > 0) {
                region = document.getLineInformation(0);
                String line = document.get(region.getOffset(), region.getLength());
                Matcher matcher = EMBEDDED_BINDING_PREFIX_PATTERN.matcher(line);
                if (!matcher.matches()) {
                    // Update existing association
                    region = null;
                }
            }

            if (dataSourceContainer == null) {
                if (region == null) {
                    return;
                }
                // Remove connection association
                document.replace(region.getOffset(), region.getLength(), "");
            } else {
                SQLScriptBindingType bindingType = SQLScriptBindingType.valueOf(DBWorkbench.getPlatform().getPreferenceStore().getString(SQLPreferenceConstants.SCRIPT_BIND_COMMENT_TYPE));

                StringBuilder assocSpecLine = new StringBuilder(EMBEDDED_BINDING_PREFIX);
                bindingType.appendSpec(dataSourceContainer, assocSpecLine);
                assocSpecLine.append(GeneralUtils.getDefaultLineSeparator());

                if (region != null) {
                    // Remove connection association
                    document.replace(region.getOffset(), region.getLength(), assocSpecLine.toString());
                } else {
                    document.replace(0, 0, assocSpecLine.toString());
                }
            }
        } catch (Throwable e) {
            log.debug("Error extracting datasource info from script's content", e);
        }

        UIUtils.asyncExec(() -> {
            TextViewer textViewer = getTextViewer();
            if (textViewer != null) {
                textViewer.refresh();
            }
        });
    }

    public void addListener(SQLEditorListener listener) {
        synchronized (listeners) {
            listeners.add(listener);
        }
    }

    public void removeListener(SQLEditorListener listener) {
        synchronized (listeners) {
            listeners.remove(listener);
        }
    }

    @Override
    public boolean isActiveTask() {
        return getTotalQueryRunning() > 0;
    }

    @Override
    public boolean isSmartAutoCommit() {
        return getActivePreferenceStore().getBoolean(ModelPreferences.TRANSACTIONS_SMART_COMMIT);
    }

    @Override
    public boolean isFoldingEnabled() {
        return SQLEditorUtils.isSQLSyntaxParserEnabled(getEditorInput())
            && getActivePreferenceStore().getBoolean(SQLPreferenceConstants.FOLDING_ENABLED);
    }

    @Override
    public void setSmartAutoCommit(boolean smartAutoCommit) {
        getActivePreferenceStore().setValue(ModelPreferences.TRANSACTIONS_SMART_COMMIT, smartAutoCommit);
        try {
            getActivePreferenceStore().save();
        } catch (IOException e) {
            log.error("Error saving smart auto-commit option", e);
        }
    }

    public void refreshActions() {
        // Redraw toolbar to refresh action sets
        topBarMan.getControl().redraw();
        bottomBarMan.getControl().redraw();
    }

    private class OpenContextJob extends AbstractJob {
        private final DBSInstance instance;
        private final Runnable onSuccess;
        private Throwable error;
        OpenContextJob(DBSInstance instance, Runnable onSuccess) {
            super("Open connection to " + instance.getDataSource().getContainer().getName());
            this.instance = instance;
            this.onSuccess = onSuccess;
            setUser(true);
        }

        @Override
        protected IStatus run(DBRProgressMonitor monitor) {
            monitor.beginTask("Open SQLEditor isolated connection", 1);
            try {
                String title = "SQLEditor <" + getEditorInput().getName() + ">";
                monitor.subTask("Open context " + title);
                DBCExecutionContext newContext = instance.openIsolatedContext(monitor, title, instance.getDefaultContext(monitor, false));
                // Set context defaults
                String[] contextDefaultNames = isRestoreActiveSchemaFromScript() ?
                    EditorUtils.getInputContextDefaults(instance.getDataSource().getContainer(), getEditorInput()) : null;
                if (contextDefaultNames != null && contextDefaultNames.length > 1 &&
                    (!CommonUtils.isEmpty(contextDefaultNames[0]) || !CommonUtils.isEmpty(contextDefaultNames[1])))
                {
                    try {
                        DBExecUtils.setExecutionContextDefaults(monitor, newContext.getDataSource(), newContext, contextDefaultNames[0], null, contextDefaultNames[1]);
                    } catch (DBException e) {
                        DBWorkbench.getPlatformUI().showError("New connection default", "Error setting default catalog/schema for new connection", e);
                    }
                }
                SQLEditor.this.executionContext = newContext;
                // Needed to update main toolbar
                // FIXME: silly workaround. Command state update doesn't happen in some cases
                // FIXME: but it works after short pause. Seems to be a bug in E4 command framework
                new AbstractJob("Notify context change") {
                    @Override
                    protected IStatus run(DBRProgressMonitor monitor) {
                        DBUtils.fireObjectSelect(instance, true);
                        return Status.OK_STATUS;
                    }
                }.schedule(200);
            } catch (DBException e) {
                error = e;
            } finally {
                monitor.done();
            }
            updateContext();
            return Status.OK_STATUS;
        }

        private void updateContext() {
            if (error != null) {
                releaseExecutionContext();
                DBWorkbench.getPlatformUI().showError("Open context", "Can't open editor connection", error);
            } else {
                if (onSuccess != null) {
                    onSuccess.run();
                }
                fireDataSourceChange();
            }
        }
    }

    private boolean isRestoreActiveSchemaFromScript() {
        SeparateConnectionBehavior behavior = SeparateConnectionBehavior.parse(
            getActivePreferenceStore().getString(SQLPreferenceConstants.EDITOR_SEPARATE_CONNECTION)
        );
        boolean isSeparateConnection;
        switch (behavior) {
            case ALWAYS:
                isSeparateConnection = true;
                break;
            case NEVER:
                isSeparateConnection = false;
                break;
            case DEFAULT:
            default:
                isSeparateConnection = this.getDataSourceContainer() == null
                    || !this.getDataSourceContainer().isForceUseSingleConnection();
                break;
        }
        return getActivePreferenceStore().getBoolean(SQLPreferenceConstants.AUTO_SAVE_ACTIVE_SCHEMA) && isSeparateConnection;
    }

    private static class CloseContextJob extends AbstractJob {
        private final DBCExecutionContext context;
        CloseContextJob(DBCExecutionContext context) {
            super("Close context " + context.getContextName());
            this.context = context;
            setUser(true);
        }

        @Override
        protected IStatus run(DBRProgressMonitor monitor) {
            monitor.beginTask("Close SQLEditor isolated connection", 1);
            try {
                if (QMUtils.isTransactionActive(context)) {
                    UIServiceConnections serviceConnections = DBWorkbench.getService(UIServiceConnections.class);
                    if (serviceConnections != null) {
                        serviceConnections.closeActiveTransaction(monitor, context, false);
                    }
                }

                monitor.subTask("Close context " + context.getContextName());
                context.close();

            } finally {
                monitor.done();
            }
            return Status.OK_STATUS;
        }
    }

    @Override
    public boolean isDirty()
    {
        for (QueryProcessor queryProcessor : queryProcessors) {
            if (queryProcessor.isDirty() || queryProcessor.curJobRunning.get() > 0) {
                return true;
            }
        }
        if (QMUtils.isTransactionActive(executionContext)) {
            return true;
        }
        if (isNonPersistentEditor()) {
            // Console is never dirty
            return false;
        }
        if (extraPresentation instanceof ISaveablePart && ((ISaveablePart) extraPresentation).isDirty()) {
            return true;
        }
        return super.isDirty();
    }

    @Nullable
    @Override
    public IResultSetController getResultSetController() {
        if (resultTabs != null && !resultTabs.isDisposed()) {
            CTabItem activeResultsTab = getActiveResultsTab();
            if (activeResultsTab != null && UIUtils.isUIThread()) {
                Object tabControl = activeResultsTab.getData();
                if (tabControl instanceof QueryResultsContainer) {
                    return ((QueryResultsContainer) tabControl).viewer;
                }
            }
        }
        return null;
    }

    @Nullable
    @Override
    public <T> T getAdapter(Class<T> required)
    {
        if (required == INavigatorModelView.class) {
            return null;
        }
        if (required == IResultSetController.class || required == ResultSetViewer.class) {
            return required.cast(getResultSetController());
        }

        if (resultTabs != null && !resultTabs.isDisposed()) {
            if (required == IFindReplaceTarget.class) {
                return required.cast(findReplaceTarget);
            }
            CTabItem activeResultsTab = getActiveResultsTab();
            if (activeResultsTab != null && UIUtils.isUIThread()) {
                Object tabControl = activeResultsTab.getData();
                if (tabControl instanceof QueryResultsContainer) {
                    tabControl = ((QueryResultsContainer) tabControl).viewer;
                }
                if (tabControl instanceof IAdaptable) {
                    T adapter = ((IAdaptable) tabControl).getAdapter(required);
                    if (adapter != null) {
                        return adapter;
                    }
                }
            }
        }

        return super.getAdapter(required);
    }

    private boolean checkConnected(boolean forceConnect, DBRProgressListener onFinish)
    {
        // Connect to datasource
        final DBPDataSourceContainer dataSourceContainer = getDataSourceContainer();
        boolean doConnect = dataSourceContainer != null &&
            (forceConnect || dataSourceContainer.getPreferenceStore().getBoolean(SQLPreferenceConstants.EDITOR_CONNECT_ON_ACTIVATE));
        if (doConnect) {
            if (!dataSourceContainer.isConnected()) {
                UIServiceConnections serviceConnections = DBWorkbench.getService(UIServiceConnections.class);
                if (serviceConnections != null) {
                    serviceConnections.connectDataSource(dataSourceContainer, onFinish);
                }
            }
        }
        return dataSourceContainer != null && dataSourceContainer.isConnected();
    }

    @Override
    public void createPartControl(Composite parent)
    {
        setRangeIndicator(new DefaultRangeIndicator());

        // divides editor area and results/panels area
        resultsSash = UIUtils.createPartDivider(
                this,
                parent,
                resultSetOrientation.getSashOrientation() | SWT.SMOOTH);
        CSSUtils.setCSSClass(resultsSash, DBStyles.COLORED_BY_CONNECTION_TYPE);
        resultsSash.setSashWidth(8);

        UIUtils.setHelp(resultsSash, IHelpContextIds.CTX_SQL_EDITOR);

        Composite editorContainer;
        sqlEditorPanel = UIUtils.createPlaceholder(resultsSash, 3, 0);

        // Create left vertical toolbar
        createControlsBar(sqlEditorPanel);

        sqlExtraPanelSash = new SashForm(sqlEditorPanel, SWT.HORIZONTAL);
        GridData gd = new GridData(GridData.FILL_BOTH);
        gd.verticalIndent = 5;
        sqlExtraPanelSash.setLayoutData(gd);

        // Create editor presentations sash
        Composite pPlaceholder = null;
        StackLayout presentationStackLayout = null;
        if (extraPresentationDescriptor != null) {
            presentationStack = new Composite(sqlExtraPanelSash, SWT.NONE);
            presentationStack.setLayoutData(new GridData(GridData.FILL_BOTH));
            presentationStackLayout = new StackLayout();
            presentationStack.setLayout(presentationStackLayout);
            editorContainer = presentationStack;

            pPlaceholder = new Composite(presentationStack, SWT.NONE);
            pPlaceholder.setLayout(new FillLayout());
        } else {
            editorContainer = sqlExtraPanelSash;
        }

        super.createPartControl(editorContainer);
        getEditorControlWrapper().setLayoutData(new GridData(GridData.FILL_BOTH));

        sqlExtraPanelFolder = new CTabFolder(sqlExtraPanelSash, SWT.TOP | SWT.CLOSE | SWT.FLAT);
        sqlExtraPanelFolder.setSelection(0);
        sqlExtraPanelFolder.addSelectionListener(new SelectionAdapter() {
            @Override
            public void widgetSelected(SelectionEvent e) {
                CTabItem item = sqlExtraPanelFolder.getSelection();
                if (item != null) {
                    IActionContributor ac = (IActionContributor) item.getData("actionContributor");
                    updateExtraViewToolbar(ac);
                }
            }
        });

        sqlExtraPanelToolbar = new ToolBarManager();
        sqlExtraPanelToolbar.createControl(sqlExtraPanelFolder);
        sqlExtraPanelFolder.setTopRight(sqlExtraPanelToolbar.getControl());

        restoreSashRatio(sqlExtraPanelSash, SQLPreferenceConstants.EXTRA_PANEL_RATIO);
        sqlExtraPanelSash.setMaximizedControl(sqlExtraPanelSash.getChildren()[0]);
        this.addSashRatioSaveListener(sqlExtraPanelSash, SQLPreferenceConstants.EXTRA_PANEL_RATIO);

        // Create right vertical toolbar
        createPresentationSwitchBar(sqlEditorPanel);

        if (pPlaceholder != null) {
            switch (extraPresentationDescriptor.getActivationType()) {
                case HIDDEN:
                    presentationStackLayout.topControl = presentationStack.getChildren()[SQL_EDITOR_CONTROL_INDEX];
                    break;
                case MAXIMIZED:
                case VISIBLE:
                    extraPresentation.createPresentation(pPlaceholder, this);
                    if (extraPresentationDescriptor.getActivationType() == SQLEditorPresentation.ActivationType.MAXIMIZED) {
                        if (presentationStack.getChildren()[EXTRA_CONTROL_INDEX] != null) {
                            presentationStackLayout.topControl = pPlaceholder;
                        }
                    }
                    break;
            }
        }

        getSite().setSelectionProvider(new DynamicSelectionProvider());

        DBPProject project = getProject();
        if (project != null && project.isRegistryLoaded()) {
            createResultTabs();
        } else {
            UIExecutionQueue.queueExec(this::createResultTabs);
        }

        setAction(ITextEditorActionConstants.SHOW_INFORMATION, null);

        SourceViewer viewer = getViewer();
        if (viewer != null) {
            StyledText textWidget = viewer.getTextWidget();
            if (textWidget != null) {
                textWidget.addModifyListener(this::onTextChange);
                textWidget.addFocusListener(new FocusAdapter() {
                    @Override
                    public void focusGained(FocusEvent e) {
                        refreshActions();
                    }
                });
            }
        }

        SQLEditorFeatures.SQL_EDITOR_OPEN.use();

        // Start output reader
        new ServerOutputReader().schedule();

        updateExecutionContext(null);

        // Update controls
        UIExecutionQueue.queueExec(this::onDataSourceChange);
    }

    private void onTextChange(ModifyEvent e) {
        if (getActivePreferenceStore().getBoolean(SQLPreferenceConstants.AUTO_SAVE_ON_CHANGE)) {
            doScriptAutoSave();
        }
    }

    private void createControlsBar(Composite sqlEditorPanel) {
        leftToolPanel = new Composite(sqlEditorPanel, SWT.LEFT);
        GridLayout panelsLayout = new GridLayout(1, true);
        panelsLayout.marginHeight = 2;
        panelsLayout.marginWidth = 1;
        panelsLayout.marginTop = 1;
        panelsLayout.marginBottom = 7;
        panelsLayout.verticalSpacing = 1;
        leftToolPanel.setLayout(panelsLayout);
        leftToolPanel.setLayoutData(new GridData(GridData.FILL_VERTICAL));

        ToolBar topBar = new ToolBar(leftToolPanel, SWT.VERTICAL | SWT.FLAT);
        topBar.setData(VIEW_PART_PROP_NAME, this);
        topBarMan = new ToolBarManager(topBar);
        topBarMan.add(ActionUtils.makeCommandContribution(getSite(), SQLEditorCommands.CMD_EXECUTE_STATEMENT));
        topBarMan.add(ActionUtils.makeCommandContribution(getSite(), SQLEditorCommands.CMD_EXECUTE_STATEMENT_NEW));
        topBarMan.add(ActionUtils.makeCommandContribution(getSite(), SQLEditorCommands.CMD_EXECUTE_SCRIPT));
        topBarMan.add(ActionUtils.makeCommandContribution(getSite(), SQLEditorCommands.CMD_EXPLAIN_PLAN));

        topBarMan.add(new GroupMarker(TOOLBAR_GROUP_ADDITIONS));
        final IMenuService menuService = getSite().getService(IMenuService.class);
        if (menuService != null) {
            int prevSize = topBarMan.getSize();
            menuService.populateContributionManager(topBarMan, SIDE_TOOLBAR_CONTRIBUTION_ID);
            if (prevSize != topBarMan.getSize()) {
                topBarMan.insertBefore(TOOLBAR_GROUP_ADDITIONS, new ToolbarSeparatorContribution(false));
            }
        }
        topBar.setLayoutData(new GridData(SWT.CENTER, SWT.TOP, true, false));
        CSSUtils.setCSSClass(topBar, DBStyles.COLORED_BY_CONNECTION_TYPE);
        topBarMan.update(true);
        topBar.pack();

        UIUtils.createEmptyLabel(leftToolPanel, 1, 1).setLayoutData(new GridData(SWT.CENTER, SWT.FILL, true, true));

        bottomBarMan = new ToolBarManager(SWT.VERTICAL | SWT.FLAT);
        bottomBarMan.add(ActionUtils.makeActionContribution(new ShowPreferencesAction(), false));
        bottomBarMan.add(new ToolbarSeparatorContribution(false));
        bottomBarMan.add(ActionUtils.makeCommandContribution(
            getSite(),
            SQLEditorCommands.CMD_SQL_SHOW_OUTPUT,
            CommandContributionItem.STYLE_CHECK
        ));
        bottomBarMan.add(ActionUtils.makeCommandContribution(
            getSite(),
            SQLEditorCommands.CMD_SQL_SHOW_LOG,
            CommandContributionItem.STYLE_CHECK
        ));
        bottomBarMan.add(ActionUtils.makeCommandContribution(
            getSite(),
            SQLEditorCommands.CMD_SQL_SHOW_VARIABLES,
            CommandContributionItem.STYLE_CHECK
        ));

        ToolBar bottomBar = bottomBarMan.createControl(leftToolPanel);
        bottomBar.setLayoutData(new GridData(SWT.CENTER, SWT.BOTTOM, true, false));
        CSSUtils.setCSSClass(bottomBar, DBStyles.COLORED_BY_CONNECTION_TYPE);

        bottomBar.pack();
        bottomBarMan.update(true);
    }

    private void createPresentationSwitchBar(Composite sqlEditorPanel) {
        if (extraPresentationDescriptor == null) {
            return;
        }

        presentationSwitchFolder = new VerticalFolder(sqlEditorPanel, SWT.RIGHT);
        presentationSwitchFolder.setLayoutData(new GridData(GridData.FILL_VERTICAL));

        switchPresentationSQLButton = new VerticalButton(presentationSwitchFolder, SWT.RIGHT | SWT.CHECK);
        switchPresentationSQLButton.setText(SQLEditorMessages.editors_sql_description);
        switchPresentationSQLButton.setImage(DBeaverIcons.getImage(UIIcon.SQL_SCRIPT));

        switchPresentationExtraButton = new VerticalButton(presentationSwitchFolder, SWT.RIGHT | SWT.CHECK);
        switchPresentationExtraButton.setData(extraPresentationDescriptor);
        switchPresentationExtraButton.setText(extraPresentationDescriptor.getLabel());
        switchPresentationExtraButton.setImage(DBeaverIcons.getImage(extraPresentationDescriptor.getIcon()));
        String toolTip = ActionUtils.findCommandDescription(extraPresentationDescriptor.getToggleCommandId(), getSite(), false);
        if (CommonUtils.isEmpty(toolTip)) {
            toolTip = extraPresentationDescriptor.getDescription();
        }
        if (!CommonUtils.isEmpty(toolTip)) {
            switchPresentationExtraButton.setToolTipText(toolTip);
        }

        switchPresentationSQLButton.setChecked(true);

        // We use single switch handler. It must be provided by presentation itself
        // Presentation switch may require some additional action so we can't just switch visible controls
        SelectionListener switchListener = new SelectionAdapter() {
            @Override
            public void widgetSelected(SelectionEvent e) {
                if (((VerticalButton)e.item).isChecked() || presentationSwitchFolder.getSelection() == e.item) {
                    return;
                }
                String toggleCommandId = extraPresentationDescriptor.getToggleCommandId();
                ActionUtils.runCommand(toggleCommandId, getSite());
            }
        };
        switchPresentationSQLButton.addSelectionListener(switchListener);
        switchPresentationExtraButton.addSelectionListener(switchListener);

        // Stretch
        UIUtils.createEmptyLabel(presentationSwitchFolder, 1, 1).setLayoutData(new GridData(GridData.FILL_VERTICAL));
        createToggleLayoutButton();

    }

    /**
     * Sets focus in current editor.
     * This function is called on drag-n-drop and some other operations
     */
    @Override
    public boolean validateEditorInputState() {
        boolean res = super.validateEditorInputState();
        if (res) {
            SourceViewer viewer = getViewer();
            if (viewer != null) {
                StyledText textWidget = viewer.getTextWidget();
                if (textWidget != null && !textWidget.isDisposed()) {
                    textWidget.setFocus();
                }
            }
        }
        return res;
    }

    private void createResultTabs()
    {
        resultTabs = new CTabFolder(resultsSash, SWT.TOP | SWT.FLAT);
        CSSUtils.setCSSClass(resultTabs, DBStyles.COLORED_BY_CONNECTION_TYPE);
        resultTabsReorder = new TabFolderReorder(resultTabs);
        resultTabs.setLayoutData(new GridData(GridData.FILL_BOTH));
        resultTabs.addSelectionListener(new SelectionAdapter() {
            @Override
            public void widgetSelected(SelectionEvent e) {
                if (extraPresentationCurrentPanel != null) {
                    extraPresentationCurrentPanel.deactivatePanel();
                }
                extraPresentationCurrentPanel = null;
                Object data = e.item.getData();
                if (data instanceof QueryResultsContainer) {
                    setActiveResultsContainer((QueryResultsContainer) data);
                } else if (data instanceof SQLEditorPresentationPanel) {
                    extraPresentationCurrentPanel = ((SQLEditorPresentationPanel) data);
                    extraPresentationCurrentPanel.activatePanel();
                } else if (data instanceof ExplainPlanViewer) {
                    SQLQuery planQuery = ((ExplainPlanViewer) data).getQuery();
                    if (planQuery != null) {
                        getSelectionProvider().setSelection(new TextSelection(planQuery.getOffset(), 0));
                    }
                }
            }
        });
        this.addSashRatioSaveListener(resultsSash, SQLPreferenceConstants.RESULTS_PANEL_RATIO);
        this.resultTabs.addListener(TabFolderReorder.ITEM_MOVE_EVENT, event -> {
            CTabItem item = (CTabItem) event.item;
            if (item.getData() instanceof QueryResultsContainer) {
                ((QueryResultsContainer) item.getData()).resultsTab = item;
            }
        });
        restoreSashRatio(resultsSash, SQLPreferenceConstants.RESULTS_PANEL_RATIO);

        TextViewer textViewer = getTextViewer();
        if (textViewer != null) {
            textViewer.getTextWidget().addTraverseListener(e -> {
                if (e.detail == SWT.TRAVERSE_TAB_NEXT && e.stateMask == SWT.MOD1) {
                    ResultSetViewer viewer = getActiveResultSetViewer();
                    if (viewer != null && viewer.getActivePresentation().getControl().isVisible()) {
                        viewer.getActivePresentation().getControl().setFocus();
                        e.detail = SWT.TRAVERSE_NONE;
                    }
                }
            });
        }
        resultTabs.setSimple(true);

        resultTabs.addMouseListener(new MouseAdapter() {
            @Override
            public void mouseUp(MouseEvent e) {
                if (e.button == 2) {
                    CTabItem item = resultTabs.getItem(new Point(e.x, e.y));
                    if (item != null && item.getShowClose()) {
                        item.dispose();
                    }
                }
            }
        });
        resultTabs.addListener(SWT.MouseDoubleClick, event -> {
            if (event.button != 1) {
                return;
            }
            CTabItem selectedItem = resultTabs.getItem(new Point(event.getBounds().x, event.getBounds().y));
            if (selectedItem != null && selectedItem  == resultTabs.getSelection()) {
                toggleEditorMaximize();
            }
        });

        // Extra views
        createExtraViewControls();

        // Create results tab
        createQueryProcessor(true, true);
        resultsSash.setMaximizedControl(sqlEditorPanel);

        {
            resultTabs.addMouseListener(new MouseAdapter() {
                @Override
                public void mouseDown(MouseEvent e) {
                    activeResultsTab = resultTabs.getItem(new Point(e.x, e.y));
                }
            });
            MenuManager menuMgr = new MenuManager();
            Menu menu = menuMgr.createContextMenu(resultTabs);
            menuMgr.addMenuListener(manager -> {
                final CTabItem activeTab = getActiveResultsTab();
                if (activeTab != null && activeTab.getData() instanceof QueryResultsContainer) {
                    final QueryResultsContainer container = (QueryResultsContainer) activeTab.getData();
                    int pinnedTabsCount = 0;
                    int resultTabsCount = 0;

                    for (CTabItem item : resultTabs.getItems()) {
                        if (item.getData() instanceof QueryResultsContainer) {
                            resultTabsCount++;
                            if (((QueryResultsContainer) item.getData()).isPinned()) {
                                pinnedTabsCount++;
                            }
                        }
                    }

                    if (activeTab.getShowClose()) {
                        manager.add(ActionUtils.makeCommandContribution(getSite(), SQLEditorCommands.CMD_SQL_EDITOR_CLOSE_TAB));

                        if (resultTabsCount - pinnedTabsCount > 1) {
                            manager.add(new Action(SQLEditorMessages.action_result_tabs_close_all_tabs) {
                                @Override
                                public void run() {
                                    closeExtraResultTabs(null, false, false);
                                }
                            });

                            manager.add(new Action(SQLEditorMessages.action_result_tabs_close_query_tabs) {
                                @Override
                                public void run() {
                                    final QueryProcessor processor = ((QueryResultsContainer) activeTab.getData()).queryProcessor;
                                    final List<CTabItem> tabs = new ArrayList<>();
                                    for (QueryResultsContainer container : processor.getResultContainers()) {
                                        if (!container.isPinned() && container.queryProcessor == processor) {
                                            tabs.add(container.getTabItem());
                                        }
                                    }
                                    for (CTabItem tab : tabs) {
                                        tab.dispose();
                                    }
                                }
                            });

                            manager.add(new Action(SQLEditorMessages.action_result_tabs_close_other_tabs) {
                                @Override
                                public void run() {
                                    final List<CTabItem> tabs = new ArrayList<>();
                                    for (CTabItem tab : resultTabs.getItems()) {
                                        if (tab.getShowClose() && tab != activeTab) {
                                            tabs.add(tab);
                                        }
                                    }
                                    for (CTabItem tab : tabs) {
                                        tab.dispose();
                                    }
                                    setActiveResultsContainer((QueryResultsContainer) activeTab.getData());
                                }
                            });

                            if (resultTabs.indexOf(activeTab) - pinnedTabsCount > 0) {
                                manager.add(new Action(SQLEditorMessages.action_result_tabs_close_tabs_to_the_left) {
                                    @Override
                                    public void run() {
                                        final List<CTabItem> tabs = new ArrayList<>();
                                        for (int i = 0, last = resultTabs.indexOf(activeTab); i < last; i++) {
                                            tabs.add(resultTabs.getItem(i));
                                        }
                                        for (CTabItem tab : tabs) {
                                            tab.dispose();
                                        }
                                    }
                                });
                            }

                            if (resultTabs.indexOf(activeTab) < resultTabsCount - pinnedTabsCount - 1) {
                                manager.add(new Action(SQLEditorMessages.action_result_tabs_close_tabs_to_the_right) {
                                    @Override
                                    public void run() {
                                        final List<CTabItem> tabs = new ArrayList<>();
                                        for (int i = resultTabs.indexOf(activeTab) + 1; i < resultTabs.getItemCount(); i++) {
                                            tabs.add(resultTabs.getItem(i));
                                        }
                                        for (CTabItem tab : tabs) {
                                            tab.dispose();
                                        }
                                    }
                                });
                            }
                        }
                    }

                    if (container.hasData()) {
                        final boolean isPinned = container.isPinned();

                        manager.add(new Separator());
                        manager.add(new Action(isPinned ? SQLEditorMessages.action_result_tabs_unpin_tab : SQLEditorMessages.action_result_tabs_pin_tab) {
                            @Override
                            public void run() {
                                container.setPinned(!isPinned);

                                CTabItem currTabItem = activeTab;
                                CTabItem nextTabItem;

                                if (isPinned) {
                                    for (int i = resultTabs.indexOf(activeTab) + 1; i < resultTabs.getItemCount(); i++) {
                                        nextTabItem = resultTabs.getItem(i);
                                        if (nextTabItem.getShowClose()) {
                                            break;
                                        }
                                        resultTabsReorder.swapTabs(currTabItem, nextTabItem);
                                        currTabItem = nextTabItem;
                                    }
                                } else {
                                    for (int i = resultTabs.indexOf(activeTab) - 1; i >= 0; i--) {
                                        nextTabItem = resultTabs.getItem(i);
                                        if (!nextTabItem.getShowClose()) {
                                            break;
                                        }
                                        resultTabsReorder.swapTabs(currTabItem, nextTabItem);
                                        currTabItem = nextTabItem;
                                    }
                                }
                            }
                        });

                        if (isPinned && pinnedTabsCount > 1) {
                            manager.add(new Action(SQLEditorMessages.action_result_tabs_unpin_all_tabs) {
                                @Override
                                public void run() {
                                    for (CTabItem item : resultTabs.getItems()) {
                                        if (item.getData() instanceof QueryResultsContainer) {
                                            if (((QueryResultsContainer) item.getData()).isPinned()) {
                                                ((QueryResultsContainer) item.getData()).setPinned(false);
                                            }
                                        }
                                    }
                                }
                            });
                        }

                        manager.add(new Action(SQLEditorMessages.action_result_tabs_set_name) {
                            @Override
                            public void run() {
                                EnterNameDialog dialog = new EnterNameDialog(resultTabs.getShell(), SQLEditorMessages.action_result_tabs_set_name_title, activeTab.getText());
                                if (dialog.open() == IDialogConstants.OK_ID) {
                                    container.setTabName(dialog.getResult());
                                }
                            }
                        });

                        if (container.getQuery() != null) {
                            manager.add(new Separator());
                            AssignVariableAction action = new AssignVariableAction(SQLEditor.this, container.getQuery().getText());
                            action.setEditable(false);
                            manager.add(action);
                        }
                    }
                }
                manager.add(new Separator());
                manager.add(ActionUtils.makeCommandContribution(getSite(), SQLEditorCommands.CMD_SQL_EDITOR_MAXIMIZE_PANEL));
            });
            menuMgr.setRemoveAllWhenShown(true);
            resultTabs.setMenu(menu);
        }
    }

    private void addSashRatioSaveListener(SashForm sash, String prefId) {
        Control control = sash.getChildren()[0];
        control.addListener(SWT.Resize, event -> {
            if (!control.isDisposed()) {
                int[] weights = sash.getWeights();
                IPreferenceStore prefs = getPreferenceStore();
                if (prefs != null && weights.length == 2) {
                    prefs.setValue(prefId, weights[0] + "-" + weights[1]);
                }
            }
        });
    }

    private void restoreSashRatio(SashForm sash, String prefId) {
        String resultsPanelRatio = getPreferenceStore().getString(prefId);
        if (!CommonUtils.isEmpty(resultsPanelRatio)) {
            String[] weightsStr = resultsPanelRatio.split("-");
            if (weightsStr.length > 1) {
                int[] weights = {
                    CommonUtils.toInt(weightsStr[0]),
                    CommonUtils.toInt(weightsStr[1]),
                };
                // If weight of one of controls less than 5% of weight of another - restore default wqeights
                if (weights[1] < weights[0] / 15 || weights[0] < weights[1] / 15) {
                    log.debug("Restore default sash weights");
                } else {
                    sash.setWeights(weights);
                }
            }
        }
    }

    private void setActiveResultsContainer(QueryResultsContainer data) {
        curResultsContainer = data;
        curQueryProcessor = curResultsContainer.queryProcessor;
    }

    /////////////////////////////////////////////////////////////
    // Panels

    public void toggleExtraPanelsLayout() {
        CTabItem outTab = getExtraViewTab(outputViewer);
        CTabItem logTab = getExtraViewTab(logViewer);
        CTabItem varTab = getExtraViewTab(variablesViewer);
        if (outTab != null) outTab.dispose();
        if (logTab != null) logTab.dispose();
        if (varTab != null) varTab.dispose();

        IPreferenceStore preferenceStore = getPreferenceStore();
        String epLocation = getExtraPanelsLocation();
        if (SQLPreferenceConstants.LOCATION_RESULTS.equals(epLocation)) {
            epLocation = SQLPreferenceConstants.LOCATION_RIGHT;
        } else {
            epLocation = SQLPreferenceConstants.LOCATION_RESULTS;
        }
        preferenceStore.setValue(SQLPreferenceConstants.EXTRA_PANEL_LOCATION, epLocation);

        createExtraViewControls();

        if (outTab != null) showOutputPanel();
        if (logTab != null) showExecutionLogPanel();
        if (varTab != null) showVariablesPanel();
    }

    public String getExtraPanelsLocation() {
        return getPreferenceStore().getString(SQLPreferenceConstants.EXTRA_PANEL_LOCATION);
    }

    private void createExtraViewControls() {
        if (logViewer != null) {
            logViewer.dispose();
            logViewer = null;
        }
        if (variablesViewer != null) {
            variablesViewer.dispose();
            variablesViewer = null;
        }
        if (outputViewer != null) {
            outputViewer.dispose();
            outputViewer = null;
        }
        if (sqlExtraPanelFolder != null) {
            for (CTabItem ti : sqlExtraPanelFolder.getItems()) {
                ti.dispose();
            }
        }

        //planView = new ExplainPlanViewer(this, resultTabs);
        CTabFolder folder = getFolderForExtraPanels();

        logViewer = new SQLLogPanel(folder, this);
        variablesViewer = new SQLVariablesPanel(folder, this);
        outputViewer = new SQLEditorOutputViewer(getSite(), folder, SWT.LEFT);
        outputViewer.setExecutionContext(executionContext);

        if (getFolderForExtraPanels() != sqlExtraPanelFolder) {
            sqlExtraPanelSash.setMaximizedControl(sqlExtraPanelSash.getChildren()[0]);
        }
    }

    public CTabFolder getResultTabsContainer() {
        return resultTabs;
    }

    private CTabFolder getFolderForExtraPanels() {
        CTabFolder folder = this.sqlExtraPanelFolder;
        String epLocation = getExtraPanelsLocation();
        if (SQLPreferenceConstants.LOCATION_RESULTS.equals(epLocation)) {
            folder = resultTabs;
        }
        return folder;
    }

    private CTabItem getExtraViewTab(Control control) {
        CTabFolder tabFolder = this.getFolderForExtraPanels();
        for (CTabItem item : tabFolder.getItems()) {
            if (item.getData() == control) {
                return item;
            }
        }
        return null;
    }

    private void showExtraView(final String commandId, String name, String toolTip, Image image, Control view, IActionContributor actionContributor) {
        ToolItem viewItem = getViewToolItem(commandId);
        if (viewItem == null) {
            log.warn("Tool item for command " + commandId + " not found");
            return;
        }
        CTabFolder tabFolder = this.getFolderForExtraPanels();
        CTabItem curItem = getExtraViewTab(view);
        if (curItem != null) {
            // Close tab if it is already open
            viewItem.setSelection(false);
            curItem.dispose();
            return;
        }

        boolean isTabsToTheRight = tabFolder == sqlExtraPanelFolder;

        if (isTabsToTheRight) {
            if (sqlExtraPanelSash.getMaximizedControl() != null) {
                sqlExtraPanelSash.setMaximizedControl(null);
            }
        } else {
            sqlExtraPanelSash.setMaximizedControl(sqlExtraPanelSash.getChildren()[0]);
            // Show results
            showResultsPanel(true);
        }

        if (view == outputViewer) {
            updateOutputViewerIcon(false);
            outputViewer.resetNewOutput();
        }
        // Create new tab
        viewItem.setSelection(true);

        CTabItem item = new CTabItem(tabFolder, SWT.CLOSE);
        item.setControl(view);
        item.setText(name);
        item.setToolTipText(toolTip);
        item.setImage(image);
        item.setData(view);
        item.setData("actionContributor", actionContributor);
        // De-select tool item on tab close
        item.addDisposeListener(e -> {
            if (!viewItem.isDisposed()) {
                viewItem.setSelection(false);
            }
            if (tabFolder.getItemCount() == 0) {
                sqlExtraPanelSash.setMaximizedControl(sqlExtraPanelSash.getChildren()[0]);
            }
        });
        tabFolder.setSelection(item);

        if (isTabsToTheRight) {
            updateExtraViewToolbar(actionContributor);
        }
    }

    private void updateExtraViewToolbar(IActionContributor actionContributor) {
        // Update toolbar
        sqlExtraPanelToolbar.removeAll();
        if (actionContributor != null) {
            actionContributor.contributeActions(sqlExtraPanelToolbar);
        }
        sqlExtraPanelToolbar.add(ActionUtils.makeCommandContribution(
            getSite(),
            "org.jkiss.dbeaver.ui.editors.sql.toggle.extraPanels",
            CommandContributionItem.STYLE_CHECK,
            UIIcon.ARROW_DOWN));
        sqlExtraPanelToolbar.update(true);
    }

    private ToolItem getViewToolItem(String commandId) {
        ToolItem viewItem = null;
        for (ToolItem item : topBarMan.getControl().getItems()) {
            Object data = item.getData();
            if (data instanceof CommandContributionItem) {
                if (((CommandContributionItem) data).getCommand() != null
                    && commandId.equals(((CommandContributionItem) data).getCommand().getId())
                ) {
                    viewItem = item;
                    break;
                }
            }
        }
        for (ToolItem item : bottomBarMan.getControl().getItems()) {
            Object data = item.getData();
            if (data instanceof CommandContributionItem) {
                if (((CommandContributionItem) data).getCommand() != null
                    && commandId.equals(((CommandContributionItem) data).getCommand().getId())
                ) {
                    viewItem = item;
                    break;
                }
            }
        }
        return viewItem;
    }

    private CTabItem getActiveResultsTab() {
        return activeResultsTab == null || activeResultsTab.isDisposed() ?
            (resultTabs == null ? null : resultTabs.getSelection()) : activeResultsTab;
    }

    public void closeActiveTab() {
        CTabItem tabItem = getActiveResultsTab();
        if (tabItem != null && tabItem.getShowClose()) {
            tabItem.dispose();
            activeResultsTab = null;
        }
    }

    public void showOutputPanel() {
        showExtraView(
            SQLEditorCommands.CMD_SQL_SHOW_OUTPUT,
            SQLEditorMessages.editors_sql_output,
            SQLEditorMessages.editors_sql_output_tip,
            IMG_OUTPUT,
            outputViewer,
            manager -> manager.add(new OutputAutoShowToggleAction()));
    }

    public void showExecutionLogPanel() {
        showExtraView(
            SQLEditorCommands.CMD_SQL_SHOW_LOG,
            SQLEditorMessages.editors_sql_execution_log,
            SQLEditorMessages.editors_sql_execution_log_tip,
            IMG_LOG,
            logViewer,
            null);
    }

    public void showVariablesPanel() {
        showExtraView(
            SQLEditorCommands.CMD_SQL_SHOW_VARIABLES,
            SQLEditorMessages.editors_sql_variables,
            SQLEditorMessages.editors_sql_variables_tip,
            IMG_VARIABLES,
            variablesViewer,
            null);
        UIUtils.asyncExec(() -> variablesViewer.refreshVariables());
    }

    public <T> T getExtraPresentationPanel(Class<T> panelClass) {
        for (CTabItem tabItem : resultTabs.getItems()) {
            if (tabItem.getData() instanceof SQLEditorPresentationPanel && tabItem.getData().getClass() == panelClass) {
                return panelClass.cast(tabItem.getData());
            }
        }
        return null;
    }

    public boolean showPresentationPanel(SQLEditorPresentationPanel panel) {
        for (CTabItem item : resultTabs.getItems()) {
            if (item.getData() == panel) {
                setResultTabSelection(item);
                return true;
            }
        }
        return false;
    }

    private void setResultTabSelection(CTabItem item) {
        if (isResultSetAutoFocusEnabled || !(item.getData() instanceof QueryResultsContainer) || resultTabs.getItemCount() == 1) {
            resultTabs.setSelection(item);
        }
    }

    public SQLEditorPresentationPanel showPresentationPanel(String panelID) {
        for (IContributionItem contributionItem : topBarMan.getItems()) {
            if (contributionItem instanceof ActionContributionItem) {
                IAction action = ((ActionContributionItem) contributionItem).getAction();
                if (action instanceof PresentationPanelToggleAction
                    && ((PresentationPanelToggleAction) action).panel.getId().equals(panelID)
                ) {
                    action.run();
                    return extraPresentationCurrentPanel;
                }
            }
        }
        for (IContributionItem contributionItem : bottomBarMan.getItems()) {
            if (contributionItem instanceof ActionContributionItem) {
                IAction action = ((ActionContributionItem) contributionItem).getAction();
                if (action instanceof PresentationPanelToggleAction
                    && ((PresentationPanelToggleAction) action).panel.getId().equals(panelID)
                ) {
                    action.run();
                    return extraPresentationCurrentPanel;
                }
            }
        }
        return null;
    }

    public boolean hasMaximizedControl() {
        return resultsSash.getMaximizedControl() != null;
    }

    public SQLEditorPresentation getExtraPresentation() {
        return extraPresentation;
    }

    public SQLEditorPresentation.ActivationType getExtraPresentationState() {
        if (extraPresentation == null || presentationStack == null) {
            return SQLEditorPresentation.ActivationType.HIDDEN;
        }
        Control maximizedControl = ((StackLayout)presentationStack.getLayout()).topControl;
        if (maximizedControl == getExtraPresentationControl()) {
            return SQLEditorPresentation.ActivationType.MAXIMIZED;
        } else if (maximizedControl == getEditorControlWrapper()) {
            return SQLEditorPresentation.ActivationType.HIDDEN;
        } else {
            return SQLEditorPresentation.ActivationType.VISIBLE;
        }
    }

    public void showExtraPresentation(boolean show, boolean maximize) {
        if (extraPresentationDescriptor == null || presentationStack == null) {
            return;
        }
        resultsSash.setRedraw(false);
        try {
            StackLayout stackLayout = (StackLayout) presentationStack.getLayout();
            if (!show) {
                //boolean epHasFocus = UIUtils.hasFocus(getExtraPresentationControl());
                stackLayout.topControl = presentationStack.getChildren()[SQL_EDITOR_CONTROL_INDEX];
                //if (epHasFocus) {
                    getEditorControlWrapper().setFocus();
                //}
                // Set selection provider back to the editor
                getSite().setSelectionProvider(new DynamicSelectionProvider());
            } else {
                if (extraPresentation == null) {
                    // Lazy activation
                    try {
                        extraPresentation = extraPresentationDescriptor.createPresentation();
                        extraPresentation.createPresentation((Composite) getExtraPresentationControl(), this);
                    } catch (DBException e) {
                        log.error("Error creating presentation", e);
                    }
                }
                getSite().setSelectionProvider(extraPresentation.getSelectionProvider());
                if (maximize) {
                    stackLayout.topControl = getExtraPresentationControl();
                    getExtraPresentationControl().setFocus();
                } else {
                    stackLayout.topControl = null;
                }
            }

            // Show presentation panels
            boolean sideBarChanged = false;
            if (getExtraPresentationState() == SQLEditorPresentation.ActivationType.HIDDEN) {
                // Remove all presentation panel toggles
                //for (SQLPresentationPanelDescriptor panelDescriptor : extraPresentationDescriptor.getPanels()) {
                    for (Control vb : presentationSwitchFolder.getChildren()) {
                        if (vb.getData() instanceof SQLPresentationPanelDescriptor) { // || vb instanceof Label
                            vb.dispose();
                            sideBarChanged = true;
                        }
                    }
                //}
                // Close all panels
                for (CTabItem tabItem : resultTabs.getItems()) {
                    if (tabItem.getData() instanceof SQLEditorPresentationPanel) {
                        tabItem.dispose();
                    }
                }
                extraPresentationCurrentPanel = null;
            } else {
                // Check and add presentation panel toggles
                UIUtils.createEmptyLabel(presentationSwitchFolder, 1, 1).setLayoutData(new GridData(GridData.FILL_VERTICAL));
                for (SQLPresentationPanelDescriptor panelDescriptor : extraPresentationDescriptor.getPanels()) {
                    removeToggleLayoutButton();
                    sideBarChanged = true;
                    PresentationPanelToggleAction toggleAction = new PresentationPanelToggleAction(panelDescriptor);
                    VerticalButton panelButton = new VerticalButton(presentationSwitchFolder, SWT.RIGHT);
                    panelButton.setLayoutData(new GridData(GridData.VERTICAL_ALIGN_END));
                    panelButton.setAction(toggleAction, true);
                    panelButton.setData(panelDescriptor);
                    if (panelDescriptor.isAutoActivate()) {
                        //panelButton.setChecked(true);
                        toggleAction.run();
                    }
                    createToggleLayoutButton();
                }
            }

            boolean isExtra = getExtraPresentationState() == SQLEditorPresentation.ActivationType.MAXIMIZED;
            switchPresentationSQLButton.setChecked(!isExtra);
            switchPresentationExtraButton.setChecked(isExtra);
            presentationSwitchFolder.redraw();

            if (sideBarChanged) {
                topBarMan.update(true);
                bottomBarMan.update(true);
                topBarMan.getControl().getParent().layout(true);
                bottomBarMan.getControl().getParent().layout(true);
            }

            presentationStack.layout(true, true);
        } finally {
            resultsSash.setRedraw(true);
        }
    }

    private void createToggleLayoutButton() {
        VerticalButton.create(presentationSwitchFolder, SWT.RIGHT | SWT.CHECK, getSite(), SQLEditorCommands.CMD_TOGGLE_LAYOUT, false);
    }

    private void removeToggleLayoutButton() {
        for (VerticalButton vButton : presentationSwitchFolder.getItems()) {
            if (vButton.getCommandId() != null && vButton.getCommandId().equals(SQLEditorCommands.CMD_TOGGLE_LAYOUT)) {
                vButton.dispose();
            }
        }
    }

    private Control getExtraPresentationControl() {
        return presentationStack == null ? null : presentationStack.getChildren()[EXTRA_CONTROL_INDEX];
    }

    public void toggleResultPanel(boolean switchFocus, boolean createQueryProcessor) {
        UIUtils.syncExec(() -> {
            if (resultsSash.getMaximizedControl() == null) {
                resultsSash.setMaximizedControl(sqlEditorPanel);
                switchFocus(false);
            } else {
                // Show both editor and results
                // Check for existing query processors (maybe all result tabs were closed)
                if (resultTabs.getItemCount() == 0 && createQueryProcessor) {
                    createQueryProcessor(true, true);
                }

                resultsSash.setMaximizedControl(null);

                if (switchFocus) {
                    switchFocus(true);
                }
            }
        });
    }

    public void toggleEditorMaximize()
    {
        if (resultsSash.getMaximizedControl() == null) {
            resultsSash.setMaximizedControl(resultTabs);
            switchFocus(true);
        } else {
            resultsSash.setMaximizedControl(null);
            switchFocus(false);
        }
    }

    private void switchFocus(boolean results) {
        if (results) {
            ResultSetViewer activeRS = getActiveResultSetViewer();
            if (activeRS != null && activeRS.getActivePresentation() != null) {
                activeRS.getActivePresentation().getControl().setFocus();
            } else {
                CTabItem activeTab = resultTabs.getSelection();
                if (activeTab != null && activeTab.getControl() != null) {
                    activeTab.getControl().setFocus();
                }
            }
        } else {
            getEditorControlWrapper().setFocus();
        }
    }

    public void toggleActivePanel() {
        if (resultsSash.getMaximizedControl() == null) {
            if (UIUtils.hasFocus(resultTabs)) {
                switchFocus(false);
            } else {
                switchFocus(true);
            }
        }
    }

    private void updateResultSetOrientation() {
        try {
            resultSetOrientation = ResultSetOrientation.valueOf(DBWorkbench.getPlatform().getPreferenceStore().getString(SQLPreferenceConstants.RESULT_SET_ORIENTATION));
        } catch (IllegalArgumentException e) {
            resultSetOrientation = ResultSetOrientation.HORIZONTAL;
        }
        if (resultsSash != null) {
            resultsSash.setOrientation(resultSetOrientation.getSashOrientation());
        }
    }

    private class PresentationPanelToggleAction extends Action {
        private SQLPresentationPanelDescriptor panel;
        private CTabItem tabItem;

        public PresentationPanelToggleAction(SQLPresentationPanelDescriptor panel) {
            super(panel.getLabel(), Action.AS_CHECK_BOX);
            setId(PANEL_ITEM_PREFIX + panel.getId());
            if (panel.getIcon() != null) {
                setImageDescriptor(DBeaverIcons.getImageDescriptor(panel.getIcon()));
            }
            if (panel.getDescription() != null) {
                setToolTipText(panel.getDescription());
            }
            this.panel = panel;
        }

        @Override
        public void run() {
            if (resultsSash.getMaximizedControl() != null) {
                resultsSash.setMaximizedControl(null);
            }
            setChecked(!isChecked());
            SQLEditorPresentationPanel panelInstance = extraPresentationPanels.get(panel);
            if (panelInstance != null && !isChecked()) {
                // Hide panel
                for (CTabItem tabItem : resultTabs.getItems()) {
                    if (tabItem.getData() == panelInstance) {
                        tabItem.dispose();
                        return;
                    }
                }
            }
            if (panelInstance == null) {
                Control panelControl;
                try {
                    panelInstance = panel.createPanel();
                    panelControl = panelInstance.createPanel(resultTabs, SQLEditor.this, extraPresentation);
                } catch (DBException e) {
                    DBWorkbench.getPlatformUI().showError("Panel opening error", "Can't create panel " + panel.getLabel(), e);
                    return;
                }
                extraPresentationPanels.put(panel, panelInstance);
                tabItem = new CTabItem(resultTabs, SWT.CLOSE);
                tabItem.setControl(panelControl);
                tabItem.setText(panel.getLabel());
                tabItem.setToolTipText(panel.getDescription());
                tabItem.setImage(DBeaverIcons.getImage(panel.getIcon()));
                tabItem.setData(panelInstance);

                // De-select tool item on tab close
                tabItem.addDisposeListener(e -> {
                    PresentationPanelToggleAction.this.setChecked(false);
                    panelControl.dispose();
                    extraPresentationPanels.remove(panel);
                    extraPresentationCurrentPanel = null;
                    resultTabDisposeListener.widgetDisposed(e);
                });
                extraPresentationCurrentPanel = panelInstance;
                setResultTabSelection(tabItem);
            } else {
                for (CTabItem tabItem : resultTabs.getItems()) {
                    if (tabItem.getData() == panelInstance) {
                        setResultTabSelection(tabItem);
                        break;
                    }
                }
            }
        }
    }

    /////////////////////////////////////////////////////////////
    // Initialization

    @Override
    public void init(IEditorSite site, IEditorInput editorInput)
        throws PartInitException
    {
        super.init(site, editorInput);

        updateResultSetOrientation();

        SQLScriptContext parentContext = null;
        {
            DatabaseEditorContext parentEditorContext = EditorUtils.getEditorContext(editorInput);
            if (parentEditorContext instanceof SQLNavigatorContext) {
                parentContext = ((SQLNavigatorContext) parentEditorContext).getScriptContext();
            }
        }
        this.globalScriptContext = new SQLScriptContext(
            parentContext,
            this,
            EditorUtils.getLocalFileFromInput(getEditorInput()),
            new OutputLogWriter(),
            new SQLEditorParametersProvider(getSite()));

        this.globalScriptContext.addListener(new DBCScriptContextListener() {
            @Override
            public void variableChanged(ContextAction action, DBCScriptContext.VariableInfo variable) {
                saveContextVariables();
            }
            @Override
            public void parameterChanged(ContextAction action, String name, Object value) {
                saveContextVariables();
            }
            private void saveContextVariables() {
                new AbstractJob("Save variables") {
                    @Override
                    protected IStatus run(DBRProgressMonitor monitor) {
                        DBPDataSourceContainer ds = getDataSourceContainer();
                        if (ds != null) {
                            globalScriptContext.saveVariables(ds.getDriver(), null);
                        }
                        return Status.OK_STATUS;
                    }
                }.schedule(200);
            }

        });

        // Initialize the add-ins and keep references for further cleanup on editor dispose
        for (SQLEditorAddInDescriptor addInDesc : SQLEditorAddInsRegistry.getInstance().getAddIns()) {
            try {
                SQLEditorAddIn addIn = addInDesc.createInstance();
                addIn.init(this);
                addIns.add(addIn);
            } catch (Throwable ex) {
                log.error("Error during SQL editor add-in initialilzation", ex); //$NON-NLS-1$
            }
        }
    }

    /**
     * Obtain the add-in instance by its concrete type
     */
    @Nullable
    public <T extends SQLEditorAddIn> T findAddIn(@NotNull Class<T> addInClass) {
        for (SQLEditorAddIn addIn : addIns) { // we are ok with brute-force until there are not many of add-ins
            if (addInClass.isInstance(addIn)) {
                @SuppressWarnings("unchecked")
                T concreteAddIn = (T) addIn;
                return concreteAddIn;
            }
        }
        return null;
    }

    @Override
    protected void doSetInput(IEditorInput editorInput)
    {
        // Check for file existence
        try {
            if (editorInput instanceof IFileEditorInput) {
                final IFile file = ((IFileEditorInput) editorInput).getFile();
                if (!file.exists()) {
                    file.create(new ByteArrayInputStream(new byte[]{}), true, new NullProgressMonitor());
                }
            }
        } catch (Exception e) {
            log.error("Error checking SQL file", e);
        }
        try {
            super.doSetInput(editorInput);
        } catch (Throwable e) {
            // Something bad may happen. E.g. OutOfMemory error in case of too big input file.
            StringWriter out = new StringWriter();
            e.printStackTrace(new PrintWriter(out, true));
            editorInput = new StringEditorInput("Error", CommonUtils.truncateString(out.toString(), 10000), true, GeneralUtils.UTF8_ENCODING);
            doSetInput(editorInput);
            log.error("Error loading input SQL file", e);
        }
        syntaxLoaded = false;

        Runnable inputinitializer = () -> {
            DBPDataSourceContainer oldDataSource = SQLEditor.this.getDataSourceContainer();
            DBPDataSourceContainer newDataSource = EditorUtils.getInputDataSource(SQLEditor.this.getEditorInput());

            if (oldDataSource != newDataSource) {
                SQLEditor.this.dataSourceContainer = null;
                SQLEditor.this.updateDataSourceContainer();
            } else {
                SQLEditor.this.reloadSyntaxRules();
            }
        };
        if (isNonPersistentEditor()) {
            inputinitializer.run();
        } else {
            // Run in queue - for app startup
            UIExecutionQueue.queueExec(inputinitializer);
        }

        setPartName(getEditorName());
        if (isNonPersistentEditor()) {
            setTitleImage(DBeaverIcons.getImage(UIIcon.SQL_CONSOLE));
        }
        baseEditorImage = getTitleImage();
        editorImage = new Image(Display.getCurrent(), baseEditorImage, SWT.IMAGE_COPY);
    }

    @Override
    public String getTitleToolTip() {
        if (!DBWorkbench.getPlatform().getApplication().isStandalone()) {
            // For Eclipse plugins return just title because it is used in main window title.
            return getTitle();
        }
        DBPDataSourceContainer dataSourceContainer = getDataSourceContainer();
        if (dataSourceContainer == null) {
            return super.getTitleToolTip();
        }
        final IEditorInput editorInput = getEditorInput();
        String scriptPath;
        if (editorInput instanceof IFileEditorInput) {
            scriptPath = ((IFileEditorInput) editorInput).getFile().getFullPath().toString();
        } else if (editorInput instanceof IPathEditorInput) {
            scriptPath = ((IPathEditorInput) editorInput).getPath().toString();
        } else if (editorInput instanceof IURIEditorInput) {
            final URI uri = ((IURIEditorInput) editorInput).getURI();
            if ("file".equals(uri.getScheme())) {
                scriptPath = new File(uri).getAbsolutePath();
            } else {
                scriptPath = uri.toString();
            }
        } else if (editorInput instanceof INonPersistentEditorInput) {
            scriptPath = "SQL Console";
        } else {
            scriptPath = editorInput.getName();
            if (CommonUtils.isEmpty(scriptPath)) {
                scriptPath = "<not a file>";
            }
        }

        StringBuilder tip = new StringBuilder();
        tip
            .append(NLS.bind(SQLEditorMessages.sql_editor_title_tooltip_path, scriptPath))
            .append("\n").append(NLS.bind(SQLEditorMessages.sql_editor_title_tooltip_connecton, dataSourceContainer.getName()))
            .append("\n").append(NLS.bind(SQLEditorMessages.sql_editor_title_tooltip_type, dataSourceContainer.getDriver().getFullName()))
            .append("\n").append(NLS.bind(SQLEditorMessages.sql_editor_title_tooltip_url, dataSourceContainer.getConnectionConfiguration().getUrl()));

        SQLEditorVariablesResolver scriptNameResolver = new SQLEditorVariablesResolver(dataSourceContainer,
                dataSourceContainer.getConnectionConfiguration(),
                getExecutionContext(),
                scriptPath,
                null,
                getProject());
        if (scriptNameResolver.get(SQLPreferenceConstants.VAR_ACTIVE_DATABASE) != null) {
            tip.append("\n").append(NLS.bind(SQLEditorMessages.sql_editor_title_tooltip_database, scriptNameResolver.get(SQLPreferenceConstants.VAR_ACTIVE_DATABASE)));
        }
        if (scriptNameResolver.get(SQLPreferenceConstants.VAR_ACTIVE_SCHEMA) != null) {
            tip.append("\n").append(NLS.bind(SQLEditorMessages.sql_editor_title_tooltip_schema, scriptNameResolver.get(SQLPreferenceConstants.VAR_ACTIVE_SCHEMA)));
        }

        if (dataSourceContainer.getConnectionError() != null) {
            tip.append("\n\nConnection error:\n").append(dataSourceContainer.getConnectionError());
        }
        return tip.toString();
    }

    private String getEditorName() {
        final IFile file = EditorUtils.getFileFromInput(getEditorInput());
        String scriptName;
        if (file != null) {
            scriptName = file.getFullPath().removeFileExtension().lastSegment();
        } else {
            File localFile = EditorUtils.getLocalFileFromInput(getEditorInput());
            if (localFile != null) {
                scriptName = localFile.getName();
            } else {
                scriptName = getEditorInput().getName();
            }
        }


        DBPPreferenceStore preferenceStore = getActivePreferenceStore();
        String pattern = preferenceStore.getString(SQLPreferenceConstants.SCRIPT_TITLE_PATTERN);
        return GeneralUtils.replaceVariables(pattern, new SQLEditorVariablesResolver(
                dataSourceContainer,
                null,
                getExecutionContext(),
                scriptName,
                file,
                getProject()));
    }

    @Override
    public void setFocus() {
        super.setFocus();
    }

    public void loadQueryPlan() {
        DBCQueryPlanner planner = GeneralUtils.adapt(getDataSource(), DBCQueryPlanner.class);
        ExplainPlanViewer planView = getPlanView(null, planner);

        if (planView != null) {
            if (!planView.loadQueryPlan(planner, planView)) {
                closeActiveTab();
            }
        }

    }

    public void explainQueryPlan() {
        // Notify listeners
        synchronized (listeners) {
            for (SQLEditorListener listener : listeners) {
                listener.beforeQueryPlanExplain();
            }
        }

        final SQLScriptElement scriptElement = extractActiveQuery();
        if (scriptElement == null) {
            setStatus(SQLEditorMessages.editors_sql_status_empty_query_string, DBPMessageType.ERROR);
            return;
        }
        if (!(scriptElement instanceof SQLQuery)) {
            setStatus("Can't explain plan for command", DBPMessageType.ERROR);
            return;
        }
        explainQueryPlan((SQLQuery) scriptElement);
    }

    private void explainQueryPlan(SQLQuery sqlQuery) {
        showResultsPanel(false);
        DBCQueryPlanner planner = GeneralUtils.adapt(getDataSource(), DBCQueryPlanner.class);

        DBCPlanStyle planStyle = planner.getPlanStyle();
        if (planStyle == DBCPlanStyle.QUERY) {
            explainPlanFromQuery(planner, sqlQuery);
        } else if (planStyle == DBCPlanStyle.OUTPUT) {
            explainPlanFromQuery(planner, sqlQuery);
            showOutputPanel();
        } else {
            ExplainPlanViewer planView = getPlanView(sqlQuery, planner);

            if (planView != null) {
                planView.explainQueryPlan(sqlQuery, planner);
            }
        }
    }

    private void showResultsPanel(boolean createQueryProcessor) {
        if (resultsSash.getMaximizedControl() != null) {
            toggleResultPanel(false, createQueryProcessor);
        }
        UIUtils.syncExec(() -> {
            if (resultsSash.isDownHidden()) {
                resultsSash.showDown();
            }
        });
    }

    private ExplainPlanViewer getPlanView(SQLQuery sqlQuery, DBCQueryPlanner planner) {

        // 1. Determine whether planner supports plan extraction

        if (planner == null) {
            DBWorkbench.getPlatformUI().showError("Execution plan", "Execution plan explain isn't supported by current datasource");
            return null;
        }
        // Transform query parameters
        if (sqlQuery != null) {
            if (!transformQueryWithParameters(sqlQuery)) {
                return null;
            }
        }

        ExplainPlanViewer planView = null;

        if (sqlQuery != null) {
            for (CTabItem item : resultTabs.getItems()) {
                if (item.getData() instanceof ExplainPlanViewer) {
                    ExplainPlanViewer pv = (ExplainPlanViewer) item.getData();
                    if (pv.getQuery() != null && pv.getQuery().equals(sqlQuery)) {
                        setResultTabSelection(item);
                        planView = pv;
                        break;
                    }
                }
            }
        }

        if (planView == null) {
            int maxPlanNumber = 0;
            for (CTabItem item : resultTabs.getItems()) {
                if (item.getData() instanceof ExplainPlanViewer) {
                    maxPlanNumber = Math.max(maxPlanNumber, ((ExplainPlanViewer) item.getData()).getPlanNumber());
                }
            }
            maxPlanNumber++;

            planView = new ExplainPlanViewer(this, this, resultTabs, maxPlanNumber);
            final CTabItem item = new CTabItem(resultTabs, SWT.CLOSE);
            item.setControl(planView.getControl());
            item.setText(SQLEditorMessages.editors_sql_error_execution_plan_title + " - " + maxPlanNumber);
            if (sqlQuery != null) {
                // Prepare query for tooltip
                String preparedText = sqlQuery.getText().replaceAll("[\n\r\t]{3,}", "");
                if (preparedText.length() > 300) {
                    item.setToolTipText(preparedText.substring(0, 300) + "...");
                } else {
                    item.setToolTipText(preparedText);
                }
            }
            item.setImage(IMG_EXPLAIN_PLAN);
            item.setData(planView);
            item.addDisposeListener(resultTabDisposeListener);
            UIUtils.disposeControlOnItemDispose(item);
            setResultTabSelection(item);
        }
        return planView;
    }

    private void explainPlanFromQuery(final DBCQueryPlanner planner, final SQLQuery sqlQuery) {
        final String[] planQueryString = new String[1];
        DBRRunnableWithProgress queryObtainTask = monitor -> {
            DBCQueryPlannerConfiguration configuration = ExplainPlanViewer.makeExplainPlanConfiguration(monitor, planner);
            if (configuration == null) {
                return;
            }
            try (DBCSession session = getExecutionContext().openSession(monitor, DBCExecutionPurpose.UTIL, "Prepare plan query")) {
                DBCPlan plan = planner.planQueryExecution(session, sqlQuery.getText(), configuration);
                planQueryString[0] = plan.getPlanQueryString();
            } catch (Exception e) {
                log.error(e);
            }
        };
        if (RuntimeUtils.runTask(queryObtainTask, "Retrieve plan query", 5000) && !CommonUtils.isEmpty(planQueryString[0])) {
            SQLQuery planQuery = new SQLQuery(getDataSource(), planQueryString[0]);
            processQueries(Collections.singletonList(planQuery), false, true, false, true, null, null);
        }
    }

    public void processSQL(boolean newTab, boolean script) {
        processSQL(newTab, script, null, null);
    }

    public boolean processSQL(boolean newTab, boolean script, SQLQueryTransformer transformer, @Nullable SQLQueryListener queryListener) {
        return processSQL(newTab, script, false, transformer, queryListener);
    }

    public boolean processSQL(boolean newTab, boolean script, boolean executeFromPosition) {
        return processSQL(newTab, script, executeFromPosition, null, null);
    }

    public boolean processSQL(boolean newTab, boolean script, boolean executeFromPosition, SQLQueryTransformer transformer,
        @Nullable SQLQueryListener queryListener
    ) {
        IDocument document = getDocument();
        if (document == null) {
            setStatus(SQLEditorMessages.editors_sql_status_cant_obtain_document, DBPMessageType.ERROR);
            return false;
        }

        // Notify listeners
        synchronized (listeners) {
            for (SQLEditorListener listener : listeners) {
                listener.beforeQueryExecute(script, newTab);
            }
        }

        List<SQLScriptElement> elements;
        if (script) {
            if (executeFromPosition) {
                // Get all queries from the current position
                ITextSelection selection = (ITextSelection) getSelectionProvider().getSelection();
                elements = extractScriptQueries(selection.getOffset(), document.getLength(), true, false, true);
                // Replace first query with query under cursor for case if the cursor is in the middle of the query
                elements.remove(0);
                elements.add(0, extractActiveQuery());
            } else {
                // Execute all SQL statements consequently
                ITextSelection selection = (ITextSelection) getSelectionProvider().getSelection();
                if (selection.getLength() > 1) {
                    elements = extractScriptQueries(selection.getOffset(), selection.getLength(), true, false, true);
                } else {
                    elements = extractScriptQueries(0, document.getLength(), true, false, true);
                }
            }
        } else {
            // Execute statement under cursor or selected text (if selection present)
            SQLScriptElement sqlQuery = extractActiveQuery();
            if (sqlQuery == null) {
                ResultSetViewer activeViewer = getActiveResultSetViewer();
                if (activeViewer != null) {
                    activeViewer.setStatus(SQLEditorMessages.editors_sql_status_empty_query_string, DBPMessageType.ERROR);
                }
                return false;
            } else {
                elements = Collections.singletonList(sqlQuery);
            }
        }
        try {
            if (transformer != null) {
                DBPDataSource dataSource = getDataSource();
                if (dataSource != null) {
                    List<SQLScriptElement> xQueries = new ArrayList<>(elements.size());
                    for (SQLScriptElement element : elements) {
                        if (element instanceof SQLQuery) {
                            SQLQuery query = transformer.transformQuery(dataSource, getSyntaxManager(), (SQLQuery) element);
                            if (!CommonUtils.isEmpty(query.getParameters())) {
                                query.setParameters(parseQueryParameters(query));
                            }
                            xQueries.add(query);
                        } else {
                            xQueries.add(element);
                        }
                    }
                    elements = xQueries;
                }
            }
        }
        catch (DBException e) {
            DBWorkbench.getPlatformUI().showError("Bad query", "Can't execute query", e);
            return false;
        }
        if (!CommonUtils.isEmpty(elements)) {
            return processQueries(elements, script, newTab, false, true, queryListener, null);
        } else {
            return false;
        }
    }

    public void exportDataFromQuery(@Nullable SQLScriptContext sqlScriptContext)
    {
        List<SQLScriptElement> elements;
        ITextSelection selection = (ITextSelection) getSelectionProvider().getSelection();
        if (selection.getLength() > 1) {
            elements = extractScriptQueries(selection.getOffset(), selection.getLength(), true, false, true);
        } else {
            elements = new ArrayList<>();
            elements.add(extractActiveQuery());
        }

        if (!elements.isEmpty()) {
            processQueries(elements, false, false, true, true, null, sqlScriptContext);
        } else {
            DBWorkbench.getPlatformUI().showError(
                    "Extract data",
                    "Choose one or more queries to export from");
        }
    }

    public boolean processQueries(@NotNull final List<SQLScriptElement> queries, final boolean forceScript,
        boolean newTab, final boolean export, final boolean checkSession,
        @Nullable final SQLQueryListener queryListener, @Nullable final SQLScriptContext context
    ) {
        if (queries.isEmpty()) {
            // Nothing to process
            return false;
        }

        final DBPDataSourceContainer container = getDataSourceContainer();
        if (checkSession) {
            try {
                boolean finalNewTab = newTab;
                DBRProgressListener connectListener = status -> {
                    if (!status.isOK() || container == null || !container.isConnected()) {
                        DBWorkbench.getPlatformUI().showError(
                            SQLEditorMessages.editors_sql_error_cant_obtain_session,
                            null,
                            status);
                        return;
                    }
                    updateExecutionContext(() -> UIUtils.syncExec(() ->
                        processQueries(queries, forceScript, finalNewTab, export, false, queryListener, context)));
                };
                if (!checkSession(connectListener)) {
                    return false;
                }
            } catch (DBException ex) {
                ResultSetViewer viewer = getActiveResultSetViewer();
                if (viewer != null) {
                    viewer.setStatus(ex.getMessage(), DBPMessageType.ERROR);
                }
                DBWorkbench.getPlatformUI().showError(
                    SQLEditorMessages.editors_sql_error_cant_obtain_session,
                    ex.getMessage());
                return false;
            }
        }
        if (dataSourceContainer == null) {
            return false;
        }
        if (!dataSourceContainer.hasModifyPermission(DBPDataSourcePermission.PERMISSION_EXECUTE_SCRIPTS)) {
            DBWorkbench.getPlatformUI().showError(
                SQLEditorMessages.editors_sql_error_cant_execute_query_title,
                "Query execution was restricted by connection configuration");
            return false;
        }

        SQLScriptContext scriptContext = context;
        if (scriptContext == null) {
            scriptContext = createScriptContext();
        }

        final boolean isSingleQuery = !forceScript && (queries.size() == 1);
        if (isSingleQuery && queries.get(0) instanceof SQLQuery) {
            SQLQuery query = (SQLQuery) queries.get(0);
            boolean isDropTable = query.isDropTableDangerous();
            if (query.isDeleteUpdateDangerous() || isDropTable) {
                String targetName = "multiple tables";
                if (query.getEntityMetadata(false) != null) {
                    targetName = query.getEntityMetadata(false).getEntityName();
                }
                if (ConfirmationDialog.confirmAction(
                    getSite().getShell(),
                    ConfirmationDialog.WARNING, isDropTable ? SQLPreferenceConstants.CONFIRM_DROP_SQL : SQLPreferenceConstants.CONFIRM_DANGER_SQL,
                    ConfirmationDialog.CONFIRM,
                    query.getType().name(),
                    targetName) != IDialogConstants.OK_ID)
                {
                    return false;
                }
            }
        } else if (newTab && queries.size() > MAX_PARALLEL_QUERIES_NO_WARN) {
            if (ConfirmationDialog.confirmAction(
                getSite().getShell(),
                ConfirmationDialog.WARNING, SQLPreferenceConstants.CONFIRM_MASS_PARALLEL_SQL,
                ConfirmationDialog.CONFIRM,
                queries.size()) != IDialogConstants.OK_ID)
            {
                return false;
            }
        }


        if (resultsSash.getMaximizedControl() != null) {
            resultsSash.setMaximizedControl(null);
        }

        // Save editor
        if (getActivePreferenceStore().getBoolean(SQLPreferenceConstants.AUTO_SAVE_ON_EXECUTE) && isDirty()) {
            doSave(new NullProgressMonitor());
        }

        // Clear server console output
        if (getActivePreferenceStore().getBoolean(SQLPreferenceConstants.CLEAR_OUTPUT_BEFORE_EXECUTE)) {
            outputViewer.clearOutput();
        }

        boolean replaceCurrentTab = getActivePreferenceStore().getBoolean(SQLPreferenceConstants.RESULT_SET_REPLACE_CURRENT_TAB);

        if (!export) {
            // We only need to prompt user to close extra (unpinned) tabs if:
            // 1. The user is not executing query in a new tab
            // 2. The user is executing script that may open several result sets
            //    and replace current tab on single query execution option is not set
            if (isResultSetAutoFocusEnabled && !newTab && (!isSingleQuery || (isSingleQuery && !replaceCurrentTab))) {
                int tabsClosed = closeExtraResultTabs(null, true, false);
                if (tabsClosed == IDialogConstants.CANCEL_ID) {
                    return false;
                } else if (tabsClosed == IDialogConstants.NO_ID) {
                    newTab = true;
                }
            }

            // Create new query processor if:
            // 1. New tab is explicitly requested
            // 1. Or all tabs are closed and no query processors are present
            // 2. Or current query processor has pinned tabs
            // 3. Or current query processor has running jobs
            if (newTab || queryProcessors.isEmpty() || curQueryProcessor.hasPinnedTabs() || curQueryProcessor.getRunningJobs() > 0) {
                boolean foundSuitableTab = false;

                // Try to find suitable query processor among exiting ones if:
                // 1. New tab is not required
                // 2. The user is executing only single query
                if (!newTab && isSingleQuery) {
                    for (QueryProcessor processor : queryProcessors) {
                        if (!processor.hasPinnedTabs() && processor.getRunningJobs() == 0) {
                            foundSuitableTab = true;
                            curQueryProcessor = processor;
                            break;
                        }
                    }
                }

                // Just create a new query processor
                if (!foundSuitableTab) {
                    createQueryProcessor(true, false);
                }
            }

            // Close all extra tabs of this query processor
            // if the user is executing only single query
            if (!newTab && isSingleQuery && curQueryProcessor.getResultContainers().size() > 1) {
                closeExtraResultTabs(curQueryProcessor, false, true);
            }

            CTabItem tabItem = curQueryProcessor.getFirstResults().getTabItem();

            if (tabItem != null) {
                // Do not switch tab if Output tab is active
                CTabItem selectedTab = resultTabs.getSelection();
                if (selectedTab == null || selectedTab.getData() != outputViewer) {
                    setResultTabSelection(tabItem);
                }
            }
        }

        if (curQueryProcessor == null) {
            createQueryProcessor(true, true);
        }

        return curQueryProcessor.processQueries(
            scriptContext,
            queries,
            forceScript,
            false,
            export,
            !export && getActivePreferenceStore().getBoolean(SQLPreferenceConstants.RESULT_SET_CLOSE_ON_ERROR),
            queryListener);
    }

    public boolean isActiveQueryRunning() {
        return curQueryProcessor != null && curQueryProcessor.curJobRunning.get() > 0;
    }

    public void cancelActiveQuery() {
        if (isActiveQueryRunning()) {
            curQueryProcessor.cancelJob();
        }
    }

    @NotNull
    private SQLScriptContext createScriptContext() {
        File localFile = EditorUtils.getLocalFileFromInput(getEditorInput());
        return new SQLScriptContext(globalScriptContext, SQLEditor.this, localFile, new OutputLogWriter(), new SQLEditorParametersProvider(getSite()));
    }

    private void setStatus(String status, DBPMessageType messageType)
    {
        ResultSetViewer resultsView = getActiveResultSetViewer();
        if (resultsView != null) {
            resultsView.setStatus(status, messageType);
        }
    }

    private int closeExtraResultTabs(@Nullable QueryProcessor queryProcessor, boolean confirmClose, boolean keepFirstTab) {
        List<CTabItem> tabsToClose = new ArrayList<>();
        for (CTabItem item : resultTabs.getItems()) {
            if (item.getData() instanceof QueryResultsContainer && item.getShowClose()) {
                QueryResultsContainer resultsProvider = (QueryResultsContainer)item.getData();
                if (queryProcessor != null && queryProcessor != resultsProvider.queryProcessor) {
                    continue;
                }
                if (queryProcessor != null && queryProcessor.resultContainers.size() < 2 && keepFirstTab) {
                    // Do not remove first tab for this processor
                    continue;
                }
                tabsToClose.add(item);
            } else if (item.getData() instanceof ExplainPlanViewer) {
                tabsToClose.add(item);
            }
        }
        if (tabsToClose.size() > 1 || (tabsToClose.size() == 1 && keepFirstTab)) {
            int confirmResult = IDialogConstants.YES_ID;
            if (confirmClose) {
                confirmResult = ConfirmationDialog.confirmAction(
                    getSite().getShell(),
<<<<<<< HEAD
                    tabsToClose.size(), SQLPreferenceConstants.CONFIRM_RESULT_TABS_CLOSE,
                    ConfirmationDialog.QUESTION_WITH_CANCEL
=======
                    ConfirmationDialog.WARNING,
                    SQLPreferenceConstants.CONFIRM_RESULT_TABS_CLOSE,
                    ConfirmationDialog.QUESTION_WITH_CANCEL,
                    tabsToClose.size()
>>>>>>> a8afcb8f
                );
                if (confirmResult == IDialogConstants.CANCEL_ID || confirmResult < 0) {
                    return IDialogConstants.CANCEL_ID;
                }
            }
            if (confirmResult == IDialogConstants.YES_ID) {
                for (int i = 0; i < tabsToClose.size(); i++) {
                    if (i == 0 && keepFirstTab) {
                        continue;
                    }
                    tabsToClose.get(i).dispose();
                }
            }
            return confirmResult;
        }
        // No need to close anything
        return IDialogConstants.IGNORE_ID;
    }

    public boolean transformQueryWithParameters(SQLQuery query) {
        return createScriptContext().fillQueryParameters(query, false);
    }

    private boolean checkSession(DBRProgressListener onFinish)
        throws DBException
    {
        DBPDataSourceContainer ds = getDataSourceContainer();
        if (ds == null) {
            throw new DBException("No active connection");
        }
        if (!ds.isConnected()) {
            boolean doConnect = ds.getPreferenceStore().getBoolean(SQLPreferenceConstants.EDITOR_CONNECT_ON_EXECUTE);
            if (doConnect) {
                return checkConnected(true, onFinish);
            } else {
                throw new DBException("Disconnected from database");
            }
        }
        DBPDataSource dataSource = ds.getDataSource();
        if (dataSource != null && executionContextProvider == null && SQLEditorUtils.isOpenSeparateConnection(ds) && executionContext == null) {
            initSeparateConnection(dataSource, () -> onFinish.onTaskFinished(Status.OK_STATUS));
            return executionContext != null;
        }
        return true;
    }

    /**
     * Handles datasource change action in UI
     */
    private void fireDataSourceChange()
    {
        updateExecutionContext(null);
        UIUtils.syncExec(this::onDataSourceChange);
    }

    private void onDataSourceChange()
    {
        if (resultsSash == null || resultsSash.isDisposed()) {
            reloadSyntaxRules();
            return;
        }

        DBPDataSourceContainer dsContainer = getDataSourceContainer();

        if (resultTabs != null) {
            DatabaseEditorUtils.setPartBackground(this, resultTabs);
            Color bgColor = dsContainer == null ? null : UIUtils.getConnectionColor(dsContainer.getConnectionConfiguration());
            resultsSash.setBackground(bgColor);
            topBarMan.getControl().setBackground(bgColor);
            bottomBarMan.getControl().setBackground(bgColor);
        }

        if (getSourceViewerConfiguration() instanceof SQLEditorSourceViewerConfiguration) {
            ((SQLEditorSourceViewerConfiguration) getSourceViewerConfiguration()).onDataSourceChange();
        }

        DBCExecutionContext executionContext = getExecutionContext();
        if (executionContext != null) {
            EditorUtils.setInputDataSource(getEditorInput(), new SQLNavigatorContext(executionContext));
        }
        refreshActions();

        refreshEditorIconAndTitle();

        if (syntaxLoaded && lastExecutionContext == executionContext) {
            return;
        }
        if (curResultsContainer != null) {
            ResultSetViewer rsv = curResultsContainer.getResultSetController();
            if (rsv != null) {
                if (executionContext == null) {
                    rsv.setStatus(ModelMessages.error_not_connected_to_database);
                } else {
                    rsv.setStatus(SQLEditorMessages.editors_sql_staus_connected_to + executionContext.getDataSource().getContainer().getName() + "'"); //$NON-NLS-2$
                }
            }
        }

        if (lastExecutionContext == null || executionContext == null || lastExecutionContext.getDataSource() != executionContext.getDataSource()) {
            // Update command states
            SQLEditorPropertyTester.firePropertyChange(SQLEditorPropertyTester.PROP_CAN_EXECUTE);
            SQLEditorPropertyTester.firePropertyChange(SQLEditorPropertyTester.PROP_CAN_EXPLAIN);

            reloadSyntaxRules();
        }

        if (dsContainer == null) {
            resultsSash.setMaximizedControl(sqlEditorPanel);
        } else {
            if (curQueryProcessor != null && curQueryProcessor.getFirstResults().hasData()) {
                resultsSash.setMaximizedControl(null);
            }
        }

        lastExecutionContext = executionContext;
        syntaxLoaded = true;

        loadActivePreferenceSettings();

        if (dsContainer != null) {
            globalScriptContext.loadVariables(dsContainer.getDriver(), null);
        } else {
            globalScriptContext.clearVariables();
        }

        if (outputViewer != null && executionContext != null) {
            outputViewer.setExecutionContext(executionContext);
        }
    }

    /**
     * Build and update icon and title
     */
    public void refreshEditorIconAndTitle() {
        DBPDataSourceContainer dsContainer = getDataSourceContainer();
        setPartName(getEditorName());

        // Update icon
        if (editorImage != null) {
            editorImage.dispose();
        }

        DBPImage bottomLeft;
        DBPImage bottomRight;

        if (executionContext == null) {
            if (dsContainer instanceof DBPStatefulObject && ((DBPStatefulObject) dsContainer).getObjectState() == DBSObjectState.INVALID) {
                bottomRight = DBIcon.OVER_ERROR;
            } else {
                bottomRight = null;
            }
        } else {
            bottomRight = DBIcon.OVER_SUCCESS;
        }

        if (SQLEditorUtils.isSQLSyntaxParserApplied(getEditorInput())) {
            bottomLeft = null;
        } else {
            bottomLeft = DBIcon.OVER_RED_LAMP;
        }

        if (bottomLeft != null || bottomRight != null) {
            DBPImage image = new DBIconComposite(new DBIconBinary(null, baseEditorImage), false, null, null, bottomLeft, bottomRight);
            editorImage = DBeaverIcons.getImage(image, false);
        } else {
            editorImage = new Image(Display.getCurrent(), baseEditorImage, SWT.IMAGE_COPY);
        }
        setTitleImage(editorImage);
    }

    @Override
    public void beforeConnect()
    {
    }

    @Override
    public void beforeDisconnect()
    {
        closeAllJobs();
    }

    @Override
    public void dispose() {
        if (extraPresentation != null) {
            extraPresentation.dispose();
            extraPresentation = null;
        }
        // Release ds container
        releaseContainer();
        closeAllJobs();

        final IEditorInput editorInput = getEditorInput();
        IFile sqlFile = EditorUtils.getFileFromInput(editorInput);

        logViewer = null;
        outputViewer = null;

        queryProcessors.clear();
        curResultsContainer = null;
        curQueryProcessor = null;

        { // Clean up the add-ins in reverse order
            ListIterator<SQLEditorAddIn> addInsIterator = addIns.listIterator(addIns.size());
            while (addInsIterator.hasPrevious()) {
                SQLEditorAddIn addIn = addInsIterator.previous();
                try {
                    addIn.cleanup(this);
                } catch (Throwable ex) {
                    log.error("Error during SQL editor add-in cleanup", ex); //$NON-NLS-1$
                }
            }
        }

        super.dispose();

        if (sqlFile != null && !PlatformUI.getWorkbench().isClosing()) {
            deleteFileIfEmpty(sqlFile);
        }

        UIUtils.dispose(editorImage);
        baseEditorImage = null;
        editorImage = null;
    }

    private void deleteFileIfEmpty(IFile sqlFile) {
        if (sqlFile == null || !sqlFile.exists()) {
            return;
        }
        SQLPreferenceConstants.EmptyScriptCloseBehavior emptyScriptCloseBehavior = SQLPreferenceConstants.EmptyScriptCloseBehavior.getByName(
            getActivePreferenceStore().getString(SQLPreferenceConstants.SCRIPT_DELETE_EMPTY));
        if (emptyScriptCloseBehavior == SQLPreferenceConstants.EmptyScriptCloseBehavior.NOTHING) {
            return;
        }

        if (!sqlFile.exists() || ResourceUtils.getFileLength(sqlFile) != 0) {
            // Not empty
            return;
        }
        try {
            IProgressMonitor monitor = new NullProgressMonitor();
            if (emptyScriptCloseBehavior == SQLPreferenceConstants.EmptyScriptCloseBehavior.DELETE_NEW) {
                IFileState[] fileHistory = sqlFile.getHistory(monitor);
                if (!ArrayUtils.isEmpty(fileHistory)) {
                    for (IFileState historyItem : fileHistory) {
                        try (InputStream contents = historyItem.getContents()) {
                            int cValue = contents.read();
                            if (cValue != -1) {
                                // At least once there was some content saved
                                return;
                            }
                        }
                    }
                }
            }
            // This file is empty and never (at least during this session) had any contents.
            // Drop it.
            if (sqlFile.exists()) {
                log.debug("Delete empty SQL script '" + sqlFile.getFullPath().toOSString() + "'");
                sqlFile.delete(true, monitor);
            }
        } catch (Exception e) {
            log.error("Error deleting empty script file", e); //$NON-NLS-1$
        }
    }

    private void closeAllJobs()
    {
        for (QueryProcessor queryProcessor : queryProcessors) {
            queryProcessor.closeJob();
        }
    }

    private int getTotalQueryRunning() {
        int jobsRunning = 0;
        for (QueryProcessor queryProcessor : queryProcessors) {
            jobsRunning += queryProcessor.curJobRunning.get();
        }
        return jobsRunning;
    }

    @Override
    public void handleDataSourceEvent(final DBPEvent event)
    {
        final boolean dsEvent = event.getObject() == getDataSourceContainer();
        final boolean objectEvent = event.getObject().getDataSource() == getDataSource();
        if (dsEvent || objectEvent) {
            UIUtils.asyncExec(
                () -> {
                    switch (event.getAction()) {
                        case OBJECT_REMOVE:
                            if (dsEvent) {
                                setDataSourceContainer(null);
                            }
                            break;
                        case OBJECT_UPDATE:
                        case OBJECT_SELECT:
                            if (objectEvent) {
                                setPartName(getEditorName());
                                // Active schema was changed? Update title and tooltip
                                firePropertyChange(IWorkbenchPartConstants.PROP_TITLE);
                            }
                            break;
                        default:
                            break;
                    }
                    updateExecutionContext(null);
                    onDataSourceChange();
                }
            );
        }
    }

    @Override
    public void doSave(IProgressMonitor monitor) {
        if (!EditorUtils.isInAutoSaveJob()) {
            monitor.beginTask("Save data changes...", 1);
            try {
                monitor.subTask("Save '" + getPartName() + "' changes...");
                SaveJob saveJob = new SaveJob();
                saveJob.schedule();

                // Wait until job finished
                UIUtils.waitJobCompletion(saveJob);
                if (!saveJob.success) {
                    monitor.setCanceled(true);
                    return;
                }
            } finally {
                monitor.done();
            }
        }

        if (extraPresentation instanceof ISaveablePart) {
            ((ISaveablePart) extraPresentation).doSave(monitor);
        }
        super.doSave(monitor);

        updateDataSourceContainer();
    }

    @Override
    public boolean isSaveAsAllowed()
    {
        return true;
    }

    @Override
    public void doSaveAs()
    {
        saveToExternalFile();
    }

    private synchronized void doScriptAutoSave() {
        if (scriptAutoSavejob == null) {
            scriptAutoSavejob = new ScriptAutoSaveJob();
        } else {
            scriptAutoSavejob.cancel();
        }
        scriptAutoSavejob.schedule(1000);
    }

    @Override
    public int promptToSaveOnClose()
    {
        int jobsRunning = getTotalQueryRunning();
        if (jobsRunning > 0) {
            log.warn("There are " + jobsRunning + " SQL job(s) still running in the editor");

            if (ConfirmationDialog.confirmAction(
                null,
<<<<<<< HEAD
                jobsRunning, SQLPreferenceConstants.CONFIRM_RUNNING_QUERY_CLOSE,
=======
                ConfirmationDialog.WARNING,
                SQLPreferenceConstants.CONFIRM_RUNNING_QUERY_CLOSE,
>>>>>>> a8afcb8f
                ConfirmationDialog.QUESTION
            ) != IDialogConstants.YES_ID)
            {
                return ISaveablePart2.CANCEL;
            }
        }

        for (QueryProcessor queryProcessor : queryProcessors) {
            for (QueryResultsContainer resultsProvider : queryProcessor.getResultContainers()) {
                ResultSetViewer rsv = resultsProvider.getResultSetController();
                if (rsv != null && rsv.isDirty()) {
                    return rsv.promptToSaveOnClose();
                }
            }
        }

        // Cancel running jobs (if any) and close results tabs
        for (QueryProcessor queryProcessor : queryProcessors) {
            queryProcessor.cancelJob();
            // FIXME: it is a hack (to avoid asking "Save script?" because editor is marked as dirty while queries are running)
            // FIXME: make it better
            queryProcessor.curJobRunning.set(0);
        }

        // End transaction
        if (executionContext != null) {
            UIServiceConnections serviceConnections = DBWorkbench.getService(UIServiceConnections.class);
            if (serviceConnections != null && !serviceConnections.checkAndCloseActiveTransaction(new DBCExecutionContext[] {executionContext})) {
                return ISaveablePart2.CANCEL;
            }
        }

        // That's fine
        if (isNonPersistentEditor()) {
            return ISaveablePart2.NO;
        }

        updateDirtyFlag();

        if (getActivePreferenceStore().getBoolean(SQLPreferenceConstants.AUTO_SAVE_ON_CLOSE)) {
            return ISaveablePart2.YES;
        }

        if (super.isDirty() || (extraPresentation instanceof ISaveablePart && ((ISaveablePart) extraPresentation).isDirty())) {
            return ISaveablePart2.DEFAULT;
        }
        return ISaveablePart2.YES;
    }

    protected void afterSaveToFile(File saveFile) {
        try {
            IFileStore fileStore = EFS.getStore(saveFile.toURI());
            IEditorInput input = new FileStoreEditorInput(fileStore);

            EditorUtils.setInputDataSource(input, new SQLNavigatorContext(getDataSourceContainer(), getExecutionContext()));

            setInput(input);
        } catch (CoreException e) {
            DBWorkbench.getPlatformUI().showError("File save", "Can't open SQL editor from external file", e);
        }
    }

    @Override
    public void saveToExternalFile() {
        saveToExternalFile(getScriptDirectory());
    }

    @Nullable
    private String getScriptDirectory() {
        final File inputFile = EditorUtils.getLocalFileFromInput(getEditorInput());
        if (inputFile != null) {
            return inputFile.getParent();
        }
        final DBPWorkspaceDesktop workspace = DBPPlatformDesktop.getInstance().getWorkspace();
        final IFolder root = workspace.getResourceDefaultRoot(workspace.getActiveProject(), ScriptsHandlerImpl.class, false);
        if (root != null) {
            URI locationURI = root.getLocationURI();
            if (locationURI.getScheme().equals("file")) {
                return new File(locationURI).toString();
            }
        }
        return null;
    }

    @Nullable
    private ResultSetViewer getActiveResultSetViewer()
    {
        if (curResultsContainer != null) {
            return curResultsContainer.getResultSetController();
        }
        return null;
    }

    private void showScriptPositionRuler(boolean show)
    {
        IColumnSupport columnSupport = getAdapter(IColumnSupport.class);
        if (columnSupport != null) {
            RulerColumnDescriptor positionColumn = RulerColumnRegistry.getDefault().getColumnDescriptor(ScriptPositionColumn.ID);
            columnSupport.setColumnVisible(positionColumn, show);
        }
    }

    private void showStatementInEditor(final SQLQuery query, final boolean select)
    {
        UIUtils.runUIJob("Select SQL query in editor", monitor -> {
            if (isDisposed()) {
                return;
            }
            if (select) {
                selectAndReveal(query.getOffset(), query.getLength());
                setStatus(query.getText(), DBPMessageType.INFORMATION);
            } else {
                getSourceViewer().revealRange(query.getOffset(), query.getLength());
            }
        });
    }

    @Override
    public void reloadSyntaxRules() {
        super.reloadSyntaxRules();
        if (outputViewer != null) {
            outputViewer.refreshStyles();
        }
    }

    private QueryProcessor createQueryProcessor(boolean setSelection, boolean makeDefault)
    {
        final QueryProcessor queryProcessor = new QueryProcessor(makeDefault);
        curQueryProcessor = queryProcessor;
        curResultsContainer = queryProcessor.getFirstResults();
        if (setSelection) {
            CTabItem tabItem = curResultsContainer.getTabItem();
            if (tabItem != null) {
                setResultTabSelection(tabItem);
            }
        }

        return queryProcessor;
    }

    @Override
    public void preferenceChange(PreferenceChangeEvent event) {
        switch (event.getProperty()) {
            case ModelPreferences.SCRIPT_STATEMENT_DELIMITER:
            case ModelPreferences.SCRIPT_IGNORE_NATIVE_DELIMITER:
            case ModelPreferences.SCRIPT_STATEMENT_DELIMITER_BLANK:
            case ModelPreferences.SQL_PARAMETERS_ENABLED:
            case ModelPreferences.SQL_ANONYMOUS_PARAMETERS_MARK:
            case ModelPreferences.SQL_ANONYMOUS_PARAMETERS_ENABLED:
            case ModelPreferences.SQL_VARIABLES_ENABLED:
            case ModelPreferences.SQL_NAMED_PARAMETERS_PREFIX:
            case ModelPreferences.SQL_CONTROL_COMMAND_PREFIX:
                reloadSyntaxRules();
                return;
            case SQLPreferenceConstants.RESULT_SET_ORIENTATION:
                updateResultSetOrientation();
                return;
            case SQLPreferenceConstants.EDITOR_SEPARATE_CONNECTION: {
                // Save current datasource (we want to keep it here)
                DBPDataSource dataSource = curDataSource;
                releaseExecutionContext();
                // Restore cur data source (as it is reset in releaseExecutionContext)
                curDataSource = dataSource;
                if (dataSource != null && SQLEditorUtils.isOpenSeparateConnection(dataSource.getContainer())) {
                    initSeparateConnection(dataSource, null);
                }
                return;
            }
            case SQLPreferenceConstants.SCRIPT_TITLE_PATTERN:
                setPartName(getEditorName());
                return;
        }

        fireDataSourceChanged(event);
        super.preferenceChange(event);
    }

    private void fireDataSourceChanged(PreferenceChangeEvent event) {
        // Notify listeners
        synchronized (listeners) {
            for (SQLEditorListener listener : listeners) {
                try {
                    listener.onDataSourceChanged(event);
                } catch (Throwable ex) {
                    ex.printStackTrace();
                }
            }
        }
    }

    public enum ResultSetOrientation {
        HORIZONTAL(SWT.VERTICAL, SQLEditorMessages.sql_editor_result_set_orientation_horizontal, SQLEditorMessages.sql_editor_result_set_orientation_horizontal_tip, true),
        VERTICAL(SWT.HORIZONTAL, SQLEditorMessages.sql_editor_result_set_orientation_vertical, SQLEditorMessages.sql_editor_result_set_orientation_vertical_tip, true),
        DETACHED(SWT.VERTICAL, SQLEditorMessages.sql_editor_result_set_orientation_detached, SQLEditorMessages.sql_editor_result_set_orientation_detached_tip, false);

        private final int sashOrientation;
        private final String label;
        private final String description;
        private final boolean supported;

        ResultSetOrientation(int sashOrientation, String label, String description, boolean supported) {
            this.sashOrientation = sashOrientation;
            this.label = label;
            this.description = description;
            this.supported = supported;
        }

        public int getSashOrientation() {
            return sashOrientation;
        }

        public String getLabel() {
            return label;
        }

        public String getDescription() {
            return description;
        }

        public boolean isSupported() {
            return supported;
        }
    }

    public static class ResultSetOrientationMenuContributor extends CompoundContributionItem
    {
        @Override
        protected IContributionItem[] getContributionItems() {
            IEditorPart activeEditor = UIUtils.getActiveWorkbenchWindow().getActivePage().getActiveEditor();
            if (!(activeEditor instanceof SQLEditorBase)) {
                return new IContributionItem[0];
            }
            final DBPPreferenceStore preferenceStore = DBWorkbench.getPlatform().getPreferenceStore();
            String curPresentation = preferenceStore.getString(SQLPreferenceConstants.RESULT_SET_ORIENTATION);
            ResultSetOrientation[] orientations = ResultSetOrientation.values();
            List<IContributionItem> items = new ArrayList<>(orientations.length);
            for (final ResultSetOrientation orientation : orientations) {
                Action action = new Action(orientation.getLabel(), Action.AS_RADIO_BUTTON) {
                    @Override
                    public void run() {
                        preferenceStore.setValue(SQLPreferenceConstants.RESULT_SET_ORIENTATION, orientation.name());
                        PrefUtils.savePreferenceStore(preferenceStore);
                    }
                };
                action.setDescription(orientation.getDescription());
                if (!orientation.isSupported()) {
                    action.setEnabled(false);
                }
                if (orientation.name().equals(curPresentation)) {
                    action.setChecked(true);
                }
                items.add(new ActionContributionItem(action));
            }
            return items.toArray(new IContributionItem[0]);
        }
    }

    public class QueryProcessor implements SQLResultsConsumer, ISmartTransactionManager {

        private volatile SQLQueryJob curJob;
        private AtomicInteger curJobRunning = new AtomicInteger(0);
        private final List<QueryResultsContainer> resultContainers = new ArrayList<>();
        private volatile DBDDataReceiver curDataReceiver = null;

        QueryProcessor(boolean makeDefault) {
            // Create first (default) results provider
            if (makeDefault) {
                queryProcessors.add(0, this);
            } else {
                queryProcessors.add(this);
            }
            createResultsProvider(0, makeDefault);
        }

        int getRunningJobs() {
            return curJobRunning.get();
        }

        private QueryResultsContainer createResultsProvider(int resultSetNumber, boolean makeDefault) {
            QueryResultsContainer resultsProvider = new QueryResultsContainer(this, resultSetNumber, getMaxResultsTabIndex() + 1, makeDefault);
            resultContainers.add(resultsProvider);
            return resultsProvider;
        }

        private QueryResultsContainer createResultsProvider(DBSDataContainer dataContainer) {
            QueryResultsContainer resultsProvider = new QueryResultsContainer(this, resultContainers.size(), getMaxResultsTabIndex(), dataContainer);
            resultContainers.add(resultsProvider);
            return resultsProvider;
        }

        public boolean hasPinnedTabs() {
            for (QueryResultsContainer container : resultContainers) {
                if (container.isPinned()) {
                    return true;
                }
            }
            return false;
        }

        @NotNull
        QueryResultsContainer getFirstResults()
        {
            return resultContainers.get(0);
        }
        @Nullable
        QueryResultsContainer getResults(SQLQuery query) {
            for (QueryResultsContainer provider : resultContainers) {
                if (provider.query == query) {
                    return provider;
                }
            }
            return null;
        }

        List<QueryResultsContainer> getResultContainers() {
            return resultContainers;
        }

        private void closeJob()
        {
            final SQLQueryJob job = curJob;
            if (job != null) {
                if (job.getState() == Job.RUNNING) {
                    job.cancel();
                }
                curJob = null;
                if (job.isJobOpen()) {
                    RuntimeUtils.runTask(monitor -> {
                        job.closeJob();
                    }, "Close SQL job", 2000, true);
                }
            }
        }

        public void cancelJob() {
            for (QueryResultsContainer rc : resultContainers) {
                rc.viewer.cancelJobs();
            }
            final SQLQueryJob job = curJob;
            if (job != null) {
                if (job.getState() == Job.RUNNING) {
                    job.cancel();
                }
            }
        }

        boolean processQueries(SQLScriptContext scriptContext, final List<SQLScriptElement> queries, boolean forceScript, final boolean fetchResults, boolean export, boolean closeTabOnError, SQLQueryListener queryListener)
        {
            if (queries.isEmpty()) {
                // Nothing to process
                return false;
            }
            if (curJobRunning.get() > 0) {
                DBWorkbench.getPlatformUI().showError(
                        SQLEditorMessages.editors_sql_error_cant_execute_query_title,
                    SQLEditorMessages.editors_sql_error_cant_execute_query_message);
                return false;
            }
            final DBCExecutionContext executionContext = getExecutionContext();
            if (executionContext == null) {
                DBWorkbench.getPlatformUI().showError(
                        SQLEditorMessages.editors_sql_error_cant_execute_query_title,
                    ModelMessages.error_not_connected_to_database);
                return false;
            }
            final boolean isSingleQuery = !forceScript && (queries.size() == 1);

            // Prepare execution job
            {
                showScriptPositionRuler(true);
                QueryResultsContainer resultsContainer = getFirstResults();

                SQLEditorQueryListener listener = new SQLEditorQueryListener(this, closeTabOnError);
                if (queryListener != null) {
                    listener.setExtListener(queryListener);
                }

                if (export) {
                    List<IDataTransferProducer<?>> producers = new ArrayList<>();
                    for (int i = 0; i < queries.size(); i++) {
                        SQLScriptElement element = queries.get(i);
                        if (element instanceof SQLControlCommand) {
                            try {
                                scriptContext.executeControlCommand((SQLControlCommand) element);
                            } catch (DBException e) {
                                DBWorkbench.getPlatformUI().showError("Command error", "Error processing control command", e);
                            }
                        } else {
                            SQLQuery query = (SQLQuery) element;
                            scriptContext.fillQueryParameters(query, false);

                            SQLQueryDataContainer dataContainer = new SQLQueryDataContainer(SQLEditor.this, query, scriptContext, log);
                            producers.add(new DatabaseTransferProducer(dataContainer, null));
                        }
                    }

                    DataTransferWizard.openWizard(
                        getSite().getWorkbenchWindow(),
                        producers,
                        null,
                        new StructuredSelection(this));
                } else {
                    boolean disableFetchCurrentResultSets;
                    if (queries.size() > QUERIES_COUNT_FOR_NO_FETCH_RESULT_SET_CONFIRMATION) {
                        if (isDisableFetchResultSet == null) {
                            UserChoiceResponse rs = DBWorkbench.getPlatformUI().showUserChoice(
                                SQLEditorMessages.sql_editor_confirm_no_fetch_result_for_big_script_title,
                                SQLEditorMessages.sql_editor_confirm_no_fetch_result_for_big_script_question,
                                List.of(
                                    SQLEditorMessages.sql_editor_confirm_no_fetch_result_for_big_script_yes,
                                    SQLEditorMessages.sql_editor_confirm_no_fetch_result_for_big_script_no
                                ),
                                List.of(SQLEditorMessages.sql_editor_confirm_no_fetch_result_for_big_script_remember), 0, 0);
                            disableFetchCurrentResultSets = rs.choiceIndex == 0;
                            if (rs.forAllChoiceIndex != null) {
                                isDisableFetchResultSet = disableFetchCurrentResultSets;
                            }
                        } else {
                            disableFetchCurrentResultSets = isDisableFetchResultSet;
                        }
                    } else {
                        disableFetchCurrentResultSets = false;
                    }
                    final SQLQueryJob job = new SQLQueryJob(getSite(),
                        isSingleQuery ? SQLEditorMessages.editors_sql_job_execute_query
                            : SQLEditorMessages.editors_sql_job_execute_script,
                        executionContext, resultsContainer, queries, scriptContext, this, listener,
                        disableFetchCurrentResultSets);

                    if (isSingleQuery) {
                        resultsContainer.query = queries.get(0);

                        closeJob();
                        curJob = job;
                        ResultSetViewer rsv = resultsContainer.getResultSetController();
                        if (rsv != null) {
                            rsv.resetDataFilter(false);
                            rsv.resetHistory();
                            rsv.refresh();
                        }
                    } else {
                        if (fetchResults) {
                            job.setFetchResultSets(true);
                        }
                        job.schedule();
                        curJob = job;
                    }
                }
            }
            return true;
        }

        public boolean isDirty() {
            for (QueryResultsContainer resultsProvider : resultContainers) {
                ResultSetViewer rsv = resultsProvider.getResultSetController();
                if (rsv != null && rsv.isDirty()) {
                    return true;
                }
            }
            return false;
        }

        void removeResults(QueryResultsContainer resultsContainer) {
            resultContainers.remove(resultsContainer);
            if (resultContainers.isEmpty()) {
                queryProcessors.remove(this);
                if (curQueryProcessor == this) {
                    if (queryProcessors.isEmpty()) {
                        curQueryProcessor = null;
                        curResultsContainer = null;
                    } else {
                        curQueryProcessor = queryProcessors.get(0);
                        curResultsContainer = curQueryProcessor.getFirstResults();
                    }
                }
            }
        }

        @Nullable
        @Override
        public DBDDataReceiver getDataReceiver(final SQLQuery statement, final int resultSetNumber) {
            if (curDataReceiver != null) {
                return curDataReceiver;
            }
            final boolean isStatsResult = (statement != null && statement.getData() == SQLQueryJob.STATS_RESULTS);
//            if (isStatsResult) {
//                // Maybe it was already open
//                for (QueryResultsProvider provider : resultContainers) {
//                    if (provider.query != null && provider.query.getData() == SQLQueryJob.STATS_RESULTS) {
//                        resultSetNumber = provider.resultSetNumber;
//                        break;
//                    }
//                }
//            }
            if (resultSetNumber >= resultContainers.size() && !isDisposed()) {
                // Open new results processor in UI thread
                UIUtils.syncExec(() -> createResultsProvider(resultSetNumber, false));
            }
            if (resultSetNumber >= resultContainers.size()) {
                // Editor seems to be disposed - no data receiver
                return null;
            }
            final QueryResultsContainer resultsProvider = resultContainers.get(resultSetNumber);

            if (statement != null && !resultTabs.isDisposed()) {
                resultsProvider.query = statement;
                resultsProvider.lastGoodQuery = statement;
                String tabName = null;
                String queryText = CommonUtils.truncateString(statement.getText(), 1000);
                DBPDataSourceContainer dataSourceContainer = getDataSourceContainer();
                String toolTip =
                    "Connection: " + (dataSourceContainer == null ? "N/A" : dataSourceContainer.getName()) + GeneralUtils.getDefaultLineSeparator() +
                    "Time: " + new SimpleDateFormat(DBConstants.DEFAULT_TIMESTAMP_FORMAT).format(new Date()) + GeneralUtils.getDefaultLineSeparator() +
                    "Query: " + (CommonUtils.isEmpty(queryText) ? "N/A" : queryText);
                // Special statements (not real statements) have their name in data
                if (isStatsResult) {
                    tabName = SQLEditorMessages.editors_sql_statistics;
                    int queryIndex = queryProcessors.indexOf(QueryProcessor.this);
                    tabName += " " + (queryIndex + 1);
                }
                String finalTabName = tabName;
                UIUtils.asyncExec(() -> resultsProvider.updateResultsName(finalTabName, toolTip));
            }
            ResultSetViewer rsv = resultsProvider.getResultSetController();
            return rsv == null ? null : rsv.getDataReceiver();
        }

        @Override
        public boolean isSmartAutoCommit() {
            return SQLEditor.this.isSmartAutoCommit();
        }

        @Override
        public void setSmartAutoCommit(boolean smartAutoCommit) {
            SQLEditor.this.setSmartAutoCommit(smartAutoCommit);
        }
    }

    public class QueryResultsContainer implements
        DBSDataContainer,
        IResultSetContainer,
        IResultSetValueReflector,
        IResultSetListener,
        IResultSetContainerExt,
        SQLQueryContainer,
        ISmartTransactionManager,
        IQueryExecuteController {

        private final QueryProcessor queryProcessor;
        private final ResultSetViewer viewer;
        private int resultSetNumber;
        private final int resultSetIndex;
        private SQLScriptElement query = null;
        private SQLScriptElement lastGoodQuery = null;
        // Data container and filter are non-null only in case of associations navigation
        private DBSDataContainer dataContainer;
        private CTabItem resultsTab;
        private String tabName;

        private QueryResultsContainer(QueryProcessor queryProcessor, int resultSetNumber, int resultSetIndex, boolean makeDefault) {
            this.queryProcessor = queryProcessor;
            this.resultSetNumber = resultSetNumber;
            this.resultSetIndex = resultSetIndex;

            boolean detachedViewer = false;
            SQLResultsView sqlView = null;
            if (detachedViewer) {
                try {
                    sqlView = (SQLResultsView) getSite().getPage().showView(SQLResultsView.VIEW_ID, null, IWorkbenchPage.VIEW_CREATE);
                } catch (Throwable e) {
                    DBWorkbench.getPlatformUI().showError("Detached results", "Can't open results view", e);
                }
            }

            if (sqlView != null) {
                // Detached results viewer
                sqlView.setContainer(this);
                this.viewer = sqlView.getViewer();
            } else {
                // Embedded results viewer
                this.viewer = new ResultSetViewer(resultTabs, getSite(), this);
                this.viewer.addListener(this);

                int tabCount = resultTabs.getItemCount();
                int tabIndex = 0;
                if (!makeDefault) {
                    for (int i = tabCount; i > 0; i--) {
                        if (resultTabs.getItem(i - 1).getData() instanceof QueryResultsContainer) {
                            tabIndex = i;
                            break;
                        }
                    }
                }
                resultsTab = new CTabItem(resultTabs, SWT.NONE, tabIndex);
                resultsTab.setImage(IMG_DATA_GRID);
                resultsTab.setData(this);
                resultsTab.setShowClose(true);
                resultsTab.setText(getResultsTabName(resultSetNumber, getQueryIndex(), null));
                CSSUtils.setCSSClass(resultsTab, DBStyles.COLORED_BY_CONNECTION_TYPE);

                resultsTab.setControl(viewer.getControl());
                resultsTab.addDisposeListener(resultTabDisposeListener);
                UIUtils.disposeControlOnItemDispose(resultsTab);
            }

            viewer.getControl().addDisposeListener(e -> {
                QueryResultsContainer.this.queryProcessor.removeResults(QueryResultsContainer.this);
                if (QueryResultsContainer.this == curResultsContainer) {
                    curResultsContainer = null;
                }
            });
        }

        QueryResultsContainer(QueryProcessor queryProcessor, int resultSetNumber, int resultSetIndex, DBSDataContainer dataContainer) {
            this(queryProcessor, resultSetNumber, resultSetIndex, false);
            this.dataContainer = dataContainer;
            updateResultsName(getResultsTabName(resultSetNumber, 0, dataContainer.getName()), null);
        }

        private CTabItem getTabItem() {
            return resultsTab;
        }

        public int getResultSetIndex() {
            return resultSetIndex;
        }

        public int getQueryIndex() {
            return queryProcessors.indexOf(queryProcessor);
        }

        void updateResultsName(String resultSetName, String toolTip) {
            if (resultTabs == null || resultTabs.isDisposed()) {
                return;
            }
            if (CommonUtils.isEmpty(resultSetName)) {
                resultSetName = tabName;
            }
            CTabItem tabItem = getTabItem();
            if (tabItem != null && !tabItem.isDisposed()) {
                if (!CommonUtils.isEmpty(resultSetName)) {
                    tabItem.setText(resultSetName);
                }
                if (toolTip != null) {
                    tabItem.setToolTipText(toolTip);
                }
            }
        }

        boolean isPinned() {
            CTabItem tabItem = getTabItem();
            return tabItem != null && !tabItem.isDisposed() && !tabItem.getShowClose();
        }

        void setPinned(boolean pinned) {
            CTabItem tabItem = getTabItem();
            if (tabItem != null) {
                tabItem.setShowClose(!pinned);
                tabItem.setImage(pinned ? IMG_DATA_GRID_LOCKED : IMG_DATA_GRID);
            }
        }

        @NotNull
        @Override
        public DBPProject getProject() {
            return SQLEditor.this.getProject();
        }

        @Override
        public DBCExecutionContext getExecutionContext() {
            return SQLEditor.this.getExecutionContext();
        }

        @Nullable
        @Override
        public ResultSetViewer getResultSetController()
        {
            return viewer;
        }

        boolean hasData() {
            return viewer != null && viewer.hasData();
        }

        @Nullable
        @Override
        public DBSDataContainer getDataContainer()
        {
            return this;
        }

        @Override
        public boolean isReadyToRun()
        {
            return queryProcessor.curJob == null || queryProcessor.curJobRunning.get() <= 0;
        }

        @Override
        public void openNewContainer(DBRProgressMonitor monitor, @NotNull DBSDataContainer dataContainer, @NotNull DBDDataFilter newFilter) {
            UIUtils.syncExec(() -> {
                QueryResultsContainer resultsProvider = queryProcessor.createResultsProvider(dataContainer);
                CTabItem tabItem = resultsProvider.getTabItem();
                if (tabItem != null) {
                    tabItem.getParent().setSelection(tabItem);
                }
                setActiveResultsContainer(resultsProvider);
                resultsProvider.viewer.refreshWithFilter(newFilter);
            });
        }

        @Override
        public IResultSetDecorator createResultSetDecorator() {
            return new QueryResultsDecorator() {
                @Override
                public String getEmptyDataDescription() {
                    String execQuery = ActionUtils.findCommandDescription(SQLEditorCommands.CMD_EXECUTE_STATEMENT, getSite(), true);
                    String execScript = ActionUtils.findCommandDescription(SQLEditorCommands.CMD_EXECUTE_SCRIPT, getSite(), true);
                    return NLS.bind(ResultSetMessages.sql_editor_resultset_filter_panel_control_execute_to_see_reslut, execQuery, execScript);
                }
            };
        }

        @Override
        public String[] getSupportedFeatures()
        {
            if (dataContainer != null) {
                return dataContainer.getSupportedFeatures();
            }
            List<String> features = new ArrayList<>(3);
            features.add(FEATURE_DATA_SELECT);
            if (query instanceof SQLQuery && ((SQLQuery) query).isModifiyng()) {
                features.add(FEATURE_DATA_MODIFIED_ON_REFRESH);
            }
            features.add(FEATURE_DATA_COUNT);

            if (getQueryResultCounts() <= 1) {
                features.add(FEATURE_DATA_FILTER);
            }
            return features.toArray(new String[0]);
        }

        @NotNull
        @Override
        public DBCStatistics readData(@NotNull DBCExecutionSource source, @NotNull DBCSession session, @NotNull DBDDataReceiver dataReceiver, DBDDataFilter dataFilter, long firstRow, long maxRows, long flags, int fetchSize) throws DBCException
        {
            if (dataContainer != null) {
                return dataContainer.readData(source, session, dataReceiver, dataFilter, firstRow, maxRows, flags, fetchSize);
            }
            final SQLQueryJob job = queryProcessor.curJob;
            if (job == null) {
                throw new DBCException("No active query - can't read data");
            }
            if (this.query instanceof SQLQuery) {
                SQLQuery query = (SQLQuery) this.query;
                if (query.getResultsMaxRows() >= 0) {
                    firstRow = query.getResultsOffset();
                    maxRows = query.getResultsMaxRows();
                }
            }
            try {
                if (dataReceiver != viewer.getDataReceiver()) {
                    // Some custom receiver. Probably data export
                    queryProcessor.curDataReceiver = dataReceiver;
                } else {
                    queryProcessor.curDataReceiver = null;
                }
                // Count number of results for this query. If > 1 then we will refresh them all at once
                int resultCounts = getQueryResultCounts();

                if (resultCounts <= 1 && resultSetNumber > 0) {
                    job.setFetchResultSetNumber(resultSetNumber);
                } else {
                    job.setFetchResultSetNumber(-1);
                }
                job.setResultSetLimit(firstRow, maxRows);
                job.setDataFilter(dataFilter);
                job.setFetchSize(fetchSize);
                job.setFetchFlags(flags);

                job.extractData(session, this.query, resultCounts > 1 ? 0 : resultSetNumber);

                lastGoodQuery = job.getLastGoodQuery();

                return job.getStatistics();
            } finally {
                // Nullify custom data receiver
                queryProcessor.curDataReceiver = null;
            }
        }

        private int getQueryResultCounts() {
            int resultCounts = 0;
            for (QueryResultsContainer qrc : queryProcessor.resultContainers) {
                if (qrc.query == query) {
                    resultCounts++;
                }
            }
            return resultCounts;
        }

        @Override
        public long countData(@NotNull DBCExecutionSource source, @NotNull DBCSession session, @Nullable DBDDataFilter dataFilter, long flags)
            throws DBCException
        {
            if (dataContainer != null) {
                return dataContainer.countData(source, session, dataFilter, DBSDataContainer.FLAG_NONE);
            }
            DBPDataSource dataSource = getDataSource();
            if (dataSource == null) {
                throw new DBCException("Query transform is not supported by datasource");
            }
            if (!(query instanceof SQLQuery)) {
                throw new DBCException("Can't count rows for control command");
            }
            try {
                SQLQuery countQuery = new SQLQueryTransformerCount().transformQuery(dataSource, getSyntaxManager(), (SQLQuery) query);
                if (!CommonUtils.isEmpty(countQuery.getParameters())) {
                    countQuery.setParameters(parseQueryParameters(countQuery));
                }

                try (DBCStatement dbStatement = DBUtils.makeStatement(source, session, DBCStatementType.SCRIPT, countQuery, 0, 0)) {
                    if (dbStatement.executeStatement()) {
                        try (DBCResultSet rs = dbStatement.openResultSet()) {
                            if (rs.nextRow()) {
                                List<DBCAttributeMetaData> resultAttrs = rs.getMeta().getAttributes();
                                Object countValue = null;
                                if (resultAttrs.size() == 1) {
                                    countValue = rs.getAttributeValue(0);
                                } else {
                                    // In some databases (Influx?) SELECT count(*) produces multiple columns. Try to find first one with 'count' in its name.
                                    for (int i = 0; i < resultAttrs.size(); i++) {
                                        DBCAttributeMetaData ma = resultAttrs.get(i);
                                        if (ma.getName().toLowerCase(Locale.ENGLISH).contains("count")) {
                                            countValue = rs.getAttributeValue(i);
                                            break;
                                        }
                                    }
                                }
                                if (countValue instanceof Map && ((Map<?, ?>) countValue).size() == 1) {
                                    // For document-based DBs
                                    Object singleValue = ((Map<?, ?>) countValue).values().iterator().next();
                                    if (singleValue instanceof Number) {
                                        countValue = singleValue;
                                    }
                                }
                                if (countValue instanceof Number) {
                                    return ((Number) countValue).longValue();
                                } else {
                                    throw new DBCException("Unexpected row count value: " + countValue);
                                }
                            } else {
                                throw new DBCException("Row count result is empty");
                            }
                        }
                    } else {
                        throw new DBCException("Row count query didn't return any value");
                    }
                }
            } catch (DBException e) {
                throw new DBCException("Error executing row count", e);
            }
        }

        @Nullable
        @Override
        public String getDescription()
        {
            if (dataContainer != null) {
                return dataContainer.getDescription();
            } else {
                return SQLEditorMessages.editors_sql_description;
            }
        }

        @Nullable
        @Override
        public DBSObject getParentObject()
        {
            return getDataSource();
        }

        @Nullable
        @Override
        public DBPDataSource getDataSource()
        {
            return SQLEditor.this.getDataSource();
        }

        @Override
        public boolean isPersisted() {
            return dataContainer == null || dataContainer.isPersisted();
        }

        @NotNull
        @Override
        public String getName()
        {
            if (dataContainer != null) {
                return dataContainer.getName();
            }
            String name = lastGoodQuery != null ?
                    lastGoodQuery.getOriginalText() :
                    (query == null ? null : query.getOriginalText());
            if (name == null) {
                name = "SQL";
            }
            return name;
        }

        @Nullable
        @Override
        public DBPDataSourceContainer getDataSourceContainer() {
            return SQLEditor.this.getDataSourceContainer();
        }

        @Override
        public String toString() {
            if (dataContainer != null) {
                return dataContainer.toString();
            }
            return query == null ?
                "SQL Query / " + SQLEditor.this.getEditorInput().getName() :
                query.getOriginalText();
        }

        @Override
        public void handleResultSetLoad() {

        }

        @Override
        public void handleResultSetChange() {
            updateDirtyFlag();
        }

        @Override
        public void handleResultSetSelectionChange(SelectionChangedEvent event) {

        }

        @Override
        public void onModelPrepared() {
            notifyOnDataListeners(this);
        }

        @Override
        public SQLScriptContext getScriptContext() {
            return SQLEditor.this.getGlobalScriptContext();
        }

        @Override
        public SQLScriptElement getQuery() {
            return query;
        }

        @Override
        public Map<String, Object> getQueryParameters() {
            return globalScriptContext.getAllParameters();
        }

        @Override
        public boolean isSmartAutoCommit() {
            return SQLEditor.this.isSmartAutoCommit();
        }

        @Override
        public void setSmartAutoCommit(boolean smartAutoCommit) {
            SQLEditor.this.setSmartAutoCommit(smartAutoCommit);
        }

        public void setTabName(String tabName) {
            this.tabName = tabName;
            resultsTab.setText(tabName);
        }

        @Override
        public void insertCurrentCellValue(DBDAttributeBinding attributeBinding, Object cellValue, String stringValue) {
            StyledText textWidget = getTextViewer() == null ? null : getTextViewer().getTextWidget();
            if (textWidget != null) {
                String sqlValue;
                if (getDataSource() != null) {
                    sqlValue = SQLUtils.convertValueToSQL(getDataSource(), attributeBinding, cellValue);
                } else {
                    sqlValue = stringValue;
                }
                textWidget.insert(sqlValue);
                textWidget.setCaretOffset(textWidget.getCaretOffset() + sqlValue.length());
                textWidget.setFocus();
            }
        }

        @Override
        public void forceDataReadCancel(Throwable error) {
            for (QueryProcessor processor : queryProcessors) {
                SQLQueryJob job = processor.curJob;
                if (job != null) {
                    SQLQueryResult currentQueryResult = job.getCurrentQueryResult();
                    if (currentQueryResult == null) {
                        currentQueryResult = new SQLQueryResult(new SQLQuery(null, ""));
                    }
                    currentQueryResult.setError(error);
                    job.notifyQueryExecutionEnd(currentQueryResult);
                }
            }
        }

        @Override
        public void handleExecuteResult(DBCExecutionResult result) {
            dumpQueryServerOutput(result);
        }

        @Override
        public void showCurrentError() {
            if (getLastQueryErrorPosition() > -1) {
                getSelectionProvider().setSelection(new TextSelection(getLastQueryErrorPosition(), 0));
                setFocus();
            }
        }
    }

    private int getMaxResultsTabIndex() {
        int maxIndex = 0;
        for (CTabItem tab : resultTabs.getItems()) {
            if (tab.getData() instanceof QueryResultsContainer) {
                maxIndex = Math.max(maxIndex, ((QueryResultsContainer) tab.getData()).getResultSetIndex());
            }
        }
        return maxIndex;
    }

    private String getResultsTabName(int resultSetNumber, int queryIndex, String name) {
        String tabName = name;
        if (CommonUtils.isEmpty(tabName)) {
            tabName = SQLEditorMessages.editors_sql_data_grid;
        }
        tabName += " " + (queryIndex + 1);
        if (resultSetNumber > 0) {
            tabName += " (" + (resultSetNumber + 1) + ")";
        }
        return tabName;
    }

    private class SQLEditorQueryListener implements SQLQueryListener {
        private final QueryProcessor queryProcessor;
        private boolean scriptMode;
        private long lastUIUpdateTime;
        private final ITextSelection originalSelection = (ITextSelection) getSelectionProvider().getSelection();
        private int topOffset, visibleLength;
        private boolean closeTabOnError;
        private SQLQueryListener extListener;

        private SQLEditorQueryListener(QueryProcessor queryProcessor, boolean closeTabOnError) {
            this.queryProcessor = queryProcessor;
            this.closeTabOnError = closeTabOnError;
        }

        public SQLQueryListener getExtListener() {
            return extListener;
        }

        public void setExtListener(SQLQueryListener extListener) {
            this.extListener = extListener;
        }

        @Override
        public void onStartScript() {
            try {
                lastUIUpdateTime = -1;
                scriptMode = true;
                UIUtils.asyncExec(() -> {
                    if (isDisposed()) {
                        return;
                    }
                    if (getActivePreferenceStore().getBoolean(SQLPreferenceConstants.MAXIMIZE_EDITOR_ON_SCRIPT_EXECUTE)
                        && isResultSetAutoFocusEnabled) {
                        resultsSash.setMaximizedControl(sqlEditorPanel);
                    }
                    clearProblems(null);
                });
            } finally {
                if (extListener != null) extListener.onStartScript();
            }
        }

        @Override
        public void onStartQuery(DBCSession session, final SQLQuery query) {
            try {
                boolean isInExecute = getTotalQueryRunning() > 0;
                if (!isInExecute) {
                    UIUtils.asyncExec(() -> {
                        setTitleImage(DBeaverIcons.getImage(UIIcon.SQL_SCRIPT_EXECUTE));
                        updateDirtyFlag();
                        if (!scriptMode) {
                            clearProblems(query);
                        }
                    });
                }
                queryProcessor.curJobRunning.incrementAndGet();
                synchronized (runningQueries) {
                    runningQueries.add(query);
                }
                if (lastUIUpdateTime < 0 || System.currentTimeMillis() - lastUIUpdateTime > SCRIPT_UI_UPDATE_PERIOD) {
                    UIUtils.asyncExec(() -> {
                        TextViewer textViewer = getTextViewer();
                        if (textViewer != null) {
                            topOffset = textViewer.getTopIndexStartOffset();
                            visibleLength = textViewer.getBottomIndexEndOffset() - topOffset;
                        }
                    });
                    if (scriptMode) {
                        showStatementInEditor(query, false);
                    }
                    lastUIUpdateTime = System.currentTimeMillis();
                }
            } finally {
                if (extListener != null) extListener.onStartQuery(session, query);
            }
        }

        @Override
        public void onEndQuery(final DBCSession session, final SQLQueryResult result, DBCStatistics statistics) {
            try {
                synchronized (runningQueries) {
                    runningQueries.remove(result.getStatement());
                }
                queryProcessor.curJobRunning.decrementAndGet();
                if (getTotalQueryRunning() <= 0) {
                    UIUtils.asyncExec(() -> {
                        if (isDisposed()) {
                            return;
                        }
                        setTitleImage(editorImage);
                        updateDirtyFlag();
                    });
                }

                if (isDisposed()) {
                    return;
                }
                UIUtils.runUIJob("Process SQL query result", monitor -> {
                    if (isDisposed()) {
                        return;
                    }
                    // Finish query
                    processQueryResult(monitor, result, statistics);
                    // Update dirty flag
                    updateDirtyFlag();
                    refreshActions();
                });
            } finally {
                if (extListener != null) {
                    extListener.onEndQuery(session, result, statistics);
                }
            }
        }

        private void processQueryResult(DBRProgressMonitor monitor, SQLQueryResult result, DBCStatistics statistics) {
            dumpQueryServerOutput(result);
            if (!scriptMode) {
                runPostExecuteActions(result);
            }
            SQLQuery query = result.getStatement();
            Throwable error = result.getError();
            ISelectionProvider selectionProvider = getSelectionProvider();
            if (selectionProvider == null) {
                // Disposed?
                return;
            }
            if (error != null) {
                setStatus(GeneralUtils.getFirstMessage(error), DBPMessageType.ERROR);
                SQLQuery originalQuery = curResultsContainer.query instanceof SQLQuery ? (SQLQuery) curResultsContainer.query : null; // SQLQueryResult stores modified query
                if (!visualizeQueryErrors(monitor, query, error, originalQuery)) {
                    int errorQueryOffset = query.getOffset();
                    int errorQueryLength = query.getLength();
                    if (errorQueryOffset >= 0 && errorQueryLength > 0) {
                        if (!addProblem(GeneralUtils.getFirstMessage(error), new Position(errorQueryOffset, errorQueryLength))) {
                            if (scriptMode) {
                                selectionProvider.setSelection(new TextSelection(errorQueryOffset, errorQueryLength));
                            } else {
                                selectionProvider.setSelection(originalSelection);
                            }
                        }
                        setLastQueryErrorPosition(errorQueryOffset);
                    }
                }
            } else if (!scriptMode && getActivePreferenceStore().getBoolean(SQLPreferenceConstants.RESET_CURSOR_ON_EXECUTE)) {
                selectionProvider.setSelection(originalSelection);
            }
            notifyOnQueryResultListeners(curResultsContainer, result);
            // Get results window (it is possible that it was closed till that moment
            {
                for (QueryResultsContainer cr : queryProcessor.resultContainers) {
                    cr.viewer.updateFiltersText(false);
                }
                if (!result.hasError() && !queryProcessor.resultContainers.isEmpty()) {
                    if (activeResultsTab != null && !activeResultsTab.isDisposed()) {
                        setResultTabSelection(activeResultsTab);
                    } else {
                        setResultTabSelection(queryProcessor.resultContainers.get(0).resultsTab);
                    }
                }
                // Set tab names by query results names
                if (scriptMode || queryProcessor.getResultContainers().size() > 0) {

                    int queryIndex = queryProcessors.indexOf(queryProcessor);
                    int resultsIndex = 0;
                    for (QueryResultsContainer results : queryProcessor.resultContainers) {
                        if (results.query != query) {
                            // This happens when query results is statistics tab
                            // in that case we need to update tab selection and
                            // select new statistics tab
                            // see #16605
                            // But we need to avoid the result tab with the select statement
                            // because the statistics window can not be in focus in this case
                            if (query.getType() != SQLQueryType.SELECT) {
                                setResultTabSelection(results.resultsTab);
                            }
                            continue;
                        }
                        if (resultsIndex < result.getExecuteResults().size()) {
                            SQLQueryResult.ExecuteResult executeResult = result.getExecuteResults(resultsIndex, true);
                            String resultSetName = results.tabName;
                            if (CommonUtils.isEmpty(resultSetName)) {
                                resultSetName = getResultsTabName(results.resultSetNumber, queryIndex, executeResult.getResultSetName());
                                results.updateResultsName(resultSetName, null);
                                setResultTabSelection(results.resultsTab);
                            }
                            ResultSetViewer resultSetViewer = results.getResultSetController();
                            if (resultSetViewer != null) {
                                resultSetViewer.getModel().setStatistics(statistics);
                            }
                        }
                        resultsIndex++;
                    }
                }
            }
            // Close tab on error
            if (closeTabOnError && error != null) {
                CTabItem tabItem = queryProcessor.getFirstResults().getTabItem();
                if (tabItem != null && tabItem.getShowClose()) {
                    tabItem.dispose();
                }
            }
            // Beep
            if (dataSourceContainer != null && !scriptMode && getActivePreferenceStore().getBoolean(SQLPreferenceConstants.BEEP_ON_QUERY_END)) {
                Display.getCurrent().beep();
            }
            // Notify agent
            if (result.getQueryTime() > DBWorkbench.getPlatformUI().getLongOperationTimeout() * 1000) {
                DBWorkbench.getPlatformUI().notifyAgent(
                        "Query completed [" + getEditorInput().getName() + "]" + GeneralUtils.getDefaultLineSeparator() +
                                CommonUtils.truncateString(query.getText(), 200), !result.hasError() ? IStatus.INFO : IStatus.ERROR);
            }
        }

        @Override
        public void onEndScript(final DBCStatistics statistics, final boolean hasErrors) {
            try {
                if (isDisposed()) {
                    return;
                }
                runPostExecuteActions(null);
                UIUtils.asyncExec(() -> {
                    if (isDisposed()) {
                        // Editor closed
                        return;
                    }
                    resultsSash.setMaximizedControl(null);
                    if (!hasErrors) {
                        getSelectionProvider().setSelection(originalSelection);
                    }
                    QueryResultsContainer results = queryProcessor.getFirstResults();
                    ResultSetViewer viewer = results.getResultSetController();
                    if (viewer != null) {
                        viewer.getModel().setStatistics(statistics);
                        viewer.updateStatusMessage();
                    }
                });
            } finally {
                if (extListener != null) extListener.onEndScript(statistics, hasErrors);
            }

        }
    }

    public void updateDirtyFlag() {
        firePropertyChange(IWorkbenchPartConstants.PROP_DIRTY);
    }

    private class FindReplaceTarget extends DynamicFindReplaceTarget {
        private IFindReplaceTarget previousTarget = null;
        @Override
        public IFindReplaceTarget getTarget() {
            //getTarget determines current composite used for find/replace
            //We should update it, when we focus on the other panels or output view
            ResultSetViewer rsv = getActiveResultSetViewer();
            TextViewer textViewer = getTextViewer();
            final SQLEditorOutputConsoleViewer outputViewer = SQLEditor.this.outputViewer.getViewer();
            boolean focusInEditor = textViewer != null && textViewer.getTextWidget() != null && textViewer.getTextWidget().isFocusControl();
            if (!focusInEditor) {
                if (rsv == null && !outputViewer.getText().isFocusControl() && previousTarget != null) {
                    focusInEditor = textViewer != null && previousTarget.equals(textViewer.getFindReplaceTarget());
                }
            }
            if (!focusInEditor) {
                //Focus is on presentation we need to find a class for it
                if (rsv != null && rsv.getActivePresentation().getControl().isFocusControl()) {
                    previousTarget = rsv.getAdapter(IFindReplaceTarget.class);
                } else if (outputViewer.getControl().isFocusControl()) {
                    //Output viewer is just StyledText we use StyledTextFindReplace
                    previousTarget = new StyledTextFindReplaceTarget(outputViewer.getText());
                }
            } else {
                previousTarget = textViewer.getFindReplaceTarget();
            }
            return previousTarget;
        }
    }

    private class DynamicSelectionProvider extends CompositeSelectionProvider {
        private boolean lastFocusInEditor = true;
        @Override
        public ISelectionProvider getProvider() {
            if (extraPresentation != null && getExtraPresentationState() == SQLEditorPresentation.ActivationType.VISIBLE) {
                if (getExtraPresentationControl().isFocusControl()) {
                    ISelectionProvider selectionProvider = extraPresentation.getSelectionProvider();
                    if (selectionProvider != null) {
                        return selectionProvider;
                    }
                }
            }
            ResultSetViewer rsv = getActiveResultSetViewer();
            TextViewer textViewer = getTextViewer();
            boolean focusInEditor = textViewer != null && textViewer.getTextWidget().isFocusControl();
            if (!focusInEditor) {
                if (rsv != null && rsv.getActivePresentation().getControl().isFocusControl()) {
                    focusInEditor = false;
                } else {
                    focusInEditor = lastFocusInEditor;
                }
            }
            lastFocusInEditor = focusInEditor;
            if (!focusInEditor && rsv != null) {
                return rsv;
            } else if (textViewer != null) {
                return textViewer.getSelectionProvider();
            } else {
                return null;
            }
        }
    }

    private void dumpQueryServerOutput(@Nullable DBCExecutionResult result) {
        final DBCExecutionContext executionContext = getExecutionContext();
        if (executionContext != null) {
            final DBPDataSource dataSource = executionContext.getDataSource();
            // Dump server output
            DBCServerOutputReader outputReader = DBUtils.getAdapter(DBCServerOutputReader.class, dataSource);
            if (outputReader == null && result != null) {
                outputReader = new DefaultServerOutputReader();
            }
            if (outputReader != null && outputReader.isServerOutputEnabled()) {
                synchronized (serverOutputs) {
                    serverOutputs.add(new ServerOutputInfo(outputReader, executionContext, result));
                }
            }
        }
    }

    private void runPostExecuteActions(@Nullable SQLQueryResult result) {
        showResultsPanel(true);

        final DBCExecutionContext executionContext = getExecutionContext();
        if (executionContext != null) {
            // Refresh active object
            if (result == null || !result.hasError() && getActivePreferenceStore().getBoolean(SQLPreferenceConstants.REFRESH_DEFAULTS_AFTER_EXECUTE)) {
                DBCExecutionContextDefaults<?,?> contextDefaults = executionContext.getContextDefaults();
                if (contextDefaults != null) {
                    new AbstractJob("Refresh default object") {
                        @Override
                        protected IStatus run(DBRProgressMonitor monitor) {
                            monitor.beginTask("Refresh default objects", 1);
                            try {
                                DBUtils.refreshContextDefaultsAndReflect(monitor, contextDefaults);
                            } finally {
                                monitor.done();
                            }
                            return Status.OK_STATUS;
                        }
                    }.schedule();
                }
            }
        }
    }

    private void updateOutputViewerIcon(boolean alert) {
        Image image = alert ? IMG_OUTPUT_ALERT : IMG_OUTPUT;
        CTabItem outputItem = UIUtils.getTabItem(resultTabs, outputViewer);
        if (outputItem != null && outputItem != resultTabs.getSelection()) {
            outputItem.setImage(image);
        } else {
            ToolItem viewItem = getViewToolItem(SQLEditorCommands.CMD_SQL_SHOW_OUTPUT);
            if (viewItem != null) {
                viewItem.setImage(image);
            }
            // TODO: make icon update. Can't call setImage because this will break contract f VerticalButton
/*
            VerticalButton viewItem = getViewToolItem(SQLEditorCommands.CMD_SQL_SHOW_OUTPUT);
            if (viewItem != null) {
                viewItem.setImage(image);
            }
*/
        }
    }

    private class ScriptAutoSaveJob extends AbstractJob {
        ScriptAutoSaveJob() {
            super("Save '" + getPartName() + "' script");
            setSystem(true);
        }

        @Override
        protected IStatus run(DBRProgressMonitor monitor) {
            if (EditorUtils.isInAutoSaveJob()) {
                return Status.CANCEL_STATUS;
            }
            monitor.beginTask("Auto-save SQL script", 1);
            try {
                UIUtils.asyncExec(() ->
                    SQLEditor.this.doTextEditorSave(monitor));
            } catch (Throwable e) {
                log.debug(e);
            } finally {
                monitor.done();
            }
            return Status.OK_STATUS;
        }
    }

    private class SaveJob extends AbstractJob {
        private transient Boolean success = null;
        SaveJob() {
            super("Save '" + getPartName() + "' data changes...");
            setUser(true);
        }

        @Override
        protected IStatus run(DBRProgressMonitor monitor) {
            monitor.beginTask("Save query processors", queryProcessors.size());
            try {
                for (QueryProcessor queryProcessor : queryProcessors) {
                    for (QueryResultsContainer resultsProvider : queryProcessor.getResultContainers()) {
                        ResultSetViewer rsv = resultsProvider.getResultSetController();
                        if (rsv != null && rsv.isDirty()) {
                            rsv.doSave(monitor);
                        }
                    }
                    monitor.worked(1);
                }
                success = true;
                return Status.OK_STATUS;
            } catch (Throwable e) {
                success = false;
                log.error(e);
                return GeneralUtils.makeExceptionStatus(e);
            } finally {
                if (success == null) {
                    success = true;
                }
                monitor.done();
            }
        }
    }

    private class OutputLogWriter implements DBCOutputWriter {
        @Override
        public void println(@Nullable DBCOutputSeverity severity, @Nullable String message) {
            UIUtils.syncExec(() -> {
                if (!outputViewer.isDisposed()) {
                    outputViewer.println(severity, message);
                    outputViewer.getViewer().scrollToEnd();
                    if (!outputViewer.isVisible()) {
                        updateOutputViewerIcon(true);
                    }
                }
            });
        }

        @Override
        public void flush() {
            outputViewer.flush();
        }
    }

    private class ServerOutputReader extends AbstractJob {

        ServerOutputReader() {
            super("Dump server output");
            setSystem(true);
        }

        @Override
        protected IStatus run(DBRProgressMonitor monitor) {
            if (!DBWorkbench.getPlatform().isShuttingDown() && resultsSash != null && !resultsSash.isDisposed()) {
                dumpOutput(monitor);
                schedule(200);
            }

            return Status.OK_STATUS;
        }

        private void dumpOutput(DBRProgressMonitor monitor) {
            SQLEditorOutputViewer currentOutputViewer = outputViewer;
            if (currentOutputViewer == null || currentOutputViewer.isDisposed()) {
                return;
            }

            List<ServerOutputInfo> outputs;
            synchronized (serverOutputs) {
                outputs = new ArrayList<>(serverOutputs);
                serverOutputs.clear();
            }

            List<PrintWriter> addInWriters = addIns.stream()
                .map(SQLEditorAddIn::getServerOutputConsumer)
                .filter(Objects::nonNull)
                .collect(Collectors.toList());

            final DBCOutputWriter outputWriter = new DBCOutputWriter() {
                @Override
                public void println(@Nullable DBCOutputSeverity severity, @Nullable String message) {
                    currentOutputViewer.println(severity, message);

                    if (message != null) {
                        for (PrintWriter writer : addInWriters) {
                            writer.println(message);
                        }
                    }
                }

                @Override
                public void flush() {
                    currentOutputViewer.flush();

                    for (PrintWriter writer : addInWriters) {
                        writer.flush();
                    }
                }
            };

            if (!outputs.isEmpty()) {
                for (ServerOutputInfo info : outputs) {
                    if (monitor.isCanceled()) {
                        break;
                    }
                    try {
                        info.outputReader.readServerOutput(monitor, info.executionContext, info.result, null, outputWriter);
                    } catch (Exception e) {
                        log.error(e);
                    }
                }
            }

            if (!monitor.isCanceled()) {
                // Check running queries for async output
                DBCServerOutputReader outputReader = null;
                final DBCExecutionContext executionContext = getExecutionContext();
                if (executionContext != null) {
                    final DBPDataSource dataSource = executionContext.getDataSource();
                    // Dump server output
                    outputReader = DBUtils.getAdapter(DBCServerOutputReader.class, dataSource);
                }
                if (outputReader != null && outputReader.isAsyncOutputReadSupported()) {
                    for (QueryProcessor qp : queryProcessors) {
                        SQLQueryJob queryJob = qp.curJob;
                        if (queryJob != null) {
                            DBCStatement statement = queryJob.getCurrentStatement();
                            try {
                                if (statement != null && !statement.isStatementClosed()) {
                                    outputReader.readServerOutput(monitor, executionContext, null, statement, outputWriter);
                                }
                            } catch (DBCException e) {
                                log.error(e);
                            }
                        }
                    }
                }
            }

            outputWriter.flush();
            if (currentOutputViewer == null || currentOutputViewer.isDisposed() || !currentOutputViewer.isHasNewOutput()) {
                return;
            }
            currentOutputViewer.resetNewOutput();
            // Show output log view if needed
            UIUtils.asyncExec(() -> {
                currentOutputViewer.getViewer().scrollToEnd();
                if (getActivePreferenceStore().getBoolean(SQLPreferenceConstants.OUTPUT_PANEL_AUTO_SHOW)) {
                    if (!getViewToolItem(SQLEditorCommands.CMD_SQL_SHOW_OUTPUT).getSelection()) {
                        showOutputPanel();
                    }
                }
/*
                if (outputViewer!=null) {
                    if (outputViewer.getControl()!=null) {
                        if (!outputViewer.isDisposed()) {
                            outputViewer.scrollToEnd();
                            updateOutputViewerIcon(true);
                        }
                    }
                }
*/
            });
        }
    }

    private class OutputAutoShowToggleAction extends Action {
        OutputAutoShowToggleAction() {
            super(SQLEditorMessages.pref_page_sql_editor_label_auto_open_output_view, AS_CHECK_BOX);
            setImageDescriptor(DBeaverIcons.getImageDescriptor(UIIcon.SHOW_ALL_DETAILS));
            setChecked(getActivePreferenceStore().getBoolean(SQLPreferenceConstants.OUTPUT_PANEL_AUTO_SHOW));
        }

        @Override
        public void run() {
            getActivePreferenceStore().setValue(SQLPreferenceConstants.OUTPUT_PANEL_AUTO_SHOW, isChecked());
            try {
                getActivePreferenceStore().save();
            } catch (IOException e) {
                log.error(e);
            }
        }

    }

    private void notifyOnDataListeners(@NotNull QueryResultsContainer container) {
        // Notify listeners
        synchronized (listeners) {
            for (SQLEditorListener listener : listeners) {
                try {
                    listener.onDataReceived(
                        getContextPrefStore(container),
                        container.getResultSetController().getModel(),
                        container.getQuery().getOriginalText()
                    );
                } catch (Throwable ex) {
                    log.error(ex);
                }
            }
        }
    }


    private void notifyOnQueryResultListeners(@NotNull QueryResultsContainer container, @NotNull SQLQueryResult result) {
        // Notify listeners
        synchronized (listeners) {
            for (SQLEditorListener listener : listeners) {
                try {
                    listener.onQueryResult(getContextPrefStore(container), result);
                } catch (Throwable ex) {
                    log.error(ex);
                }
            }
        }
    }

    @NotNull
    private DBPPreferenceStore getContextPrefStore(@NotNull QueryResultsContainer container) {
        DBCExecutionContext context = container.getExecutionContext();
        DBPPreferenceStore contextPrefStore = context != null
            ? context.getDataSource().getContainer().getPreferenceStore()
            : DBWorkbench.getPlatform().getPreferenceStore();
        return contextPrefStore;
    }
}<|MERGE_RESOLUTION|>--- conflicted
+++ resolved
@@ -2647,15 +2647,10 @@
             if (confirmClose) {
                 confirmResult = ConfirmationDialog.confirmAction(
                     getSite().getShell(),
-<<<<<<< HEAD
-                    tabsToClose.size(), SQLPreferenceConstants.CONFIRM_RESULT_TABS_CLOSE,
-                    ConfirmationDialog.QUESTION_WITH_CANCEL
-=======
                     ConfirmationDialog.WARNING,
                     SQLPreferenceConstants.CONFIRM_RESULT_TABS_CLOSE,
                     ConfirmationDialog.QUESTION_WITH_CANCEL,
                     tabsToClose.size()
->>>>>>> a8afcb8f
                 );
                 if (confirmResult == IDialogConstants.CANCEL_ID || confirmResult < 0) {
                     return IDialogConstants.CANCEL_ID;
@@ -3026,12 +3021,8 @@
 
             if (ConfirmationDialog.confirmAction(
                 null,
-<<<<<<< HEAD
-                jobsRunning, SQLPreferenceConstants.CONFIRM_RUNNING_QUERY_CLOSE,
-=======
                 ConfirmationDialog.WARNING,
                 SQLPreferenceConstants.CONFIRM_RUNNING_QUERY_CLOSE,
->>>>>>> a8afcb8f
                 ConfirmationDialog.QUESTION
             ) != IDialogConstants.YES_ID)
             {
