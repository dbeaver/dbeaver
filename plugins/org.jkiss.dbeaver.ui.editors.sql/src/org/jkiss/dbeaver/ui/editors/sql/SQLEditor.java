/*
 * DBeaver - Universal Database Manager
 * Copyright (C) 2010-2023 DBeaver Corp and others
 *
 * Licensed under the Apache License, Version 2.0 (the "License");
 * you may not use this file except in compliance with the License.
 * You may obtain a copy of the License at
 *
 *     http://www.apache.org/licenses/LICENSE-2.0
 *
 * Unless required by applicable law or agreed to in writing, software
 * distributed under the License is distributed on an "AS IS" BASIS,
 * WITHOUT WARRANTIES OR CONDITIONS OF ANY KIND, either express or implied.
 * See the License for the specific language governing permissions and
 * limitations under the License.
 */
package org.jkiss.dbeaver.ui.editors.sql;

import org.eclipse.core.expressions.Expression;
import org.eclipse.core.filesystem.EFS;
import org.eclipse.core.filesystem.IFileStore;
import org.eclipse.core.resources.*;
import org.eclipse.core.runtime.*;
import org.eclipse.core.runtime.jobs.Job;
import org.eclipse.jface.action.*;
import org.eclipse.jface.dialogs.IDialogConstants;
import org.eclipse.jface.layout.GridDataFactory;
import org.eclipse.jface.preference.IPreferenceStore;
import org.eclipse.jface.resource.JFaceResources;
import org.eclipse.jface.text.*;
import org.eclipse.jface.text.source.SourceViewer;
import org.eclipse.jface.util.IPropertyChangeListener;
import org.eclipse.jface.viewers.ISelectionProvider;
import org.eclipse.jface.viewers.SelectionChangedEvent;
import org.eclipse.jface.viewers.StructuredSelection;
import org.eclipse.osgi.util.NLS;
import org.eclipse.swt.SWT;
import org.eclipse.swt.custom.*;
import org.eclipse.swt.events.*;
import org.eclipse.swt.graphics.*;
import org.eclipse.swt.layout.FillLayout;
import org.eclipse.swt.layout.GridData;
import org.eclipse.swt.layout.GridLayout;
import org.eclipse.swt.widgets.*;
import org.eclipse.ui.*;
import org.eclipse.ui.actions.CompoundContributionItem;
import org.eclipse.ui.forms.events.ExpansionAdapter;
import org.eclipse.ui.forms.events.ExpansionEvent;
import org.eclipse.ui.forms.widgets.Section;
import org.eclipse.ui.ide.FileStoreEditorInput;
import org.eclipse.ui.menus.CommandContributionItem;
import org.eclipse.ui.menus.IMenuService;
import org.eclipse.ui.part.FileEditorInput;
import org.eclipse.ui.services.IEvaluationReference;
import org.eclipse.ui.services.IEvaluationService;
import org.eclipse.ui.texteditor.DefaultRangeIndicator;
import org.eclipse.ui.texteditor.IStatusField;
import org.eclipse.ui.texteditor.ITextEditorActionConstants;
import org.eclipse.ui.texteditor.rulers.IColumnSupport;
import org.eclipse.ui.texteditor.rulers.RulerColumnDescriptor;
import org.eclipse.ui.texteditor.rulers.RulerColumnRegistry;
import org.jkiss.code.NotNull;
import org.jkiss.code.Nullable;
import org.jkiss.dbeaver.DBException;
import org.jkiss.dbeaver.ModelPreferences;
import org.jkiss.dbeaver.ModelPreferences.SeparateConnectionBehavior;
import org.jkiss.dbeaver.model.*;
import org.jkiss.dbeaver.model.app.DBPPlatformDesktop;
import org.jkiss.dbeaver.model.app.DBPProject;
import org.jkiss.dbeaver.model.app.DBPWorkspaceDesktop;
import org.jkiss.dbeaver.model.data.DBDAttributeBinding;
import org.jkiss.dbeaver.model.data.DBDDataFilter;
import org.jkiss.dbeaver.model.data.DBDDataReceiver;
import org.jkiss.dbeaver.model.exec.*;
import org.jkiss.dbeaver.model.exec.output.DBCOutputSeverity;
import org.jkiss.dbeaver.model.exec.output.DBCOutputWriter;
import org.jkiss.dbeaver.model.exec.output.DBCServerOutputReader;
import org.jkiss.dbeaver.model.exec.plan.DBCPlan;
import org.jkiss.dbeaver.model.exec.plan.DBCPlanStyle;
import org.jkiss.dbeaver.model.exec.plan.DBCQueryPlanner;
import org.jkiss.dbeaver.model.exec.plan.DBCQueryPlannerConfiguration;
import org.jkiss.dbeaver.model.impl.DefaultServerOutputReader;
import org.jkiss.dbeaver.model.impl.sql.SQLQueryTransformerCount;
import org.jkiss.dbeaver.model.messages.ModelMessages;
import org.jkiss.dbeaver.model.navigator.DBNUtils;
import org.jkiss.dbeaver.model.preferences.DBPPreferenceStore;
import org.jkiss.dbeaver.model.qm.QMTransactionState;
import org.jkiss.dbeaver.model.qm.QMUtils;
import org.jkiss.dbeaver.model.rm.RMConstants;
import org.jkiss.dbeaver.model.runtime.AbstractJob;
import org.jkiss.dbeaver.model.runtime.DBRProgressListener;
import org.jkiss.dbeaver.model.runtime.DBRProgressMonitor;
import org.jkiss.dbeaver.model.runtime.DBRRunnableWithProgress;
import org.jkiss.dbeaver.model.sql.*;
import org.jkiss.dbeaver.model.sql.data.SQLQueryDataContainer;
import org.jkiss.dbeaver.model.struct.DBSDataContainer;
import org.jkiss.dbeaver.model.struct.DBSInstance;
import org.jkiss.dbeaver.model.struct.DBSObject;
import org.jkiss.dbeaver.model.struct.DBSObjectState;
import org.jkiss.dbeaver.registry.DataSourceUtils;
import org.jkiss.dbeaver.runtime.DBWorkbench;
import org.jkiss.dbeaver.runtime.jobs.DataSourceMonitorJob;
import org.jkiss.dbeaver.runtime.ui.DBPPlatformUI.UserChoiceResponse;
import org.jkiss.dbeaver.runtime.ui.UIServiceConnections;
import org.jkiss.dbeaver.tools.transfer.IDataTransferProducer;
import org.jkiss.dbeaver.tools.transfer.database.DatabaseTransferProducer;
import org.jkiss.dbeaver.tools.transfer.ui.wizard.DataTransferWizard;
import org.jkiss.dbeaver.ui.*;
import org.jkiss.dbeaver.ui.controls.*;
import org.jkiss.dbeaver.ui.controls.resultset.*;
import org.jkiss.dbeaver.ui.controls.resultset.internal.ResultSetMessages;
import org.jkiss.dbeaver.ui.controls.resultset.spreadsheet.Spreadsheet;
import org.jkiss.dbeaver.ui.css.CSSUtils;
import org.jkiss.dbeaver.ui.css.DBStyles;
import org.jkiss.dbeaver.ui.dialogs.ConfirmationDialog;
import org.jkiss.dbeaver.ui.dialogs.EnterNameDialog;
import org.jkiss.dbeaver.ui.editors.*;
import org.jkiss.dbeaver.ui.editors.sql.addins.SQLEditorAddIn;
import org.jkiss.dbeaver.ui.editors.sql.addins.SQLEditorAddInDescriptor;
import org.jkiss.dbeaver.ui.editors.sql.addins.SQLEditorAddInsRegistry;
import org.jkiss.dbeaver.ui.editors.sql.commands.MultipleResultsPerTabMenuContribution;
import org.jkiss.dbeaver.ui.editors.sql.execute.SQLQueryJob;
import org.jkiss.dbeaver.ui.editors.sql.handlers.SQLEditorHandlerSwitchPresentation;
import org.jkiss.dbeaver.ui.editors.sql.handlers.SQLEditorVariablesResolver;
import org.jkiss.dbeaver.ui.editors.sql.handlers.SQLNavigatorContext;
import org.jkiss.dbeaver.ui.editors.sql.internal.SQLEditorActivator;
import org.jkiss.dbeaver.ui.editors.sql.internal.SQLEditorMessages;
import org.jkiss.dbeaver.ui.editors.sql.log.SQLLogPanel;
import org.jkiss.dbeaver.ui.editors.sql.plan.ExplainPlanViewer;
import org.jkiss.dbeaver.ui.editors.sql.registry.SQLPresentationDescriptor;
import org.jkiss.dbeaver.ui.editors.sql.registry.SQLPresentationPanelDescriptor;
import org.jkiss.dbeaver.ui.editors.sql.registry.SQLPresentationRegistry;
import org.jkiss.dbeaver.ui.editors.sql.scripts.ScriptsHandlerImpl;
import org.jkiss.dbeaver.ui.editors.sql.variables.AssignVariableAction;
import org.jkiss.dbeaver.ui.editors.sql.variables.SQLVariablesPanel;
import org.jkiss.dbeaver.ui.editors.text.ScriptPositionColumn;
import org.jkiss.dbeaver.ui.navigator.INavigatorModelView;
import org.jkiss.dbeaver.utils.GeneralUtils;
import org.jkiss.dbeaver.utils.PrefUtils;
import org.jkiss.dbeaver.utils.ResourceUtils;
import org.jkiss.dbeaver.utils.RuntimeUtils;
import org.jkiss.utils.ArrayUtils;
import org.jkiss.utils.CommonUtils;
import org.jkiss.utils.IOUtils;
import org.jkiss.utils.Pair;

import java.io.*;
import java.net.URI;
import java.text.SimpleDateFormat;
import java.time.Duration;
import java.util.List;
import java.util.*;
import java.util.concurrent.atomic.AtomicInteger;
import java.util.regex.Matcher;
import java.util.regex.Pattern;
import java.util.stream.Collectors;

/**
 * SQL Executor
 */
public class SQLEditor extends SQLEditorBase implements
    IDataSourceContainerUpdate,
    DBPEventListener,
    ISaveablePart2,
    DBPDataSourceTask,
    DBPDataSourceAcquirer,
    IResultSetProvider,
    ISmartTransactionManager,
    IStatefulEditor
{
    private static final long SCRIPT_UI_UPDATE_PERIOD = 100;
    private static final int MAX_PARALLEL_QUERIES_NO_WARN = 1;

    private static final int QUERIES_COUNT_FOR_NO_FETCH_RESULT_SET_CONFIRMATION = 100;

    private static final String PANEL_ITEM_PREFIX = "SQLPanelToggle:";
    private static final String EMBEDDED_BINDING_PREFIX = "-- CONNECTION: ";
    private static final Pattern EMBEDDED_BINDING_PREFIX_PATTERN = Pattern.compile("--\\s*CONNECTION:\\s*(.+)", Pattern.CASE_INSENSITIVE);

    private static final Image IMG_DATA_GRID = DBeaverIcons.getImage(UIIcon.SQL_PAGE_DATA_GRID);
    private static final Image IMG_DATA_GRID_LOCKED = DBeaverIcons.getImage(UIIcon.SQL_PAGE_DATA_GRID_LOCKED);
    private static final Image IMG_EXPLAIN_PLAN = DBeaverIcons.getImage(UIIcon.SQL_PAGE_EXPLAIN_PLAN);
    private static final Image IMG_LOG = DBeaverIcons.getImage(UIIcon.SQL_PAGE_LOG);
    private static final Image IMG_VARIABLES = DBeaverIcons.getImage(UIIcon.SQL_VARIABLE);
    private static final Image IMG_OUTPUT = DBeaverIcons.getImage(UIIcon.SQL_PAGE_OUTPUT);
    private static final Image IMG_OUTPUT_ALERT = DBeaverIcons.getImage(UIIcon.SQL_PAGE_OUTPUT_ALERT);

    private static final String SIDE_TOP_TOOLBAR_CONTRIBUTION_ID = "toolbar:org.jkiss.dbeaver.ui.editors.sql.toolbar.side.top";
    private static final String SIDE_BOTTOM_TOOLBAR_CONTRIBUTION_ID = "toolbar:org.jkiss.dbeaver.ui.editors.sql.toolbar.side.bottom";

    private static final String MULTIPLE_RESULTS_PER_TAB_PROPERTY = "org.jkiss.dbeaver.ui.editors.sql.multipleResultsPerTab.isEnabled";

    private static final QualifiedName MULTIPLE_RESULTS_PER_TAB_PROP_NAME = new QualifiedName(
        SQLEditorActivator.PLUGIN_ID, MULTIPLE_RESULTS_PER_TAB_PROPERTY
    );

    public static final String VIEW_PART_PROP_NAME = "org.jkiss.dbeaver.ui.editors.sql.SQLEditor";

    public static final String DEFAULT_TITLE_PATTERN = "<${" + SQLPreferenceConstants.VAR_CONNECTION_NAME + "}> ${" + SQLPreferenceConstants.VAR_FILE_NAME + "}";
    public static final String DEFAULT_SCRIPT_FILE_NAME = "Script";
    
    private static final EditorPartContextualProperty multipleResultsPerTabProperty = EditorPartContextualProperty.setup(
        MULTIPLE_RESULTS_PER_TAB_PROPERTY, MULTIPLE_RESULTS_PER_TAB_PROP_NAME,
        SQLPreferenceConstants.MULTIPLE_RESULTS_PER_TAB, CommonUtils.toString(false));

    static final String STATS_CATEGORY_TRANSACTION_TIMEOUT = "TransactionTimeout";

    private ResultSetOrientation resultSetOrientation = ResultSetOrientation.HORIZONTAL;
    private CustomSashForm resultsSash;
    private Composite sqlEditorPanel;
    @Nullable
    private Composite presentationStack;
    private SashForm sqlExtraPanelSash;
    private CTabFolder sqlExtraPanelFolder;
    private ToolBarManager sqlExtraPanelToolbar;

    private CTabFolder resultTabs;
    private TabFolderReorder resultTabsReorder;
    private CTabItem activeResultsTab;

    private SQLLogPanel logViewer;
    private SQLEditorOutputViewer outputViewer;
    private SQLVariablesPanel variablesViewer;

    private volatile QueryProcessor curQueryProcessor;
    private final List<QueryProcessor> queryProcessors = new ArrayList<>();

    private DBPDataSourceContainer dataSourceContainer;
    private DBPDataSource curDataSource;
    private volatile DBCExecutionContext executionContext;
    private volatile DBCExecutionContext lastExecutionContext;
    private volatile DBPContextProvider executionContextProvider;
    private SQLScriptContext globalScriptContext;
    private volatile boolean syntaxLoaded = false;
    private FindReplaceTarget findReplaceTarget = new FindReplaceTarget();
    private final List<SQLQuery> runningQueries = new ArrayList<>();
    private QueryResultsContainer curResultsContainer;
    private Image baseEditorImage;
    private Image editorImage;
    private Composite leftToolPanel;
    private ToolBarManager topBarMan;
    private ToolBarManager bottomBarMan;
    private VerticalFolder presentationSwitchFolder;
    private VerticalButton switchPresentationSQLButton;
    private VerticalButton[] switchPresentationExtraButtons;

    private ExtraPresentationManager extraPresentationManager;
    private final List<SQLEditorListener> listeners = new ArrayList<>();
    private final List<ServerOutputInfo> serverOutputs = new ArrayList<>();
    private ScriptAutoSaveJob scriptAutoSavejob;
    private boolean isResultSetAutoFocusEnabled = true;
    private Boolean isDisableFetchResultSet = null;
    private boolean datasourceChanged;
    private TransactionStatusUpdateJob transactionStatusUpdateJob;

    private final ArrayList<SQLEditorAddIn> addIns = new ArrayList<>();

    private static class ServerOutputInfo {
        private final DBCServerOutputReader outputReader;
        private final DBCExecutionContext executionContext;
        private final DBCExecutionResult result;

        ServerOutputInfo(DBCServerOutputReader outputReader, DBCExecutionContext executionContext, DBCExecutionResult result) {
            this.outputReader = outputReader;
            this.executionContext = executionContext;
            this.result = result;
        }
    }

    private final DisposeListener resultTabDisposeListener = new DisposeListener() {
        @Override
        public void widgetDisposed(DisposeEvent e) {
            Object data = e.widget.getData();
            if (data instanceof QueryResultsContainer) {
                QueryProcessor processor = ((QueryResultsContainer) data).queryProcessor;
                List<QueryResultsContainer> containers = processor.getResultContainers();
                for (int index = containers.indexOf(data) + 1; index < containers.size(); index++) {
                    QueryResultsContainer container = containers.get(index);
                    // Make sure that resultSetNumber equals to current loop index.
                    // This must be true for every container of this query processor
                    if (container.resultSetNumber == index) {
                        container.resultSetNumber--;
                    }
                }
            }
            if (resultTabs.getItemCount() == 0) {
                if (resultsSash.getMaximizedControl() == null) {
                    // Hide results
                    toggleResultPanel(false, true);
                }
            }
        }
    };
    private final IPropertyChangeListener themeChangeListener = e -> {
        final Font font = JFaceResources.getFont(UIFonts.DBEAVER_FONTS_MAIN_FONT);
        if (resultTabs != null) {
            resultTabs.setFont(font);
        }
        if (presentationSwitchFolder != null) {
            for (VerticalButton button : presentationSwitchFolder.getItems()) {
                button.setFont(font);
            }
        }
    };

    public SQLEditor() {
        PlatformUI.getWorkbench().getThemeManager().addPropertyChangeListener(themeChangeListener);
    }

    public void setResultSetAutoFocusEnabled(boolean value) {
        isResultSetAutoFocusEnabled = value;
    }

    @Override
    protected String[] getKeyBindingContexts() {
        return new String[]{
            TEXT_EDITOR_CONTEXT,
            SQLEditorContributions.SQL_EDITOR_CONTEXT,
            SQLEditorContributions.SQL_EDITOR_SCRIPT_CONTEXT,
            IResultSetController.RESULTS_CONTEXT_ID};
    }

    @Override
    public DBPDataSource getDataSource() {
        DBPDataSourceContainer container = getDataSourceContainer();
        return container == null ? null : container.getDataSource();
    }

    @Override
    public DBCExecutionContext getExecutionContext() {
        if (executionContext != null) {
            return executionContext;
        }
        if (executionContextProvider != null) {
            return executionContextProvider.getExecutionContext();
        }
        if (dataSourceContainer != null && !SQLEditorUtils.isOpenSeparateConnection(dataSourceContainer)) {
            return DBUtils.getDefaultContext(getDataSource(), false);
        }
        return null;
    }

    public SQLScriptContext getGlobalScriptContext() {
        return globalScriptContext;
    }

    @Nullable
    public DBPProject getProject()
    {
        IFile file = EditorUtils.getFileFromInput(getEditorInput());
        return file == null ?
            DBWorkbench.getPlatform().getWorkspace().getActiveProject() : DBPPlatformDesktop.getInstance().getWorkspace().getProject(file.getProject());
    }

    private boolean isProjectResourceEditable() {
        if (getEditorInput() instanceof IFileEditorInput) {
            DBPProject project = this.getProject();
            return project == null || project.hasRealmPermission(RMConstants.PERMISSION_PROJECT_RESOURCE_EDIT);
        }
        return true;
    }

    @Override
    protected boolean isReadOnly() {
        return super.isReadOnly() || !this.isProjectResourceEditable();
    }

    @Override
    public boolean isEditable() {
        return super.isEditable() && this.isProjectResourceEditable();
    }

    @Nullable
    @Override
    public int[] getCurrentLines()
    {
        synchronized (runningQueries) {
            IDocument document = getDocument();
            if (document == null || runningQueries.isEmpty()) {
                return null;
            }
            List<Integer> lines = new ArrayList<>(runningQueries.size() * 2);
            for (SQLQuery statementInfo : runningQueries) {
                try {
                    int firstLine = document.getLineOfOffset(statementInfo.getOffset());
                    int lastLine = document.getLineOfOffset(statementInfo.getOffset() + statementInfo.getLength());
                    for (int k = firstLine; k <= lastLine; k++) {
                        lines.add(k);
                    }
                } catch (BadLocationException e) {
                    // ignore - this may happen if SQL was edited after execution start
                }
            }
            if (lines.isEmpty()) {
                return null;
            }
            int[] results = new int[lines.size()];
            for (int i = 0; i < lines.size(); i++) {
                results[i] = lines.get(i);
            }
            return results;
        }
    }

    @Nullable
    @Override
    public DBPDataSourceContainer getDataSourceContainer()
    {
        return dataSourceContainer;
    }

    @Override
    public boolean setDataSourceContainer(@Nullable DBPDataSourceContainer container) {
        if (!datasourceChanged && curDataSource != null) {
            datasourceChanged = true;
        }
        if (container == dataSourceContainer) {
            return true;
        }

        // Release ds container
        releaseContainer();
        closeAllJobs();

        dataSourceContainer = container;
        if (dataSourceContainer != null) {
            dataSourceContainer.getPreferenceStore().addPropertyChangeListener(this);
            dataSourceContainer.getRegistry().addDataSourceListener(this);
        }
        IEditorInput input = getEditorInput();
        if (input != null) {
            DBPDataSourceContainer savedContainer = EditorUtils.getInputDataSource(input);
            if (savedContainer != container) {
                // Container was changed. Reset context provider and update input settings
                DBCExecutionContext newExecutionContext = DBUtils.getDefaultContext(container, false);
                EditorUtils.setInputDataSource(input, new SQLNavigatorContext(container, newExecutionContext));
                this.executionContextProvider = null;
            } else {
                DBCExecutionContext iec = EditorUtils.getInputExecutionContext(input);
                if (iec != null) {
                    this.executionContextProvider = () -> iec;
                }
            }

            IFile file = EditorUtils.getFileFromInput(input);
            if (file != null && dataSourceContainer != null) {
                DBNUtils.refreshNavigatorResource(dataSourceContainer.getProject(), file, container);
            } else {
                // FIXME: this is a hack. We can't fire event on resource change so editor's state won't be updated in UI.
                // FIXME: To update main toolbar and other controls we hade and show this editor
                IWorkbenchPage page = getSite().getPage();
                for (IEditorReference er : page.getEditorReferences()) {
                    if (er.getEditor(false) == this) {
                        page.hideEditor(er);
                        page.showEditor(er);
                        break;
                    }
                }
                //page.activate(this);
            }
        }

        checkConnected(false, status -> UIUtils.asyncExec(() -> {
            if (!status.isOK()) {
                DBWorkbench.getPlatformUI().showError(
                    "Can't connect to database", "Connection to '" + container.getName() + "' cannot be established.", status);
            }
            setFocus();
        }));
        setPartName(getEditorName());

        fireDataSourceChange();

        if (dataSourceContainer != null) {
            dataSourceContainer.acquire(this);
        }

        if (SQLEditorBase.isWriteEmbeddedBinding()) {
            // Patch connection reference
            UIUtils.syncExec(this::embedDataSourceAssociation);
        }

        return true;
    }

    private void updateDataSourceContainer() {
        DBPDataSourceContainer inputDataSource = null;
        if (SQLEditorBase.isReadEmbeddedBinding()) {
            // Try to get datasource from contents (always, no matter what )
            inputDataSource = getDataSourceFromContent();
        }
        if (inputDataSource == null) {
            inputDataSource = EditorUtils.getInputDataSource(getEditorInput());
        }
        if (inputDataSource == null) {
            // No datasource. Try to get one from active part
            IWorkbenchPart activePart = getSite().getWorkbenchWindow().getActivePage().getActivePart();
            if (activePart != this && activePart instanceof DBPDataSourceContainerProvider) {
                inputDataSource = ((DBPDataSourceContainerProvider) activePart).getDataSourceContainer();
            }
        }
        setDataSourceContainer(inputDataSource);
    }

    private void updateExecutionContext(Runnable onSuccess) {
        if (dataSourceContainer == null) {
            releaseExecutionContext();
        } else {
            // Get/open context
            final DBPDataSource dataSource = dataSourceContainer.getDataSource();
            if (dataSource == null) {
                releaseExecutionContext();
            } else if (curDataSource != dataSource) {
                // Datasource was changed or instance was changed (PG)
                releaseExecutionContext();
                curDataSource = dataSource;
                if (executionContextProvider == null) {
                    DBPDataSourceContainer container = dataSource.getContainer();
                    if (SQLEditorUtils.isOpenSeparateConnection(container)) {
                        initSeparateConnection(dataSource, onSuccess, true);
                    } else {
                        if (onSuccess != null) {
                            onSuccess.run();
                        }
                    }
                }
            }
        }
        UIUtils.asyncExec(() -> fireDataSourceChanged(null));
    }

    private void initSeparateConnection(@NotNull DBPDataSource dataSource, Runnable onSuccess, boolean readDefaultsFromInstance) {
        DBSInstance dsInstance = dataSource.getDefaultInstance();
        String[] contextDefaults = isRestoreActiveSchemaFromScript() ?
            EditorUtils.getInputContextDefaults(dataSource.getContainer(), getEditorInput()) : null;
        if (!ArrayUtils.isEmpty(contextDefaults) && contextDefaults[0] != null) {
            DBSInstance selectedInstance = DBUtils.findObject(dataSource.getAvailableInstances(), contextDefaults[0]);
            if (selectedInstance != null) {
                dsInstance = selectedInstance;
            }
        }
        {
            final OpenContextJob job = new OpenContextJob(dsInstance, onSuccess, readDefaultsFromInstance);
            job.schedule();
        }
    }

    private void releaseExecutionContext() {
        if (executionContext != null && executionContext.isConnected()) {
            // Close context in separate job (otherwise it can block UI)
            new CloseContextJob(executionContext).schedule();
        }
        executionContext = null;
        curDataSource = null;
    }

    private void releaseContainer() {
        releaseExecutionContext();

        if (dataSourceContainer != null) {
            dataSourceContainer.getPreferenceStore().removePropertyChangeListener(this);
            dataSourceContainer.getRegistry().removeDataSourceListener(this);
            dataSourceContainer.release(this);
            dataSourceContainer = null;
        }
    }

    private DBPDataSourceContainer getDataSourceFromContent() {

        DBPProject project = getProject();
        IDocument document = getDocument();
        if (project == null || document == null || document.getNumberOfLines() == 0) {
            return null;
        }

        try {
            IRegion region = document.getLineInformation(0);
            String line = document.get(region.getOffset(), region.getLength());
            Matcher matcher = EMBEDDED_BINDING_PREFIX_PATTERN.matcher(line);
            if (matcher.matches()) {
                String connSpec = matcher.group(1).trim();
                if (!CommonUtils.isEmpty(connSpec)) {
                    final DBPDataSourceContainer dataSource = DataSourceUtils.getDataSourceBySpec(
                        project,
                        connSpec,
                        null,
                        true,
                        false);
                    if (dataSource != null) {
                        return dataSource;
                    }
                }
            }

        } catch (Throwable e) {
            log.debug("Error extracting datasource info from script's content", e);
        }

        return null;
    }

    private void embedDataSourceAssociation() {
        if (getDataSourceFromContent() == dataSourceContainer) {
            return;
        }
        IDocument document = getDocument();
        if (document == null) {
            log.error("Document is null");
            return;
        }

        try {
            int totalLines = document.getNumberOfLines();
            IRegion region = null;
            if (totalLines > 0) {
                region = document.getLineInformation(0);
                String line = document.get(region.getOffset(), region.getLength());
                Matcher matcher = EMBEDDED_BINDING_PREFIX_PATTERN.matcher(line);
                if (!matcher.matches()) {
                    // Update existing association
                    region = null;
                }
            }

            if (dataSourceContainer == null) {
                if (region == null) {
                    return;
                }
                // Remove connection association
                document.replace(region.getOffset(), region.getLength(), "");
            } else {
                SQLScriptBindingType bindingType = SQLScriptBindingType.valueOf(DBWorkbench.getPlatform().getPreferenceStore().getString(SQLPreferenceConstants.SCRIPT_BIND_COMMENT_TYPE));

                StringBuilder assocSpecLine = new StringBuilder(EMBEDDED_BINDING_PREFIX);
                bindingType.appendSpec(dataSourceContainer, assocSpecLine);
                assocSpecLine.append(GeneralUtils.getDefaultLineSeparator());

                if (region != null) {
                    // Remove connection association
                    document.replace(region.getOffset(), region.getLength(), assocSpecLine.toString());
                } else {
                    document.replace(0, 0, assocSpecLine.toString());
                }
            }
        } catch (Throwable e) {
            log.debug("Error extracting datasource info from script's content", e);
        }

        UIUtils.asyncExec(() -> {
            TextViewer textViewer = getTextViewer();
            if (textViewer != null) {
                textViewer.refresh();
            }
        });
    }

    public void addListener(SQLEditorListener listener) {
        synchronized (listeners) {
            listeners.add(listener);
        }
    }

    public void removeListener(SQLEditorListener listener) {
        synchronized (listeners) {
            listeners.remove(listener);
        }
    }

    @Override
    public boolean isActiveTask() {
        return getTotalQueryRunning() > 0;
    }

    @Override
    public boolean isSmartAutoCommit() {
        DBPDataSourceContainer container = ((DBPDataSourceContainerProvider) this).getDataSourceContainer();
        if (container == null) {
            DBPDataSource dataSource = getDataSource();
            if (dataSource != null) {
                container = dataSource.getContainer();
            }
        }
        if (container != null) {
            DBPPreferenceStore preferenceStore = container.getPreferenceStore();
            // First check current data source settings
            if (preferenceStore.contains(ModelPreferences.TRANSACTIONS_SMART_COMMIT)) {
                return preferenceStore.getBoolean(ModelPreferences.TRANSACTIONS_SMART_COMMIT);
            } else {
                return container.getConnectionConfiguration().getConnectionType().isSmartCommit();
            }
        }
        return DBWorkbench.getPlatform().getPreferenceStore().getBoolean(ModelPreferences.TRANSACTIONS_SMART_COMMIT);
    }

    @Override
    public boolean isFoldingEnabled() {
        return SQLEditorUtils.isSQLSyntaxParserEnabled(getEditorInput())
            && getActivePreferenceStore().getBoolean(SQLPreferenceConstants.FOLDING_ENABLED);
    }

    @Override
    public void setSmartAutoCommit(boolean smartAutoCommit) {
        getActivePreferenceStore().setValue(ModelPreferences.TRANSACTIONS_SMART_COMMIT, smartAutoCommit);
        try {
            getActivePreferenceStore().save();
        } catch (IOException e) {
            log.error("Error saving smart auto-commit option", e);
        }
    }

    public void refreshActions() {
        // Redraw toolbar to refresh action sets
        this.updateMultipleResultsPerTabToolItem();
        topBarMan.getControl().redraw();
        bottomBarMan.getControl().redraw();
        MultipleResultsPerTabMenuContribution.syncWithEditor(this);
    }

    private class OpenContextJob extends AbstractJob {
        private final DBSInstance instance;
        private final Runnable onSuccess;
        private Throwable error;
        private boolean readDefaultsFromInstance;

        OpenContextJob(DBSInstance instance, Runnable onSuccess, boolean readDefaultsFromInstance) {
            super("Open connection to " + instance.getDataSource().getContainer().getName());
            this.instance = instance;
            this.onSuccess = onSuccess;
            this.readDefaultsFromInstance = readDefaultsFromInstance;
            setUser(true);
        }

        @Override
        protected IStatus run(DBRProgressMonitor monitor) {
            monitor.beginTask("Open SQLEditor isolated connection", 1);
            try {
                String title = "SQLEditor <" + getEditorInput().getName() + ">";
                monitor.subTask("Open context " + title);
                DBCExecutionContext newContext = instance.openIsolatedContext(monitor, title, instance.getDefaultContext(monitor, false));
                // Set context defaults
                String[] contextDefaultNames = null;
                if (readDefaultsFromInstance && datasourceChanged) {
                    DBCExecutionContext defaultContext = DBUtils.getDefaultContext(instance, false);
                    if (defaultContext != null) {
                        DBCExecutionContextDefaults contextDefaultsDB = defaultContext.getContextDefaults();
                        if (contextDefaultsDB != null) {
                            contextDefaultNames = new String[2];
                            contextDefaultNames[0] = contextDefaultsDB.getDefaultCatalog() != null ?
                                contextDefaultsDB.getDefaultCatalog().getName() : null;
                            contextDefaultNames[1] = contextDefaultsDB.getDefaultSchema() != null ?
                                contextDefaultsDB.getDefaultSchema().getName() : null;
                        }
                    }
                }
                if (contextDefaultNames == null) {
                    contextDefaultNames = isRestoreActiveSchemaFromScript() && instance.getDataSource() != null ?
                        EditorUtils.getInputContextDefaults(instance.getDataSource().getContainer(), getEditorInput()) : null;
                }
                if (contextDefaultNames != null && contextDefaultNames.length > 1 &&
                    (!CommonUtils.isEmpty(contextDefaultNames[0]) || !CommonUtils.isEmpty(contextDefaultNames[1])))
                {
                    try {
                        DBExecUtils.setExecutionContextDefaults(monitor, newContext.getDataSource(), newContext, contextDefaultNames[0], null, contextDefaultNames[1]);
                    } catch (DBException e) {
                        DBWorkbench.getPlatformUI().showError("New connection default", "Error setting default catalog/schema for new connection", e);
                    }
                }
                SQLEditor.this.executionContext = newContext;
                // Needed to update main toolbar
                // FIXME: silly workaround. Command state update doesn't happen in some cases
                // FIXME: but it works after short pause. Seems to be a bug in E4 command framework
                new AbstractJob("Notify context change") {
                    @Override
                    protected IStatus run(DBRProgressMonitor monitor) {
                        DBUtils.fireObjectSelect(instance, true);
                        return Status.OK_STATUS;
                    }
                }.schedule(200);
            } catch (DBException e) {
                error = e;
            } finally {
                monitor.done();
            }
            updateContext();
            return Status.OK_STATUS;
        }

        private void updateContext() {
            if (error != null) {
                releaseExecutionContext();
                DBWorkbench.getPlatformUI().showError("Open context", "Can't open editor connection", error);
            } else {
                if (onSuccess != null) {
                    onSuccess.run();
                }
                fireDataSourceChange();
            }
        }
    }

    private boolean isRestoreActiveSchemaFromScript() {
        SeparateConnectionBehavior behavior = SeparateConnectionBehavior.parse(
            getActivePreferenceStore().getString(SQLPreferenceConstants.EDITOR_SEPARATE_CONNECTION)
        );
        boolean isSeparateConnection;
        switch (behavior) {
            case ALWAYS:
                isSeparateConnection = true;
                break;
            case NEVER:
                isSeparateConnection = false;
                break;
            case DEFAULT:
            default:
                isSeparateConnection = this.getDataSourceContainer() == null
                    || !this.getDataSourceContainer().isForceUseSingleConnection();
                break;
        }
        return getActivePreferenceStore().getBoolean(SQLPreferenceConstants.AUTO_SAVE_ACTIVE_SCHEMA) && isSeparateConnection;
    }

    private static class CloseContextJob extends AbstractJob {
        private final DBCExecutionContext context;
        CloseContextJob(DBCExecutionContext context) {
            super("Close context " + context.getContextName());
            this.context = context;
            setUser(true);
        }

        @Override
        protected IStatus run(DBRProgressMonitor monitor) {
            monitor.beginTask("Close SQLEditor isolated connection", 1);
            try {
                if (QMUtils.isTransactionActive(context)) {
                    UIServiceConnections serviceConnections = DBWorkbench.getService(UIServiceConnections.class);
                    if (serviceConnections != null) {
                        serviceConnections.closeActiveTransaction(monitor, context, false);
                    }
                }

                monitor.subTask("Close context " + context.getContextName());
                context.close();

            } finally {
                monitor.done();
            }
            return Status.OK_STATUS;
        }
    }

    @Override
    public boolean isDirty() {
        for (QueryProcessor queryProcessor : queryProcessors) {
            if (queryProcessor.isDirty() || queryProcessor.curJobRunning.get() > 0) {
                return true;
            }
        }
        if (QMUtils.isTransactionActive(executionContext)) {
            return true;
        }
        if (extraPresentationManager.activePresentation instanceof ISaveablePart && ((ISaveablePart) extraPresentationManager.activePresentation).isDirty()) {
            return true;
        }
        return super.isDirty();
    }

    @Nullable
    @Override
    public IResultSetController getResultSetController() {
        if (resultTabs != null && !resultTabs.isDisposed()) {
            CTabItem activeResultsTab = getActiveResultsTab();
            if (activeResultsTab != null && UIUtils.isUIThread()) {
                Object tabControl = activeResultsTab.getData();
                if (tabControl instanceof QueryResultsContainer) {
                    return ((QueryResultsContainer) tabControl).viewer;
                } else if (tabControl instanceof SingleTabQueryProcessor) {
                    return ((SingleTabQueryProcessor) tabControl).getFirstResults().viewer;
                }
            }
        }
        return null;
    }

    @Nullable
    @Override
    public <T> T getAdapter(Class<T> required)
    {
        if (required == INavigatorModelView.class) {
            return null;
        }
        if (required == IResultSetController.class || required == ResultSetViewer.class) {
            return required.cast(getResultSetController());
        }

        if (resultTabs != null && !resultTabs.isDisposed()) {
            if (required == IFindReplaceTarget.class) {
                return required.cast(findReplaceTarget);
            }
            CTabItem activeResultsTab = getActiveResultsTab();
            if (activeResultsTab != null && UIUtils.isUIThread()) {
                Object tabControl = activeResultsTab.getData();
                if (tabControl instanceof QueryResultsContainer) {
                    tabControl = ((QueryResultsContainer) tabControl).viewer;
                }
                if (tabControl instanceof SingleTabQueryProcessor) {
                    tabControl = ((SingleTabQueryProcessor) tabControl).getFirstResults().viewer;
                }
                if (tabControl instanceof IAdaptable) {
                    T adapter = ((IAdaptable) tabControl).getAdapter(required);
                    if (adapter != null) {
                        return adapter;
                    }
                }
            }
        }

        return super.getAdapter(required);
    }

    private boolean checkConnected(boolean forceConnect, DBRProgressListener onFinish)
    {
        // Connect to datasource
        final DBPDataSourceContainer dataSourceContainer = getDataSourceContainer();
        boolean doConnect = dataSourceContainer != null &&
            (forceConnect || dataSourceContainer.getPreferenceStore().getBoolean(SQLPreferenceConstants.EDITOR_CONNECT_ON_ACTIVATE));
        if (doConnect) {
            if (!dataSourceContainer.isConnected()) {
                UIServiceConnections serviceConnections = DBWorkbench.getService(UIServiceConnections.class);
                if (serviceConnections != null) {
                    serviceConnections.connectDataSource(dataSourceContainer, onFinish);
                }
            }
        }
        return dataSourceContainer != null && dataSourceContainer.isConnected();
    }

    @Override
    public void createPartControl(Composite parent) {
        setRangeIndicator(new DefaultRangeIndicator());

        // divides editor area and results/panels area
        resultsSash = UIUtils.createPartDivider(
                this,
                parent,
                resultSetOrientation.getSashOrientation() | SWT.SMOOTH);
        resultsSash.setShowBorders(true);
        CSSUtils.setCSSClass(resultsSash, DBStyles.COLORED_BY_CONNECTION_TYPE);
        resultsSash.setSashWidth(8);

        UIUtils.setHelp(resultsSash, IHelpContextIds.CTX_SQL_EDITOR);

        Composite editorContainer;
        sqlEditorPanel = UIUtils.createPlaceholder(resultsSash, 3, 0);

        // Create left vertical toolbar
        createControlsBar(sqlEditorPanel);

        sqlExtraPanelSash = new SashForm(sqlEditorPanel, SWT.HORIZONTAL);
        GridData gd = new GridData(GridData.FILL_BOTH);
        gd.verticalIndent = 5;
        sqlExtraPanelSash.setLayoutData(gd);

        // Create editor presentations sash
        StackLayout presentationStackLayout = null;
        if (!extraPresentationManager.presentations.isEmpty()) {
            presentationStack = new Composite(sqlExtraPanelSash, SWT.NONE);
            presentationStack.setLayoutData(new GridData(GridData.FILL_BOTH));
            presentationStackLayout = new StackLayout();
            presentationStack.setLayout(presentationStackLayout);
            editorContainer = presentationStack;
        } else {
            editorContainer = sqlExtraPanelSash;
        }

        super.createPartControl(editorContainer);
        getEditorControlWrapper().setLayoutData(new GridData(GridData.FILL_BOTH));

        sqlExtraPanelFolder = new CTabFolder(sqlExtraPanelSash, SWT.TOP | SWT.CLOSE | SWT.FLAT);
        sqlExtraPanelFolder.setSelection(0);
        sqlExtraPanelFolder.addSelectionListener(new SelectionAdapter() {
            @Override
            public void widgetSelected(SelectionEvent e) {
                CTabItem item = sqlExtraPanelFolder.getSelection();
                if (item != null) {
                    IActionContributor ac = (IActionContributor) item.getData("actionContributor");
                    updateExtraViewToolbar(ac);
                }
            }
        });

        sqlExtraPanelToolbar = new ToolBarManager();
        sqlExtraPanelToolbar.createControl(sqlExtraPanelFolder);
        sqlExtraPanelFolder.setTopRight(sqlExtraPanelToolbar.getControl());

        restoreSashRatio(sqlExtraPanelSash, SQLPreferenceConstants.EXTRA_PANEL_RATIO);
        sqlExtraPanelSash.setMaximizedControl(sqlExtraPanelSash.getChildren()[0]);
        this.addSashRatioSaveListener(sqlExtraPanelSash, SQLPreferenceConstants.EXTRA_PANEL_RATIO);

        // Create right vertical toolbar
        createPresentationSwitchBar(sqlEditorPanel);

        if (presentationStackLayout != null) {
            presentationStackLayout.topControl = presentationStack.getChildren()[0];
        }

        getSite().setSelectionProvider(new DynamicSelectionProvider());

        DBPProject project = getProject();
        if (project != null && project.isRegistryLoaded()) {
            createResultTabs();
        } else {
            UIExecutionQueue.queueExec(this::createResultTabs);
        }

        setAction(ITextEditorActionConstants.SHOW_INFORMATION, null);

        SourceViewer viewer = getViewer();
        if (viewer != null) {
            StyledText textWidget = viewer.getTextWidget();
            if (textWidget != null) {
                textWidget.addModifyListener(this::onTextChange);
                textWidget.addFocusListener(new FocusAdapter() {
                    @Override
                    public void focusGained(FocusEvent e) {
                        refreshActions();
                    }
                });
            }
        }

        // Start output reader
        new ServerOutputReader().schedule();

        updateExecutionContext(null);

        // Update controls
        UIExecutionQueue.queueExec(this::onDataSourceChange);
        themeChangeListener.propertyChange(null);
    }

    protected boolean isHideQueryText() {
        return false;
    }

    private void onTextChange(ModifyEvent e) {
        if (getActivePreferenceStore().getBoolean(SQLPreferenceConstants.AUTO_SAVE_ON_CHANGE)) {
            doScriptAutoSave();
        }
    }

    private void createControlsBar(Composite sqlEditorPanel) {
        leftToolPanel = new Composite(sqlEditorPanel, SWT.LEFT);
        GridLayout panelsLayout = new GridLayout(1, true);
        panelsLayout.marginHeight = 2;
        panelsLayout.marginWidth = 1;
        panelsLayout.marginTop = 1;
        panelsLayout.marginBottom = 7;
        panelsLayout.verticalSpacing = 1;
        leftToolPanel.setLayout(panelsLayout);
        leftToolPanel.setLayoutData(new GridData(GridData.FILL_VERTICAL));

        ToolBar topBar = new ToolBar(leftToolPanel, SWT.VERTICAL | SWT.FLAT);
        topBar.setData(VIEW_PART_PROP_NAME, this);
        topBarMan = new ToolBarManager(topBar);

        final IMenuService menuService = getSite().getService(IMenuService.class);
        if (menuService != null) {
            menuService.populateContributionManager(topBarMan, SIDE_TOP_TOOLBAR_CONTRIBUTION_ID);
        }
        topBar.setLayoutData(new GridData(SWT.CENTER, SWT.TOP, true, false));
        CSSUtils.setCSSClass(topBar, DBStyles.COLORED_BY_CONNECTION_TYPE);
        topBarMan.update(true);
        topBar.pack();

        UIUtils.createEmptyLabel(leftToolPanel, 1, 1).setLayoutData(new GridData(SWT.CENTER, SWT.FILL, true, true));

        bottomBarMan = new ToolBarManager(SWT.VERTICAL | SWT.FLAT);
        bottomBarMan.add(ActionUtils.makeActionContribution(new ShowPreferencesAction(), false));
        if (menuService != null) {
            menuService.populateContributionManager(bottomBarMan, SIDE_BOTTOM_TOOLBAR_CONTRIBUTION_ID);
        }

        ToolBar bottomBar = bottomBarMan.createControl(leftToolPanel);
        bottomBar.setLayoutData(new GridData(SWT.CENTER, SWT.BOTTOM, true, false));
        CSSUtils.setCSSClass(bottomBar, DBStyles.COLORED_BY_CONNECTION_TYPE);

        bottomBar.pack();
        bottomBarMan.update(true);
        
        updateMultipleResultsPerTabToolItem();
    }

    private void createPresentationSwitchBar(Composite sqlEditorPanel) {
        final Set<SQLPresentationDescriptor> presentations = extraPresentationManager.presentations.keySet();

        if (presentations.isEmpty()) {
            return;
        }

        presentationSwitchFolder = new VerticalFolder(sqlEditorPanel, SWT.RIGHT);
        presentationSwitchFolder.setLayoutData(new GridData(GridData.FILL_VERTICAL));

        SelectionListener switchListener = new SelectionAdapter() {
            @Override
            public void widgetSelected(SelectionEvent e) {
                final VerticalButton button = (VerticalButton) e.item;
                final SQLPresentationDescriptor newPresentation = (SQLPresentationDescriptor) button.getData();
                final SQLPresentationDescriptor curPresentation = getExtraPresentationDescriptor();

                if (curPresentation != null && curPresentation == newPresentation) {
                    showExtraPresentation((SQLPresentationDescriptor) null);
                } else {
                    showExtraPresentation(newPresentation);
                }
            }
        };

        switchPresentationSQLButton = new VerticalButton(presentationSwitchFolder, SWT.RIGHT | SWT.CHECK);
        switchPresentationSQLButton.setText(SQLEditorMessages.editors_sql_description);
        switchPresentationSQLButton.setImage(DBeaverIcons.getImage(DBIcon.TREE_SCRIPT));
        switchPresentationSQLButton.setChecked(true);
        switchPresentationSQLButton.addSelectionListener(switchListener);

        final List<VerticalButton> buttons = new ArrayList<>(presentations.size());
        for (SQLPresentationDescriptor presentation : presentations) {
            final VerticalButton button = extraPresentationManager.createPresentationButton(presentation, this);
            button.addSelectionListener(switchListener);
            buttons.add(button);
        }
        switchPresentationExtraButtons = buttons.toArray(VerticalButton[]::new);

        // Stretch
        UIUtils.createEmptyLabel(presentationSwitchFolder, 1, 1).setLayoutData(new GridData(GridData.FILL_VERTICAL));
        createToggleLayoutButton();
    }

    /**
     * Sets focus in current editor.
     * This function is called on drag-n-drop and some other operations
     */
    @Override
    public boolean validateEditorInputState() {
        boolean res = super.validateEditorInputState();
        if (res) {
            SourceViewer viewer = getViewer();
            if (viewer != null) {
                StyledText textWidget = viewer.getTextWidget();
                if (textWidget != null && !textWidget.isDisposed()) {
                    textWidget.setFocus();
                }
            }
        }
        return res;
    }

    @Override
    protected void updateStatusField(String category) {
        if (STATS_CATEGORY_TRANSACTION_TIMEOUT.equals(category)) {
            final IStatusField field = getStatusField(category);

            if (field != null) {
                String status;

                try {
                    status = getTransactionStatusText();
                } catch (DBCException ignored) {
                    status = null;
                }

                if (CommonUtils.isNotEmpty(status)) {
                    field.setText(status);
                    field.setImage(DBeaverIcons.getImage(DBIcon.SMALL_WARNING));
                } else {
                    field.setText(null);
                    field.setImage(null);
                }
            }

            return;
        }

        super.updateStatusField(category);
    }

    private void updateMultipleResultsPerTabToolItem() {
        ToolItem toolItem = getViewToolItem(SQLEditorCommands.CMD_MULTIPLE_RESULTS_PER_TAB);
        if (toolItem != null) {
            boolean multipleResultsPerTab = this.isMultipleResultsPerTabEnabled();
            toolItem.setImage(multipleResultsPerTab
                ? MultipleResultsPerTabMenuContribution.FALSE_IMAGE
                : MultipleResultsPerTabMenuContribution.TRUE_IMAGE
            );
            toolItem.setSelection(multipleResultsPerTab);
        }
    }

    private boolean useTabPerQuery(boolean singleQuery) {
        return singleQuery || !isMultipleResultsPerTabEnabled();
    }

    public boolean isMultipleResultsPerTabEnabled() {
        return CommonUtils.toBoolean(multipleResultsPerTabProperty.getPropertyValue(this).value);
    }

    /**
     * Changes mode of showing result for script execution - multiple results per tab or one tab per result.
     */
    public void toggleMultipleResultsPerTab() {
        boolean wasEnabled = isMultipleResultsPerTabEnabled();
        multipleResultsPerTabProperty.setPropertyValue(this, Boolean.toString(!wasEnabled));
    }

    private void createResultTabs() {
        resultTabs = new CTabFolder(resultsSash, SWT.TOP | SWT.FLAT);
        CSSUtils.setCSSClass(resultTabs, DBStyles.COLORED_BY_CONNECTION_TYPE);
        resultTabsReorder = new TabFolderReorder(resultTabs);
        resultTabs.setLayoutData(new GridData(GridData.FILL_BOTH));
        resultTabs.addSelectionListener(new SelectionAdapter() {
            @Override
            public void widgetSelected(SelectionEvent e) {
                if (extraPresentationManager.activePresentationPanel != null) {
                    extraPresentationManager.activePresentationPanel.deactivatePanel();
                    extraPresentationManager.activePresentationPanel = null;
                }
                Object data = e.item.getData();
                if (data instanceof QueryResultsContainer) {
                    setActiveResultsContainer((QueryResultsContainer) data);
                } else if (data instanceof SingleTabQueryProcessor) {  
                    setActiveResultsContainer(((SingleTabQueryProcessor) data).getFirstResults());
                } else if (data instanceof SQLEditorPresentationPanel) {
                    extraPresentationManager.activePresentationPanel = ((SQLEditorPresentationPanel) data);
                    extraPresentationManager.activePresentationPanel.activatePanel();
                } else if (data instanceof ExplainPlanViewer) {
                    SQLQuery planQuery = ((ExplainPlanViewer) data).getQuery();
                    if (planQuery != null) {
                        getSelectionProvider().setSelection(new TextSelection(planQuery.getOffset(), 0));
                    }
                }
            }
        });
        this.addSashRatioSaveListener(resultsSash, SQLPreferenceConstants.RESULTS_PANEL_RATIO);
        this.resultTabs.addListener(TabFolderReorder.ITEM_MOVE_EVENT, event -> {
            CTabItem item = (CTabItem) event.item;
            if (item.getData() instanceof QueryResultsContainer) {
                ((MultiTabsQueryResultsContainer) item.getData()).resultsTab = item;
            }
            if (item.getData() instanceof SingleTabQueryProcessor) {
                ((SingleTabQueryProcessor) item.getData()).resultsTab = item;
            }
        });
        restoreSashRatio(resultsSash, SQLPreferenceConstants.RESULTS_PANEL_RATIO);

        TextViewer textViewer = getTextViewer();
        if (textViewer != null) {
            textViewer.getTextWidget().addTraverseListener(e -> {
                if (e.detail == SWT.TRAVERSE_TAB_NEXT && e.stateMask == SWT.MOD1) {
                    ResultSetViewer viewer = getActiveResultSetViewer();
                    if (viewer != null && viewer.getActivePresentation().getControl().isVisible()) {
                        viewer.getActivePresentation().getControl().setFocus();
                        e.detail = SWT.TRAVERSE_NONE;
                    }
                }
            });
        }
        resultTabs.setSimple(true);
        resultTabs.setFont(JFaceResources.getFont(UIFonts.DBEAVER_FONTS_MAIN_FONT));

        resultTabs.addMouseListener(new MouseAdapter() {
            @Override
            public void mouseUp(MouseEvent e) {
                if (e.button == 2) {
                    CTabItem item = resultTabs.getItem(new Point(e.x, e.y));
                    if (item != null && item.getShowClose()) {
                        item.dispose();
                    }
                }
            }
        });
        resultTabs.addListener(SWT.MouseDoubleClick, event -> {
            if (event.button != 1) {
                return;
            }
            CTabItem selectedItem = resultTabs.getItem(new Point(event.getBounds().x, event.getBounds().y));
            if (selectedItem != null && selectedItem  == resultTabs.getSelection()) {
                toggleEditorMaximize();
            }
        });

        // Extra views
        createExtraViewControls();

        // Create results tab
        createQueryProcessor(true, true, true);
        if (isHideQueryText()) {
            resultsSash.setMaximizedControl(resultTabs);
        } else {
            resultsSash.setMaximizedControl(sqlEditorPanel);
        }

        {
            resultTabs.addMouseListener(new MouseAdapter() {
                @Override
                public void mouseDown(MouseEvent e) {
                    activeResultsTab = resultTabs.getItem(new Point(e.x, e.y));
                }
            });
            MenuManager menuMgr = new MenuManager();
            Menu menu = menuMgr.createContextMenu(resultTabs);
            menuMgr.addMenuListener(manager -> {
                final CTabItem activeTab = getActiveResultsTab();
                boolean activeTabHasSingleResult = activeTab != null && activeTab.getData() instanceof QueryResultsContainer;
                boolean activeTabHasMultipleResults = activeTab != null && activeTab.getData() instanceof SingleTabQueryProcessor;
                if (activeTabHasSingleResult || activeTabHasMultipleResults) {
                    int pinnedTabsCount = 0;
                    int resultTabsCount = 0;

                    for (CTabItem item : resultTabs.getItems()) {
                        if (item.getData() instanceof QueryProcessingComponent) {
                            resultTabsCount++;
                            if (item.getData() instanceof QueryResultsContainer && ((QueryResultsContainer) item.getData()).isPinned()) {
                                pinnedTabsCount++;
                            }
                        }
                    }

                    if (activeTab.getShowClose()) {
                        manager.add(ActionUtils.makeCommandContribution(getSite(), SQLEditorCommands.CMD_SQL_EDITOR_CLOSE_TAB));

                        if (resultTabsCount - pinnedTabsCount > 1) {
                            manager.add(new Action(SQLEditorMessages.action_result_tabs_close_all_tabs) {
                                @Override
                                public void run() {
                                    closeExtraResultTabs(null, false, false);
                                }
                            });

                            if (activeTabHasSingleResult) {
                                manager.add(new Action(SQLEditorMessages.action_result_tabs_close_query_tabs) {
                                    @Override
                                    public void run() {
                                        final QueryProcessor processor = ((QueryResultsContainer) activeTab.getData()).queryProcessor;
                                        final List<CTabItem> tabs = new ArrayList<>();
                                        for (QueryResultsContainer container : processor.getResultContainers()) {
                                            if (!container.isPinned() && container.queryProcessor == processor) {
                                                tabs.add(container.getResultsTab());
                                            }
                                        }
                                        for (CTabItem tab : tabs) {
                                            tab.dispose();
                                        }
                                    }
                                });
                            }

                            manager.add(new Action(SQLEditorMessages.action_result_tabs_close_other_tabs) {
                                @Override
                                public void run() {
                                    final List<CTabItem> tabs = new ArrayList<>();
                                    for (CTabItem tab : resultTabs.getItems()) {
                                        if (tab.getShowClose() && tab != activeTab && !isPinned(tab)) {
                                            tabs.add(tab);
                                        }
                                    }
                                    for (CTabItem tab : tabs) {
                                        tab.dispose();
                                    }
                                    if (activeTabHasSingleResult) {
                                        setActiveResultsContainer((QueryResultsContainer) activeTab.getData());
                                    }
                                    if (activeTabHasMultipleResults) {
                                        setActiveResultsContainer(((SingleTabQueryProcessor) activeTab.getData()).getFirstResults());
                                    }
                                }
                            });

                            if (resultTabs.indexOf(activeTab) - pinnedTabsCount > 0) {
                                manager.add(new Action(SQLEditorMessages.action_result_tabs_close_tabs_to_the_left) {
                                    @Override
                                    public void run() {
                                        final List<CTabItem> tabs = new ArrayList<>();
                                        for (int i = 0, last = resultTabs.indexOf(activeTab); i < last; i++) {
                                            CTabItem tab = resultTabs.getItem(i);
                                            if (!isPinned(tab)) {
                                                tabs.add(tab);
                                            }
                                        }
                                        for (CTabItem tab : tabs) {
                                            tab.dispose();
                                        }
                                    }
                                });
                            }

                            if (resultTabs.indexOf(activeTab) < resultTabsCount - pinnedTabsCount - 1) {
                                manager.add(new Action(SQLEditorMessages.action_result_tabs_close_tabs_to_the_right) {
                                    @Override
                                    public void run() {
                                        final List<CTabItem> tabs = new ArrayList<>();
                                        for (int i = resultTabs.indexOf(activeTab) + 1; i < resultTabs.getItemCount(); i++) {
                                            CTabItem tab = resultTabs.getItem(i);
                                            if (!isPinned(tab)) {
                                                tabs.add(tab);
                                            }
                                        }
                                        for (CTabItem tab : tabs) {
                                            tab.dispose();
                                        }
                                    }
                                });
                            }
                        }
                    }

                    final QueryResultsContainer container = activeTabHasSingleResult ? (QueryResultsContainer) activeTab.getData() : null;
                    if (container != null && container.hasData()) {
                        final boolean isPinned = container.isPinned();

                        manager.add(new Separator());
                        manager.add(ActionUtils.makeCommandContribution(getSite(), SQLEditorCommands.CMD_SQL_EDITOR_TOGGLE_TAB_PINNED));

                        if (isPinned && pinnedTabsCount > 1) {
                            manager.add(new Action(SQLEditorMessages.action_result_tabs_unpin_all_tabs) {
                                @Override
                                public void run() {
                                    for (CTabItem item : resultTabs.getItems()) {
                                        if (item.getData() instanceof QueryResultsContainer) {
                                            if (((QueryResultsContainer) item.getData()).isPinned()) {
                                                ((QueryResultsContainer) item.getData()).setPinned(false);
                                            }
                                        }
                                    }
                                }
                            });
                        }

                        manager.add(new Action(SQLEditorMessages.action_result_tabs_set_name) {
                            @Override
                            public void run() {
                                EnterNameDialog dialog = new EnterNameDialog(resultTabs.getShell(), SQLEditorMessages.action_result_tabs_set_name_title, activeTab.getText());
                                if (dialog.open() == IDialogConstants.OK_ID) {
                                    container.setTabName(dialog.getResult());
                                }
                            }
                        });

                        manager.add(new Action(SQLEditorMessages.action_result_tabs_detach_tab) {
                            @Override
                            public void run() {
                                container.detach();
                            }
                        });

                        if (container.getQuery() != null) {
                            manager.add(new Separator());
                            AssignVariableAction action = new AssignVariableAction(SQLEditor.this, container.getQuery().getText());
                            action.setEditable(false);
                            manager.add(action);
                        }
                    }
                }
                manager.add(new Separator());
                manager.add(ActionUtils.makeCommandContribution(getSite(), SQLEditorCommands.CMD_SQL_EDITOR_MAXIMIZE_PANEL));
            });
            menuMgr.setRemoveAllWhenShown(true);
            resultTabs.setMenu(menu);
        }
    }

    private void addSashRatioSaveListener(SashForm sash, String prefId) {
        Control control = sash.getChildren()[0];
        control.addListener(SWT.Resize, event -> {
            if (!control.isDisposed()) {
                int[] weights = sash.getWeights();
                IPreferenceStore prefs = getPreferenceStore();
                if (prefs != null && weights.length == 2) {
                    prefs.setValue(prefId, weights[0] + "-" + weights[1]);
                }
            }
        });
    }

    private void restoreSashRatio(SashForm sash, String prefId) {
        String resultsPanelRatio = getPreferenceStore().getString(prefId);
        if (!CommonUtils.isEmpty(resultsPanelRatio)) {
            String[] weightsStr = resultsPanelRatio.split("-");
            if (weightsStr.length > 1) {
                int[] weights = {
                    CommonUtils.toInt(weightsStr[0]),
                    CommonUtils.toInt(weightsStr[1]),
                };
                // If weight of one of controls less than 5% of weight of another - restore default wqeights
                if (weights[1] < weights[0] / 15 || weights[0] < weights[1] / 15) {
                    log.debug("Restore default sash weights");
                } else {
                    sash.setWeights(weights);
                }
            }
        }
    }

    private void setActiveResultsContainer(QueryResultsContainer data) {
        curResultsContainer = data;
        curQueryProcessor = curResultsContainer.queryProcessor;
    }

    private boolean isPinned(CTabItem tabItem) {
        if (tabItem.getData() instanceof QueryResultsContainer) {
            return ((QueryResultsContainer) tabItem.getData()).isPinned();
        }
        return false;
    }

    /////////////////////////////////////////////////////////////
    // Panels

    public void toggleExtraPanelsLayout() {
        CTabItem outTab = getExtraViewTab(outputViewer);
        CTabItem logTab = getExtraViewTab(logViewer);
        CTabItem varTab = getExtraViewTab(variablesViewer);
        if (outTab != null) outTab.dispose();
        if (logTab != null) logTab.dispose();
        if (varTab != null) varTab.dispose();

        IPreferenceStore preferenceStore = getPreferenceStore();
        String epLocation = getExtraPanelsLocation();
        if (SQLPreferenceConstants.LOCATION_RESULTS.equals(epLocation)) {
            epLocation = SQLPreferenceConstants.LOCATION_RIGHT;
        } else {
            epLocation = SQLPreferenceConstants.LOCATION_RESULTS;
        }
        preferenceStore.setValue(SQLPreferenceConstants.EXTRA_PANEL_LOCATION, epLocation);

        createExtraViewControls();

        if (outTab != null) showOutputPanel();
        if (logTab != null) showExecutionLogPanel();
        if (varTab != null) showVariablesPanel();
    }

    public String getExtraPanelsLocation() {
        return getPreferenceStore().getString(SQLPreferenceConstants.EXTRA_PANEL_LOCATION);
    }

    private void createExtraViewControls() {
        if (logViewer != null) {
            logViewer.dispose();
            logViewer = null;
        }
        if (variablesViewer != null) {
            variablesViewer.dispose();
            variablesViewer = null;
        }
        if (outputViewer != null) {
            outputViewer.dispose();
            outputViewer = null;
        }
        if (sqlExtraPanelFolder != null) {
            for (CTabItem ti : sqlExtraPanelFolder.getItems()) {
                ti.dispose();
            }
        }

        //planView = new ExplainPlanViewer(this, resultTabs);
        CTabFolder folder = getFolderForExtraPanels();

        logViewer = new SQLLogPanel(folder, this);
        variablesViewer = new SQLVariablesPanel(folder, this);
        outputViewer = new SQLEditorOutputViewer(getSite(), folder, SWT.LEFT);
        outputViewer.setExecutionContext(executionContext);

        if (getFolderForExtraPanels() != sqlExtraPanelFolder) {
            sqlExtraPanelSash.setMaximizedControl(sqlExtraPanelSash.getChildren()[0]);
        }
    }

    public CTabFolder getResultTabsContainer() {
        return resultTabs;
    }

    private CTabFolder getFolderForExtraPanels() {
        CTabFolder folder = this.sqlExtraPanelFolder;
        String epLocation = getExtraPanelsLocation();
        if (SQLPreferenceConstants.LOCATION_RESULTS.equals(epLocation)) {
            folder = resultTabs;
        }
        return folder;
    }

    private CTabItem getExtraViewTab(Control control) {
        CTabFolder tabFolder = this.getFolderForExtraPanels();
        for (CTabItem item : tabFolder.getItems()) {
            if (item.getData() == control) {
                return item;
            }
        }
        return null;
    }

    private void showExtraView(final String commandId, String name, String toolTip, Image image, Control view, IActionContributor actionContributor) {
        ToolItem viewItem = getViewToolItem(commandId);
        if (viewItem == null) {
            log.warn("Tool item for command " + commandId + " not found");
            return;
        }
        CTabFolder tabFolder = this.getFolderForExtraPanels();
        CTabItem curItem = getExtraViewTab(view);
        if (curItem != null) {
            // Close tab if it is already open
            viewItem.setSelection(false);
            curItem.dispose();
            return;
        }

        boolean isTabsToTheRight = tabFolder == sqlExtraPanelFolder;

        if (isTabsToTheRight) {
            if (sqlExtraPanelSash.getMaximizedControl() != null) {
                sqlExtraPanelSash.setMaximizedControl(null);
            }
        } else {
            sqlExtraPanelSash.setMaximizedControl(sqlExtraPanelSash.getChildren()[0]);
            // Show results
            showResultsPanel(true);
        }

        if (view == outputViewer) {
            updateOutputViewerIcon(false);
            outputViewer.resetNewOutput();
        }
        // Create new tab
        viewItem.setSelection(true);

        CTabItem item = new CTabItem(tabFolder, SWT.CLOSE);
        item.setControl(view);
        item.setText(name);
        item.setToolTipText(toolTip);
        item.setImage(image);
        item.setData(view);
        item.setData("actionContributor", actionContributor);
        // De-select tool item on tab close
        item.addDisposeListener(e -> {
            if (!viewItem.isDisposed()) {
                viewItem.setSelection(false);
            }
            if (tabFolder.getItemCount() == 0) {
                sqlExtraPanelSash.setMaximizedControl(sqlExtraPanelSash.getChildren()[0]);
            }
        });
        tabFolder.setSelection(item);

        if (isTabsToTheRight) {
            updateExtraViewToolbar(actionContributor);
        }
    }

    private void updateExtraViewToolbar(IActionContributor actionContributor) {
        // Update toolbar
        sqlExtraPanelToolbar.removeAll();
        if (actionContributor != null) {
            actionContributor.contributeActions(sqlExtraPanelToolbar);
        }
        sqlExtraPanelToolbar.add(ActionUtils.makeCommandContribution(
            getSite(),
            "org.jkiss.dbeaver.ui.editors.sql.toggle.extraPanels",
            CommandContributionItem.STYLE_CHECK,
            UIIcon.ARROW_DOWN));
        sqlExtraPanelToolbar.update(true);
    }

    @Nullable
    private ToolItem getViewToolItem(@NotNull String commandId) {
        ToolItem viewItem = UIUtils.findToolItemByCommandId(topBarMan, commandId);
        if (viewItem == null) {
            viewItem = UIUtils.findToolItemByCommandId(bottomBarMan, commandId);
        }
        return viewItem;
    }
    
    private CTabItem getActiveResultsTab() {
        return activeResultsTab == null || activeResultsTab.isDisposed() ?
            (resultTabs == null ? null : resultTabs.getSelection()) : activeResultsTab;
    }

    public void closeActiveTab() {
        CTabItem tabItem = getActiveResultsTab();
        if (tabItem != null && tabItem.getShowClose()) {
            tabItem.dispose();
            activeResultsTab = null;
        }
    }
    
    /**
     * Toggle isPinned value of active tab container,
     * then move tab to left of all unpinned tabs if pinning,
     * or move tab to right of all pinned tabs if unpinning
     */
    public void toggleActiveTabPinned() {
        CTabItem activeTab = getActiveResultsTab();
        QueryResultsContainer container = (QueryResultsContainer) activeTab.getData();
        
        if (!container.hasData()) {
            return;
        }

        boolean isPinned = container.isPinned();

        container.setPinned(!isPinned);

        CTabItem currTabItem = activeTab;
        CTabItem nextTabItem;

        if (isPinned) {
            for (int i = resultTabs.indexOf(activeTab) + 1; i < resultTabs.getItemCount(); i++) {
                nextTabItem = resultTabs.getItem(i);
                if (nextTabItem.getShowClose()) {
                    break;
                }
                resultTabsReorder.swapTabs(currTabItem, nextTabItem);
                currTabItem = nextTabItem;
            }
        } else {
            for (int i = resultTabs.indexOf(activeTab) - 1; i >= 0; i--) {
                nextTabItem = resultTabs.getItem(i);
                if (!nextTabItem.getShowClose()) {
                    break;
                }
                resultTabsReorder.swapTabs(currTabItem, nextTabItem);
                currTabItem = nextTabItem;
            }
        }

    }

    /**
     * Return true if there is an active tab, and its container is pinned
     */
    public boolean isActiveTabPinned() {
        CTabItem tabItem = getActiveResultsTab();
        return tabItem != null && ((QueryResultsContainer) tabItem.getData()).isPinned();
    }

    public void showOutputPanel() {
        showExtraView(
            SQLEditorCommands.CMD_SQL_SHOW_OUTPUT,
            SQLEditorMessages.editors_sql_output,
            SQLEditorMessages.editors_sql_output_tip,
            IMG_OUTPUT,
            outputViewer,
            manager -> manager.add(new OutputAutoShowToggleAction()));
    }

    public void showExecutionLogPanel() {
        showExtraView(
            SQLEditorCommands.CMD_SQL_SHOW_LOG,
            SQLEditorMessages.editors_sql_execution_log,
            SQLEditorMessages.editors_sql_execution_log_tip,
            IMG_LOG,
            logViewer,
            null);
    }

    public void showVariablesPanel() {
        showExtraView(
            SQLEditorCommands.CMD_SQL_SHOW_VARIABLES,
            SQLEditorMessages.editors_sql_variables,
            SQLEditorMessages.editors_sql_variables_tip,
            IMG_VARIABLES,
            variablesViewer,
            null);
        UIUtils.asyncExec(() -> variablesViewer.refreshVariables());
    }

    public <T> T getExtraPresentationPanel(Class<T> panelClass) {
        for (CTabItem tabItem : resultTabs.getItems()) {
            if (tabItem.getData() instanceof SQLEditorPresentationPanel && tabItem.getData().getClass() == panelClass) {
                return panelClass.cast(tabItem.getData());
            }
        }
        return null;
    }

    public boolean showPresentationPanel(SQLEditorPresentationPanel panel) {
        for (CTabItem item : resultTabs.getItems()) {
            if (item.getData() == panel) {
                setResultTabSelection(item);
                return true;
            }
        }
        return false;
    }

    private void setResultTabSelection(CTabItem item) {
        if (item != null) {
            if (isResultSetAutoFocusEnabled || !(item.getData() instanceof QueryProcessingComponent) || resultTabs.getItemCount() == 1) {
                resultTabs.setSelection(item);
            }
        }
    }

    public SQLEditorPresentationPanel showPresentationPanel(String panelID) {
        for (IContributionItem contributionItem : topBarMan.getItems()) {
            if (contributionItem instanceof ActionContributionItem) {
                IAction action = ((ActionContributionItem) contributionItem).getAction();
                if (action instanceof PresentationPanelToggleAction
                    && ((PresentationPanelToggleAction) action).panel.getId().equals(panelID)
                ) {
                    action.run();
                    return extraPresentationManager.activePresentationPanel;
                }
            }
        }
        for (IContributionItem contributionItem : bottomBarMan.getItems()) {
            if (contributionItem instanceof ActionContributionItem) {
                IAction action = ((ActionContributionItem) contributionItem).getAction();
                if (action instanceof PresentationPanelToggleAction
                    && ((PresentationPanelToggleAction) action).panel.getId().equals(panelID)
                ) {
                    action.run();
                    return extraPresentationManager.activePresentationPanel;
                }
            }
        }
        return null;
    }

    public boolean hasMaximizedControl() {
        return resultsSash.getMaximizedControl() != null;
    }

    @Nullable
    public SQLPresentationDescriptor getExtraPresentationDescriptor() {
        return extraPresentationManager.activePresentationDescriptor;
    }

    public void showExtraPresentation(@NotNull String presentationId) {
        final SQLPresentationDescriptor presentation = SQLPresentationRegistry.getInstance().getPresentation(presentationId);

        if (presentation != null) {
            showExtraPresentation(presentation);
        }
    }

    public void showExtraPresentation(@Nullable SQLPresentationDescriptor presentation) {
        if (extraPresentationManager.activePresentationDescriptor == presentation || presentationStack == null) {
            return;
        }

        if (presentation != null && !presentation.isEnabled(getSite())) {
            return;
        }

        StackLayout stackLayout = (StackLayout) presentationStack.getLayout();

        try {
            if (!extraPresentationManager.setActivePresentation(presentation)) {
                return;
            }
        } catch (DBException e) {
            log.error("Error creating presentation", e);
        }

        resultsSash.setRedraw(false);

        try {
            if (extraPresentationManager.activePresentation == null) {
                stackLayout.topControl = presentationStack.getChildren()[0];
                getEditorControlWrapper().setFocus();
                getSite().setSelectionProvider(new DynamicSelectionProvider());
            } else {
                stackLayout.topControl = extraPresentationManager.getActivePresentationControl();
                extraPresentationManager.getActivePresentationControl().setFocus();
                getSite().setSelectionProvider(extraPresentationManager.activePresentation.getSelectionProvider());
            }

            // Show presentation panels
            boolean sideBarChanged = false;

            {
                // Remove all presentation panel toggles
                for (Control vb : presentationSwitchFolder.getChildren()) {
                    if (vb.getData() instanceof SQLPresentationPanelDescriptor) { // || vb instanceof Label
                        vb.dispose();
                        sideBarChanged = true;
                    }
                }
                // Close all panels
                for (CTabItem tabItem : resultTabs.getItems()) {
                    if (tabItem.getData() instanceof SQLEditorPresentationPanel) {
                        tabItem.dispose();
                    }
                }
                extraPresentationManager.activePresentationPanel = null;
            }

            if (extraPresentationManager.activePresentation != null) {
                // Check and add presentation panel toggles
                final List<SQLPresentationPanelDescriptor> panels = extraPresentationManager.activePresentationDescriptor.getPanels();
                for (SQLPresentationPanelDescriptor panelDescriptor : panels) {
                    removeToggleLayoutButton();
                    sideBarChanged = true;
                    PresentationPanelToggleAction toggleAction = new PresentationPanelToggleAction(panelDescriptor);
                    VerticalButton panelButton = new VerticalButton(presentationSwitchFolder, SWT.RIGHT);
                    panelButton.setLayoutData(new GridData(GridData.VERTICAL_ALIGN_END));
                    panelButton.setAction(toggleAction, true);
                    panelButton.setData(panelDescriptor);
                    if (panelDescriptor.isAutoActivate()) {
                        //panelButton.setChecked(true);
                        toggleAction.run();
                    }
                    createToggleLayoutButton();
                }
            }

            switchPresentationSQLButton.setChecked(presentation == null);

            for (VerticalButton button : switchPresentationExtraButtons) {
                button.setChecked(presentation != null && button.getData() == presentation);
            }

            presentationSwitchFolder.layout(true);
            presentationSwitchFolder.redraw();

            if (sideBarChanged) {
                topBarMan.update(true);
                bottomBarMan.update(true);
                topBarMan.getControl().getParent().layout(true);
                bottomBarMan.getControl().getParent().layout(true);
            }

            presentationStack.layout(true, true);
        } finally {
            resultsSash.setRedraw(true);
        }
    }

    private void createToggleLayoutButton() {
        VerticalButton.create(presentationSwitchFolder, SWT.RIGHT | SWT.CHECK, getSite(), SQLEditorCommands.CMD_TOGGLE_LAYOUT, false);
    }

    private void removeToggleLayoutButton() {
        for (VerticalButton vButton : presentationSwitchFolder.getItems()) {
            if (vButton.getCommandId() != null && vButton.getCommandId().equals(SQLEditorCommands.CMD_TOGGLE_LAYOUT)) {
                vButton.dispose();
            }
        }
    }

    public void toggleResultPanel(boolean switchFocus, boolean createQueryProcessor) {
        if (isHideQueryText()) {
            return;
        }
        UIUtils.syncExec(() -> {
            if (resultsSash.getMaximizedControl() == null) {
                resultsSash.setMaximizedControl(sqlEditorPanel);
                switchFocus(false);
            } else {
                // Show both editor and results
                // Check for existing query processors (maybe all result tabs were closed)
                if (resultTabs.getItemCount() == 0 && createQueryProcessor) {
                    createQueryProcessor(true, true, true);
                }

                resultsSash.setMaximizedControl(null);

                if (switchFocus) {
                    switchFocus(true);
                }
            }
        });
    }

    /**
     * Toggles editor/results maximization
     */
    public void toggleEditorMaximize() {
        setEditorMaximized(resultsSash.getMaximizedControl() == null);
    }

    public void setEditorMaximized(boolean maximized) {
        if (isHideQueryText()) {
            return;
        }
        if (maximized) {
            resultsSash.setMaximizedControl(resultTabs);
            switchFocus(true);
        } else {
            resultsSash.setMaximizedControl(null);
            switchFocus(false);
        }
    }

    private void switchFocus(boolean results) {
        if (results) {
            ResultSetViewer activeRS = getActiveResultSetViewer();
            if (activeRS != null && activeRS.getActivePresentation() != null) {
                activeRS.getActivePresentation().getControl().setFocus();
            } else {
                CTabItem activeTab = resultTabs.getSelection();
                if (activeTab != null && activeTab.getControl() != null) {
                    activeTab.getControl().setFocus();
                }
            }
        } else {
            getEditorControlWrapper().setFocus();
        }
    }

    public void toggleActivePanel() {
        if (resultsSash.getMaximizedControl() == null) {
            if (UIUtils.hasFocus(resultTabs)) {
                switchFocus(false);
            } else {
                switchFocus(true);
            }
        }
    }

    private void updateResultSetOrientation() {
        try {
            resultSetOrientation = ResultSetOrientation.valueOf(DBWorkbench.getPlatform().getPreferenceStore().getString(SQLPreferenceConstants.RESULT_SET_ORIENTATION));
        } catch (IllegalArgumentException e) {
            resultSetOrientation = ResultSetOrientation.HORIZONTAL;
        }
        if (resultsSash != null) {
            resultsSash.setOrientation(resultSetOrientation.getSashOrientation());
        }
    }

    private class PresentationPanelToggleAction extends Action {
        private SQLPresentationPanelDescriptor panel;
        private CTabItem tabItem;

        public PresentationPanelToggleAction(SQLPresentationPanelDescriptor panel) {
            super(panel.getLabel(), Action.AS_CHECK_BOX);
            setId(PANEL_ITEM_PREFIX + panel.getId());
            if (panel.getIcon() != null) {
                setImageDescriptor(DBeaverIcons.getImageDescriptor(panel.getIcon()));
            }
            if (panel.getDescription() != null) {
                setToolTipText(panel.getDescription());
            }
            this.panel = panel;
        }

        @Override
        public void run() {
            if (!isHideQueryText() && resultsSash.getMaximizedControl() != null) {
                resultsSash.setMaximizedControl(null);
            }
            setChecked(!isChecked());
            SQLEditorPresentationPanel panelInstance = extraPresentationManager.panels.get(panel);
            if (panelInstance != null && !isChecked()) {
                // Hide panel
                for (CTabItem tabItem : resultTabs.getItems()) {
                    if (tabItem.getData() == panelInstance) {
                        tabItem.dispose();
                        return;
                    }
                }
            }
            if (panelInstance == null) {
                Control panelControl;
                try {
                    panelInstance = panel.createPanel();
                    panelControl = panelInstance.createPanel(resultTabs, SQLEditor.this, extraPresentationManager.activePresentation);
                } catch (DBException e) {
                    DBWorkbench.getPlatformUI().showError("Panel opening error", "Can't create panel " + panel.getLabel(), e);
                    return;
                }
                extraPresentationManager.panels.put(panel, panelInstance);
                tabItem = new CTabItem(resultTabs, SWT.CLOSE);
                tabItem.setControl(panelControl);
                tabItem.setText(panel.getLabel());
                tabItem.setToolTipText(panel.getDescription());
                tabItem.setImage(DBeaverIcons.getImage(panel.getIcon()));
                tabItem.setData(panelInstance);

                // De-select tool item on tab close
                tabItem.addDisposeListener(e -> {
                    PresentationPanelToggleAction.this.setChecked(false);
                    panelControl.dispose();
                    extraPresentationManager.panels.remove(panel);
                    extraPresentationManager.activePresentationPanel = null;
                    resultTabDisposeListener.widgetDisposed(e);
                });
                extraPresentationManager.activePresentationPanel = panelInstance;
                setResultTabSelection(tabItem);
            } else {
                for (CTabItem tabItem : resultTabs.getItems()) {
                    if (tabItem.getData() == panelInstance) {
                        setResultTabSelection(tabItem);
                        break;
                    }
                }
            }
        }
    }

    /////////////////////////////////////////////////////////////
    // Initialization

    @Override
    public void init(IEditorSite site, IEditorInput editorInput)
        throws PartInitException
    {
        super.init(site, editorInput);

        updateResultSetOrientation();

        SQLScriptContext parentContext = null;
        {
            DatabaseEditorContext parentEditorContext = EditorUtils.getEditorContext(editorInput);
            if (parentEditorContext instanceof SQLNavigatorContext) {
                parentContext = ((SQLNavigatorContext) parentEditorContext).getScriptContext();
            }
        }
        this.globalScriptContext = new SQLScriptContext(
            parentContext,
            this,
            EditorUtils.getPathFromInput(getEditorInput()),
            new OutputLogWriter(),
            new SQLEditorParametersProvider(getSite()));

        this.globalScriptContext.addListener(new DBCScriptContextListener() {
            @Override
            public void variableChanged(ContextAction action, DBCScriptContext.VariableInfo variable) {
                saveContextVariables();
            }
            @Override
            public void parameterChanged(ContextAction action, String name, Object value) {
                saveContextVariables();
            }
            private void saveContextVariables() {
                new AbstractJob("Save variables") {
                    @Override
                    protected IStatus run(DBRProgressMonitor monitor) {
                        DBPDataSourceContainer ds = getDataSourceContainer();
                        if (ds != null) {
                            globalScriptContext.saveVariables(ds.getDriver(), null);
                        }
                        return Status.OK_STATUS;
                    }
                }.schedule(200);
            }

        });

        // Initialize the add-ins and keep references for further cleanup on editor dispose
        for (SQLEditorAddInDescriptor addInDesc : SQLEditorAddInsRegistry.getInstance().getAddIns()) {
            try {
                SQLEditorAddIn addIn = addInDesc.createInstance();
                addIn.init(this);
                addIns.add(addIn);
            } catch (Throwable ex) {
                log.error("Error during SQL editor add-in initialization", ex); //$NON-NLS-1$
            }
        }

        extraPresentationManager = new ExtraPresentationManager();

        transactionStatusUpdateJob = new TransactionStatusUpdateJob();
        transactionStatusUpdateJob.schedule();
    }

    /**
     * Obtain the add-in instance by its concrete type
     */
    @Nullable
    public <T extends SQLEditorAddIn> T findAddIn(@NotNull Class<T> addInClass) {
        for (SQLEditorAddIn addIn : addIns) { // we are ok with brute-force until there are not many of add-ins
            if (addInClass.isInstance(addIn)) {
                @SuppressWarnings("unchecked")
                T concreteAddIn = (T) addIn;
                return concreteAddIn;
            }
        }
        return null;
    }

    @Override
    protected void doSetInput(IEditorInput editorInput) throws CoreException {
<<<<<<< HEAD
        checkInputFileExistence(editorInput);
=======
        // Check for file existence
        try {
            if (editorInput instanceof IFileEditorInput) {
                final IFile file = ((IFileEditorInput) editorInput).getFile();
                if (!file.exists()) {
                    file.refreshLocal(IResource.DEPTH_ONE, new NullProgressMonitor());
                }
                if (!file.exists()) {
                    file.create(new ByteArrayInputStream(new byte[]{}), true, new NullProgressMonitor());
                }
            }
        } catch (Exception e) {
            log.error("Error checking SQL file", e);
        }
>>>>>>> c100a766
        try {
            super.doSetInput(editorInput);
        } catch (Throwable e) {
            // Something bad may happen. E.g. OutOfMemory error in case of too big input file.
            StringWriter out = new StringWriter();
            e.printStackTrace(new PrintWriter(out, true));
            editorInput = new StringEditorInput("Error", CommonUtils.truncateString(out.toString(), 10000), true, GeneralUtils.UTF8_ENCODING);
            doSetInput(editorInput);
            log.error("Error loading input SQL file", e);
        }
        syntaxLoaded = false;

        IEditorInput finalEditorInput = editorInput;
        Runnable inputinitializer = () -> {
            DBPDataSourceContainer oldDataSource = SQLEditor.this.getDataSourceContainer();
            DBPDataSourceContainer newDataSource = EditorUtils.getInputDataSource(SQLEditor.this.getEditorInput());

            if (oldDataSource != newDataSource) {
                SQLEditor.this.dataSourceContainer = null;
                SQLEditor.this.updateDataSourceContainer();
            } else {
                SQLEditor.this.reloadSyntaxRules();
            }

            {
                DBPDataSourceContainer dataSource = EditorUtils.getInputDataSource(finalEditorInput);
                SQLEditorFeatures.SQL_EDITOR_OPEN.use(Map.of(
                    "driver", dataSource == null ? "" : dataSource.getDriver().getPreconfiguredId()
                ));
            }
        };
        if (isNonPersistentEditor()) {
            inputinitializer.run();
        } else {
            // Run in queue - for app startup
            UIExecutionQueue.queueExec(inputinitializer);
        }

        setPartName(getEditorName());
        if (isNonPersistentEditor() && isDetectTitleImageFromInput()) {
            setTitleImage(DBeaverIcons.getImage(UIIcon.SQL_CONSOLE));
        }
        baseEditorImage = getTitleImage();
        editorImage = new Image(Display.getCurrent(), baseEditorImage, SWT.IMAGE_COPY);
    }

    private void checkInputFileExistence(IEditorInput editorInput) {
        // Check for file existence
        try {
            if (editorInput instanceof IFileEditorInput fei) {
                final IFile file = fei.getFile();
                if (!file.exists()) {
                    // First try to refresh
                    try {
                        file.refreshLocal(IResource.DEPTH_ONE, new NullProgressMonitor());
                    } catch (CoreException e) {
                        log.debug("Error refreshing resource: " + e.getMessage());
                    }
                    if (!file.exists()) {
                        file.create(new ByteArrayInputStream(new byte[]{}), true, new NullProgressMonitor());
                    }
                }
            }
        } catch (Exception e) {
            log.error("Error checking SQL file existence: " + e.getMessage());
        }
    }

    protected boolean isDetectTitleImageFromInput() {
        return true;
    }

    @Override
    public String getTitleToolTip() {
        if (!DBWorkbench.getPlatform().getApplication().isStandalone()) {
            // For Eclipse plugins return just title because it is used in main window title.
            return getTitle();
        }
        DBPDataSourceContainer dataSourceContainer = getDataSourceContainer();
        if (dataSourceContainer == null) {
            return super.getTitleToolTip();
        }
        final IEditorInput editorInput = getEditorInput();
        String scriptPath;
        if (editorInput instanceof IFileEditorInput) {
            scriptPath = ((IFileEditorInput) editorInput).getFile().getFullPath().toString();
        } else if (editorInput instanceof IPathEditorInput) {
            scriptPath = ((IPathEditorInput) editorInput).getPath().toString();
        } else if (editorInput instanceof IURIEditorInput) {
            final URI uri = ((IURIEditorInput) editorInput).getURI();
            if ("file".equals(uri.getScheme())) {
                scriptPath = new File(uri).getAbsolutePath();
            } else {
                scriptPath = uri.toString();
            }
        } else if (editorInput instanceof INonPersistentEditorInput) {
            scriptPath = "SQL Console";
        } else {
            scriptPath = editorInput.getName();
            if (CommonUtils.isEmpty(scriptPath)) {
                scriptPath = "<not a file>";
            }
        }

        StringBuilder tip = new StringBuilder();
        tip
            .append(NLS.bind(SQLEditorMessages.sql_editor_title_tooltip_path, scriptPath))
            .append("\n").append(NLS.bind(SQLEditorMessages.sql_editor_title_tooltip_connecton, dataSourceContainer.getName()))
            .append("\n").append(NLS.bind(SQLEditorMessages.sql_editor_title_tooltip_type, dataSourceContainer.getDriver().getFullName()))
            .append("\n").append(NLS.bind(SQLEditorMessages.sql_editor_title_tooltip_url, dataSourceContainer.getConnectionConfiguration().getUrl()));

        SQLEditorVariablesResolver scriptNameResolver = new SQLEditorVariablesResolver(dataSourceContainer,
                dataSourceContainer.getConnectionConfiguration(),
                getExecutionContext(),
                scriptPath,
                null,
                getProject());
        if (scriptNameResolver.get(SQLPreferenceConstants.VAR_ACTIVE_DATABASE) != null) {
            tip.append("\n").append(NLS.bind(SQLEditorMessages.sql_editor_title_tooltip_database, scriptNameResolver.get(SQLPreferenceConstants.VAR_ACTIVE_DATABASE)));
        }
        if (scriptNameResolver.get(SQLPreferenceConstants.VAR_ACTIVE_SCHEMA) != null) {
            tip.append("\n").append(NLS.bind(SQLEditorMessages.sql_editor_title_tooltip_schema, scriptNameResolver.get(SQLPreferenceConstants.VAR_ACTIVE_SCHEMA)));
        }
        EditorUtils.appendProjectToolTip(tip, getProject());

        if (dataSourceContainer.getConnectionError() != null) {
            tip.append("\n\nConnection error:\n").append(dataSourceContainer.getConnectionError());
        }
        return tip.toString();
    }

    protected String getEditorName() {
        final IFile file = EditorUtils.getFileFromInput(getEditorInput());
        String scriptName;
        if (file != null) {
            scriptName = file.getFullPath().removeFileExtension().lastSegment();
        } else {
            File localFile = EditorUtils.getLocalFileFromInput(getEditorInput());
            if (localFile != null) {
                scriptName = localFile.getName();
            } else {
                scriptName = getEditorInput().getName();
            }
        }


        DBPPreferenceStore preferenceStore = getActivePreferenceStore();
        String pattern = preferenceStore.getString(SQLPreferenceConstants.SCRIPT_TITLE_PATTERN);
        return GeneralUtils.replaceVariables(pattern, new SQLEditorVariablesResolver(
                dataSourceContainer,
                null,
                getExecutionContext(),
                scriptName,
                file,
                getProject()));
    }

    @Override
    public void setFocus() {
        super.setFocus();
    }

    public void loadQueryPlan() {
        DBCQueryPlanner planner = GeneralUtils.adapt(getDataSource(), DBCQueryPlanner.class);
        ExplainPlanViewer planView = getPlanView(null, planner);

        if (planView != null) {
            showResultsPanel(false);
            if (!planView.loadQueryPlan(planner, planView)) {
                closeActiveTab();
            }
        }

    }

    public void explainQueryPlan() {
        // Notify listeners
        synchronized (listeners) {
            for (SQLEditorListener listener : listeners) {
                listener.beforeQueryPlanExplain();
            }
        }

        final SQLScriptElement scriptElement = extractActiveQuery();
        if (scriptElement == null) {
            setStatus(SQLEditorMessages.editors_sql_status_empty_query_string, DBPMessageType.ERROR);
            return;
        }
        if (!(scriptElement instanceof SQLQuery)) {
            setStatus("Can't explain plan for command", DBPMessageType.ERROR);
            return;
        }
        explainQueryPlan((SQLQuery) scriptElement);
    }

    private void explainQueryPlan(SQLQuery sqlQuery) {
        showResultsPanel(false);
        DBCQueryPlanner planner = GeneralUtils.adapt(getDataSource(), DBCQueryPlanner.class);

        DBCPlanStyle planStyle = planner.getPlanStyle();
        if (planStyle == DBCPlanStyle.QUERY) {
            explainPlanFromQuery(planner, sqlQuery);
        } else if (planStyle == DBCPlanStyle.OUTPUT) {
            explainPlanFromQuery(planner, sqlQuery);
            showOutputPanel();
        } else {
            ExplainPlanViewer planView = getPlanView(sqlQuery, planner);

            if (planView != null) {
                planView.explainQueryPlan(sqlQuery, planner);
            }
        }
    }

    private void showResultsPanel(boolean createQueryProcessor) {
        if (resultsSash.getMaximizedControl() != null) {
            toggleResultPanel(false, createQueryProcessor);
        }
        UIUtils.syncExec(() -> {
            if (resultsSash.isDownHidden()) {
                resultsSash.showDown();
            }
        });
    }

    private ExplainPlanViewer getPlanView(SQLQuery sqlQuery, DBCQueryPlanner planner) {

        // 1. Determine whether planner supports plan extraction

        if (planner == null) {
            DBWorkbench.getPlatformUI().showError("Execution plan", "Execution plan explain isn't supported by current datasource");
            return null;
        }
        // Transform query parameters
        if (sqlQuery != null) {
            if (!transformQueryWithParameters(sqlQuery)) {
                return null;
            }
        }

        ExplainPlanViewer planView = null;

        if (sqlQuery != null) {
            for (CTabItem item : resultTabs.getItems()) {
                if (item.getData() instanceof ExplainPlanViewer) {
                    ExplainPlanViewer pv = (ExplainPlanViewer) item.getData();
                    if (pv.getQuery() != null && pv.getQuery().equals(sqlQuery)) {
                        setResultTabSelection(item);
                        planView = pv;
                        break;
                    }
                }
            }
        }

        if (planView == null) {
            int maxPlanNumber = 0;
            for (CTabItem item : resultTabs.getItems()) {
                if (item.getData() instanceof ExplainPlanViewer) {
                    maxPlanNumber = Math.max(maxPlanNumber, ((ExplainPlanViewer) item.getData()).getPlanNumber());
                }
            }
            maxPlanNumber++;

            planView = new ExplainPlanViewer(this, this, resultTabs, maxPlanNumber);
            final CTabItem item = new CTabItem(resultTabs, SWT.CLOSE);
            item.setControl(planView.getControl());
            item.setText(SQLEditorMessages.editors_sql_error_execution_plan_title + " - " + maxPlanNumber);
            if (sqlQuery != null) {
                // Prepare query for tooltip
                String preparedText = sqlQuery.getText().replaceAll("[\n\r\t]{3,}", "");
                if (preparedText.length() > 300) {
                    item.setToolTipText(preparedText.substring(0, 300) + "...");
                } else {
                    item.setToolTipText(preparedText);
                }
            }
            item.setImage(IMG_EXPLAIN_PLAN);
            item.setData(planView);
            item.addDisposeListener(resultTabDisposeListener);
            UIUtils.disposeControlOnItemDispose(item);
            setResultTabSelection(item);
        }
        return planView;
    }

    private void explainPlanFromQuery(final DBCQueryPlanner planner, final SQLQuery sqlQuery) {
        final String[] planQueryString = new String[1];
        DBRRunnableWithProgress queryObtainTask = monitor -> {
            DBCQueryPlannerConfiguration configuration = ExplainPlanViewer.makeExplainPlanConfiguration(monitor, planner);
            if (configuration == null) {
                return;
            }
            try (DBCSession session = getExecutionContext().openSession(monitor, DBCExecutionPurpose.UTIL, "Prepare plan query")) {
                DBCPlan plan = planner.planQueryExecution(session, sqlQuery.getText(), configuration);
                planQueryString[0] = plan.getPlanQueryString();
            } catch (Exception e) {
                log.error(e);
            }
        };
        if (RuntimeUtils.runTask(queryObtainTask, "Retrieve plan query", 5000) && !CommonUtils.isEmpty(planQueryString[0])) {
            SQLQuery planQuery = new SQLQuery(getDataSource(), planQueryString[0]);
            processQueries(Collections.singletonList(planQuery), false, true, false, true, null, null);
        }
    }

    public void processSQL(boolean newTab, boolean script) {
        processSQL(newTab, script, null, null);
    }

    public boolean processSQL(boolean newTab, boolean script, SQLQueryTransformer transformer, @Nullable SQLQueryListener queryListener) {
        return processSQL(newTab, script, false, transformer, queryListener);
    }

    public boolean processSQL(boolean newTab, boolean script, boolean executeFromPosition) {
        return processSQL(newTab, script, executeFromPosition, null, null);
    }

    public boolean processSQL(boolean newTab, boolean script, boolean executeFromPosition, SQLQueryTransformer transformer,
        @Nullable SQLQueryListener queryListener
    ) {
        IDocument document = getDocument();
        if (document == null) {
            setStatus(SQLEditorMessages.editors_sql_status_cant_obtain_document, DBPMessageType.ERROR);
            return false;
        }

        // Notify listeners
        synchronized (listeners) {
            for (SQLEditorListener listener : listeners) {
                listener.beforeQueryExecute(script, newTab);
            }
        }

        List<SQLScriptElement> elements;
        ITextSelection selection = (ITextSelection) getSelectionProvider().getSelection();
        // if we select several queries and press Run, they're intentionally goes into one SQLQuery
        // it's a workaround for cases where we can't correctly parse whole query
        // like in package declarations with multiple statements in body
        if (script) {
            if (executeFromPosition) {
                // Get all queries from the current position
                elements = extractScriptQueries(selection.getOffset(), document.getLength(), true, false, true);
                // Replace first query with query under cursor for case if the cursor is in the middle of the query
                elements.remove(0);
                elements.add(0, extractActiveQuery());
            } else {
                // Execute all SQL statements consequently
                if (selection.getLength() > 1) {
                    elements = extractScriptQueries(selection.getOffset(), selection.getLength(), true, false, true);
                } else {
                    elements = extractScriptQueries(0, document.getLength(), true, false, true);
                }
            }
        } else {
            // Execute statement under cursor or selected text (if selection present)
            SQLScriptElement sqlQuery = extractActiveQuery();
            if (sqlQuery == null) {
                ResultSetViewer activeViewer = getActiveResultSetViewer();
                if (activeViewer != null) {
                    activeViewer.setStatus(SQLEditorMessages.editors_sql_status_empty_query_string, DBPMessageType.ERROR);
                }
                return false;
            } else {
                elements = Collections.singletonList(sqlQuery);
            }
        }
        try {
            if (transformer != null) {
                DBPDataSource dataSource = getDataSource();
                if (dataSource != null) {
                    List<SQLScriptElement> xQueries = new ArrayList<>(elements.size());
                    for (SQLScriptElement element : elements) {
                        if (element instanceof SQLQuery) {
                            SQLQuery query = transformer.transformQuery(dataSource, getSyntaxManager(), (SQLQuery) element);
                            if (!CommonUtils.isEmpty(query.getParameters())) {
                                query.setParameters(parseQueryParameters(query));
                            }
                            xQueries.add(query);
                        } else {
                            xQueries.add(element);
                        }
                    }
                    elements = xQueries;
                }
            }
        } catch (DBException e) {
            DBWorkbench.getPlatformUI().showError("Bad query", "Can't execute query", e);
            return false;
        }
        if (!CommonUtils.isEmpty(elements)) {
            return processQueries(elements, script, newTab, false, true, queryListener, null);
        } else {
            return false;
        }
    }

    public void exportDataFromQuery(@Nullable SQLScriptContext sqlScriptContext)
    {
        List<SQLScriptElement> elements;
        ITextSelection selection = (ITextSelection) getSelectionProvider().getSelection();
        if (selection.getLength() > 1) {
            elements = extractScriptQueries(selection.getOffset(), selection.getLength(), true, false, true);
        } else {
            elements = new ArrayList<>();
            elements.add(extractActiveQuery());
        }

        if (!elements.isEmpty()) {
            processQueries(elements, false, false, true, true, null, sqlScriptContext);
        } else {
            DBWorkbench.getPlatformUI().showError(
                    "Extract data",
                    "Choose one or more queries to export from");
        }
    }

    public boolean processQueries(@NotNull final List<SQLScriptElement> queries, final boolean forceScript,
        boolean newTab, final boolean export, final boolean checkSession,
        @Nullable final SQLQueryListener queryListener, @Nullable final SQLScriptContext context
    ) {
        if (queries.isEmpty()) {
            // Nothing to process
            return false;
        }
        
        final DBPDataSourceContainer container = getDataSourceContainer();
        if (checkSession) {
            try {
                boolean finalNewTab = newTab;
                DBRProgressListener connectListener = status -> {
                    if (!status.isOK() || container == null || !container.isConnected()) {
                        DBWorkbench.getPlatformUI().showError(
                            SQLEditorMessages.editors_sql_error_cant_obtain_session,
                            null,
                            status);
                        return;
                    }
                    updateExecutionContext(() -> UIUtils.syncExec(() ->
                        processQueries(queries, forceScript, finalNewTab, export, false, queryListener, context)));
                };
                if (!checkSession(connectListener)) {
                    return false;
                }
            } catch (DBException ex) {
                ResultSetViewer viewer = getActiveResultSetViewer();
                if (viewer != null) {
                    viewer.setStatus(ex.getMessage(), DBPMessageType.ERROR);
                }
                DBWorkbench.getPlatformUI().showError(
                    SQLEditorMessages.editors_sql_error_cant_obtain_session,
                    ex.getMessage());
                return false;
            }
        }
        if (dataSourceContainer == null) {
            return false;
        }
        if (!dataSourceContainer.hasModifyPermission(DBPDataSourcePermission.PERMISSION_EXECUTE_SCRIPTS)) {
            DBWorkbench.getPlatformUI().showError(
                SQLEditorMessages.editors_sql_error_cant_execute_query_title,
                "Query execution was restricted by connection configuration");
            return false;
        }

        SQLScriptContext scriptContext = context;
        if (scriptContext == null) {
            scriptContext = createScriptContext();
        }

        final boolean isSingleQuery = !forceScript && (queries.size() == 1);
        if (isSingleQuery && queries.get(0) instanceof SQLQuery) {
            SQLQuery query = (SQLQuery) queries.get(0);
            boolean isDropTable = query.isDropTableDangerous();
            if (query.isDeleteUpdateDangerous() || isDropTable) {
                String targetName = "multiple tables";
                if (query.getEntityMetadata(false) != null) {
                    targetName = query.getEntityMetadata(false).getEntityName();
                }
                if (ConfirmationDialog.confirmAction(
                    getSite().getShell(),
                    ConfirmationDialog.WARNING, isDropTable ? SQLPreferenceConstants.CONFIRM_DROP_SQL : SQLPreferenceConstants.CONFIRM_DANGER_SQL,
                    ConfirmationDialog.CONFIRM,
                    query.getType().name(),
                    targetName) != IDialogConstants.OK_ID)
                {
                    return false;
                }
            }
        } else if (newTab && queries.size() > MAX_PARALLEL_QUERIES_NO_WARN) {
            if (ConfirmationDialog.confirmAction(
                getSite().getShell(),
                ConfirmationDialog.WARNING, SQLPreferenceConstants.CONFIRM_MASS_PARALLEL_SQL,
                ConfirmationDialog.CONFIRM,
                queries.size()) != IDialogConstants.OK_ID)
            {
                return false;
            }
        }


        if (!isHideQueryText() && resultsSash.getMaximizedControl() != null) {
            resultsSash.setMaximizedControl(null);
        }

        // Save editor
        if (getActivePreferenceStore().getBoolean(SQLPreferenceConstants.AUTO_SAVE_ON_EXECUTE) && isDirty()) {
            doSave(new NullProgressMonitor());
        }

        // Clear server console output
        if (getActivePreferenceStore().getBoolean(SQLPreferenceConstants.CLEAR_OUTPUT_BEFORE_EXECUTE)) {
            outputViewer.clearOutput();
        }

        boolean replaceCurrentTab = getActivePreferenceStore().getBoolean(SQLPreferenceConstants.RESULT_SET_REPLACE_CURRENT_TAB);

        if (!export) {
            // We only need to prompt user to close extra (unpinned) tabs if:
            // 1. The user is not executing query in a new tab
            // 2. The user is executing script that may open several result sets
            //    and replace current tab on single query execution option is not set
            if (isResultSetAutoFocusEnabled && !newTab && (!isSingleQuery || (isSingleQuery && !replaceCurrentTab))) {
                int tabsClosed = closeExtraResultTabs(null, true, false);
                if (tabsClosed == IDialogConstants.CANCEL_ID) {
                    return false;
                } else if (tabsClosed == IDialogConstants.NO_ID) {
                    newTab = true;
                }
            }

            // Create new query processor if:
            // 1. New tab is explicitly requested
            // 1. Or all tabs are closed and no query processors are present
            // 2. Or current query processor has pinned tabs
            // 3. Or current query processor has running jobs
            if (newTab || queryProcessors.isEmpty() || curQueryProcessor.hasPinnedTabs() || curQueryProcessor.getRunningJobs() > 0) {
                boolean foundSuitableTab = false;

                // Try to find suitable query processor among exiting ones if:
                // 1. New tab is not required
                // 2. The user is executing only single query
                if (!newTab && isSingleQuery) {
                    for (QueryProcessor processor : queryProcessors) {
                        if (!processor.hasPinnedTabs() && processor.getRunningJobs() == 0) {
                            foundSuitableTab = true;
                            curQueryProcessor = processor;
                            break;
                        }
                    }
                }
                // Just create a new query processor
                if (!foundSuitableTab) {
                    // If we already have useless multi-tabbed processor, but we want single-tabbed, then get rid of the useless one  
                    if (curQueryProcessor instanceof MultiTabsQueryProcessor 
                        && curQueryProcessor.getResultContainers().size() == 1
                        && !curQueryProcessor.getFirstResults().viewer.hasData()
                    ) {
                        curQueryProcessor.getFirstResults().dispose();
                    }
                    createQueryProcessor(true, isSingleQuery, false);
                }
            }

            // Close all extra tabs of this query processor
            // if the user is executing only single query
            if (!newTab && isSingleQuery && curQueryProcessor.getResultContainers().size() > 1) {
                closeExtraResultTabs(curQueryProcessor, false, true);
            }

            CTabItem tabItem = curQueryProcessor.getFirstResults().getResultsTab();

            if (tabItem != null) {
                // Do not switch tab if Output tab is active
                CTabItem selectedTab = resultTabs.getSelection();
                if (selectedTab == null || selectedTab.getData() != outputViewer) {
                    setResultTabSelection(tabItem);
                }
            }
        }

        if (curQueryProcessor == null || (useTabPerQuery(isSingleQuery) == (curQueryProcessor instanceof SingleTabQueryProcessor))) {
            createQueryProcessor(true, isSingleQuery, true);
        }

        return curQueryProcessor.processQueries(
            scriptContext,
            queries,
            forceScript,
            false,
            export,
            !export && getActivePreferenceStore().getBoolean(SQLPreferenceConstants.RESULT_SET_CLOSE_ON_ERROR),
            queryListener);
    }

    public boolean isActiveQueryRunning() {
        return curQueryProcessor != null && curQueryProcessor.curJobRunning.get() > 0;
    }

    public void cancelActiveQuery() {
        if (isActiveQueryRunning()) {
            curQueryProcessor.cancelJob();
        }
    }

    @NotNull
    private SQLScriptContext createScriptContext() {
        java.nio.file.Path localFile = EditorUtils.getPathFromInput(getEditorInput());
        return new SQLScriptContext(
            globalScriptContext,
            SQLEditor.this,
            localFile,
            new OutputLogWriter(),
            new SQLEditorParametersProvider(getSite()));
    }

    private void setStatus(String status, DBPMessageType messageType)
    {
        ResultSetViewer resultsView = getActiveResultSetViewer();
        if (resultsView != null) {
            resultsView.setStatus(status, messageType);
        }
    }

    private int closeExtraResultTabs(@Nullable QueryProcessor queryProcessor, boolean confirmClose, boolean keepFirstTab) {
        List<CTabItem> tabsToClose = new ArrayList<>();
        QueryProcessor processor = null;
        for (CTabItem item : resultTabs.getItems()) {
            if (item.getData() instanceof QueryResultsContainer) {
                processor = ((QueryResultsContainer) item.getData()).queryProcessor;
            } else if (item.getData() instanceof QueryProcessor) {
                processor = (QueryProcessor) item.getData();
            }
            if (item.getData() instanceof QueryProcessingComponent && item.getShowClose() && !isPinned(item)) {
                if (queryProcessor != null && queryProcessor != processor) {
                    continue;
                }
                if (queryProcessor != null && queryProcessor.resultContainers.size() < 2 && keepFirstTab) {
                    // Do not remove first tab for this processor
                    continue;
                }
                tabsToClose.add(item);
            } else if (item.getData() instanceof ExplainPlanViewer) {
                tabsToClose.add(item);
            }
        }
        if (tabsToClose.size() > 1 || (tabsToClose.size() == 1 && keepFirstTab)) {
            int confirmResult = IDialogConstants.YES_ID;
            if (confirmClose) {
                confirmResult = ConfirmationDialog.confirmAction(
                    getSite().getShell(),
                    ConfirmationDialog.WARNING,
                    SQLPreferenceConstants.CONFIRM_RESULT_TABS_CLOSE,
                    ConfirmationDialog.QUESTION_WITH_CANCEL,
                    tabsToClose.size()
                );
                if (confirmResult == IDialogConstants.CANCEL_ID || confirmResult < 0) {
                    return IDialogConstants.CANCEL_ID;
                }
            }
            if (confirmResult == IDialogConstants.YES_ID) {
                for (int i = 0; i < tabsToClose.size(); i++) {
                    if (i == 0 && keepFirstTab) {
                        continue;
                    }
                    tabsToClose.get(i).dispose();
                }
            }
            return confirmResult;
        }
        // No need to close anything
        return IDialogConstants.IGNORE_ID;
    }

    public boolean transformQueryWithParameters(SQLQuery query) {
        return createScriptContext().fillQueryParameters(query, () -> null, false);
    }

    private boolean checkSession(DBRProgressListener onFinish)
        throws DBException
    {
        DBPDataSourceContainer ds = getDataSourceContainer();
        if (ds == null) {
            throw new DBException("No active connection");
        }
        if (!ds.isConnected()) {
            boolean doConnect = ds.getPreferenceStore().getBoolean(SQLPreferenceConstants.EDITOR_CONNECT_ON_EXECUTE);
            if (doConnect) {
                return checkConnected(true, onFinish);
            } else {
                throw new DBException("Disconnected from database");
            }
        }
        DBPDataSource dataSource = ds.getDataSource();
        if (dataSource != null && executionContextProvider == null && SQLEditorUtils.isOpenSeparateConnection(ds) && executionContext == null) {
            initSeparateConnection(dataSource, () -> onFinish.onTaskFinished(Status.OK_STATUS), false);
            return executionContext != null;
        }
        return true;
    }

    /**
     * Handles datasource change action in UI
     */
    private void fireDataSourceChange() {
        updateExecutionContext(null);
        UIUtils.syncExec(this::onDataSourceChange);
    }

    protected void onDataSourceChange() {
        if (resultsSash == null || resultsSash.isDisposed()) {
            reloadSyntaxRules();
            return;
        }

        DBPDataSourceContainer dsContainer = getDataSourceContainer();

        if (resultTabs != null) {
            DatabaseEditorUtils.setPartBackground(this, resultTabs);
            Color bgColor = dsContainer == null ? null : UIUtils.getConnectionColor(dsContainer.getConnectionConfiguration());
            resultsSash.setBackground(bgColor);
            topBarMan.getControl().setBackground(bgColor);
            bottomBarMan.getControl().setBackground(bgColor);
        }

        DBCExecutionContext executionContext = getExecutionContext();
        if (executionContext != null) {
            EditorUtils.setInputDataSource(getEditorInput(), new SQLNavigatorContext(executionContext));
        }
        refreshActions();

        refreshEditorIconAndTitle();

        if (syntaxLoaded && lastExecutionContext == executionContext) {
            return;
        }

        if (curResultsContainer != null) {
            ResultSetViewer rsv = curResultsContainer.getResultSetController();
            if (rsv != null) {
                if (executionContext == null) {
                    rsv.setStatus(ModelMessages.error_not_connected_to_database);
                } else {
                    rsv.setStatus(SQLEditorMessages.editors_sql_staus_connected_to + executionContext.getDataSource().getContainer().getName() + "'"); //$NON-NLS-2$
                }
            }
        }

        if (lastExecutionContext == null || executionContext == null || lastExecutionContext.getDataSource() != executionContext.getDataSource()) {
            // Update command states
            SQLEditorPropertyTester.firePropertyChange(SQLEditorPropertyTester.PROP_CAN_EXECUTE);
            SQLEditorPropertyTester.firePropertyChange(SQLEditorPropertyTester.PROP_CAN_EXPLAIN);

            reloadSyntaxRules();
        }

        if (!isHideQueryText()) {
            if (dsContainer == null) {
                resultsSash.setMaximizedControl(sqlEditorPanel);
            } else {
                if (curQueryProcessor != null && curQueryProcessor.getFirstResults().hasData()) {
                    resultsSash.setMaximizedControl(null);
                }
            }
        }

        lastExecutionContext = executionContext;
        syntaxLoaded = true;

        loadActivePreferenceSettings();

        if (dsContainer != null) {
            globalScriptContext.loadVariables(dsContainer.getDriver(), null);
        } else {
            globalScriptContext.clearVariables();
        }

        if (outputViewer != null && executionContext != null) {
            outputViewer.setExecutionContext(executionContext);
        }
    }

    /**
     * Build and update icon and title
     */
    public void refreshEditorIconAndTitle() {
        DBPDataSourceContainer dsContainer = getDataSourceContainer();
        setPartName(getEditorName());

        // Update icon
        if (editorImage != null) {
            editorImage.dispose();
        }

        DBPImage bottomLeft;
        DBPImage bottomRight;

        if (executionContext == null) {
            if (dsContainer instanceof DBPStatefulObject && ((DBPStatefulObject) dsContainer).getObjectState() == DBSObjectState.INVALID) {
                bottomRight = DBIcon.OVER_ERROR;
            } else {
                bottomRight = null;
            }
        } else {
            bottomRight = DBIcon.OVER_SUCCESS;
        }

        if (SQLEditorUtils.isSQLSyntaxParserApplied(getEditorInput())) {
            bottomLeft = null;
        } else {
            bottomLeft = DBIcon.OVER_RED_LAMP;
        }

        if (baseEditorImage == null) {
            baseEditorImage = getTitleImage();
        }
        if (bottomLeft != null || bottomRight != null) {
            DBPImage image = new DBIconComposite(new DBIconBinary(null, baseEditorImage), false, null, null, bottomLeft, bottomRight);
            editorImage = DBeaverIcons.getImage(image, false);
        } else {
            editorImage = new Image(Display.getCurrent(), baseEditorImage, SWT.IMAGE_COPY);
        }
        setTitleImage(editorImage);
    }

    @Override
    public void beforeConnect()
    {
    }

    @Override
    public void beforeDisconnect()
    {
        closeAllJobs();
    }

    @Override
    public void dispose() {
        extraPresentationManager.dispose();

        // Release ds container
        releaseContainer();
        closeAllJobs();

        final IEditorInput editorInput = getEditorInput();
        IFile sqlFile = EditorUtils.getFileFromInput(editorInput);

        logViewer = null;
        outputViewer = null;

        queryProcessors.clear();
        curResultsContainer = null;
        curQueryProcessor = null;

        { // Clean up the add-ins in reverse order
            ListIterator<SQLEditorAddIn> addInsIterator = addIns.listIterator(addIns.size());
            while (addInsIterator.hasPrevious()) {
                SQLEditorAddIn addIn = addInsIterator.previous();
                try {
                    addIn.cleanup(this);
                } catch (Throwable ex) {
                    log.error("Error during SQL editor add-in cleanup", ex); //$NON-NLS-1$
                }
            }
        }

        super.dispose();

        if (sqlFile != null && !PlatformUI.getWorkbench().isClosing() && !DBWorkbench.isDistributed()) {
            deleteFileIfEmpty(sqlFile);
        }

        PlatformUI.getWorkbench().getThemeManager().removePropertyChangeListener(themeChangeListener);
        UIUtils.dispose(editorImage);
        baseEditorImage = null;
        editorImage = null;

        transactionStatusUpdateJob.cancel();
        transactionStatusUpdateJob = null;
    }

    private void deleteFileIfEmpty(IFile sqlFile) {
        if (sqlFile == null || !sqlFile.exists()) {
            return;
        }
        SQLPreferenceConstants.EmptyScriptCloseBehavior emptyScriptCloseBehavior = SQLPreferenceConstants.EmptyScriptCloseBehavior.getByName(
            getActivePreferenceStore().getString(SQLPreferenceConstants.SCRIPT_DELETE_EMPTY));
        if (emptyScriptCloseBehavior == SQLPreferenceConstants.EmptyScriptCloseBehavior.NOTHING) {
            return;
        }

        if (!sqlFile.exists() || ResourceUtils.getFileLength(sqlFile) != 0) {
            // Not empty
            return;
        }
        try {
            IProgressMonitor monitor = new NullProgressMonitor();
            if (emptyScriptCloseBehavior == SQLPreferenceConstants.EmptyScriptCloseBehavior.DELETE_NEW) {
                IFileState[] fileHistory = sqlFile.getHistory(monitor);
                if (!ArrayUtils.isEmpty(fileHistory)) {
                    for (IFileState historyItem : fileHistory) {
                        try (InputStream contents = historyItem.getContents()) {
                            int cValue = contents.read();
                            if (cValue != -1) {
                                // At least once there was some content saved
                                return;
                            }
                        }
                    }
                }
            }
            // This file is empty and never (at least during this session) had any contents.
            // Drop it.
            if (sqlFile.exists()) {
                log.debug("Delete empty SQL script '" + sqlFile.getFullPath().toOSString() + "'");
                sqlFile.delete(true, monitor);
            }
        } catch (Exception e) {
            log.error("Error deleting empty script file", e); //$NON-NLS-1$
        }
    }

    private void closeAllJobs() {
        for (QueryProcessor queryProcessor : queryProcessors) {
            queryProcessor.closeJob();
        }
    }

    private int getTotalQueryRunning() {
        int jobsRunning = 0;
        for (QueryProcessor queryProcessor : queryProcessors) {
            jobsRunning += queryProcessor.curJobRunning.get();
        }
        return jobsRunning;
    }

    @Override
    public void handleDataSourceEvent(final DBPEvent event) {
        final boolean dsEvent = event.getObject() == getDataSourceContainer();
        final boolean objectEvent = event.getObject() != null && event.getObject().getDataSource() == getDataSource();
        final boolean registryEvent = getDataSourceContainer() != null && event.getData() == getDataSourceContainer().getRegistry(); 
        if (dsEvent || objectEvent || registryEvent) {
            UIUtils.asyncExec(
                () -> {
                    switch (event.getAction()) {
                        case OBJECT_REMOVE:
                            if (dsEvent) {
                                setDataSourceContainer(null);
                            }
                            break;
                        case OBJECT_UPDATE:
                        case OBJECT_SELECT:
                            if (objectEvent) {
                                setPartName(getEditorName());
                                // Active schema was changed? Update title and tooltip
                                firePropertyChange(IWorkbenchPartConstants.PROP_TITLE);
                            }
                            break;
                        default:
                            break;
                    }
                    updateExecutionContext(null);
                    onDataSourceChange();
                }
            );
        }
    }

    @Override
    public void doSave(IProgressMonitor monitor) {
        if (isNonPersistentEditor()) {
            saveAsNewScript();
            return;
        }

        if (!EditorUtils.isInAutoSaveJob()) {
            monitor.beginTask("Save data changes...", 1);
            try {
                monitor.subTask("Save '" + getPartName() + "' changes...");
                SaveJob saveJob = new SaveJob();
                saveJob.schedule();

                // Wait until job finished
                UIUtils.waitJobCompletion(saveJob, monitor);
                if (!saveJob.success) {
                    monitor.setCanceled(true);
                    return;
                }
            } finally {
                monitor.done();
            }
        }

        if (extraPresentationManager.activePresentation instanceof ISaveablePart) {
            ((ISaveablePart) extraPresentationManager.activePresentation).doSave(monitor);
        }
        super.doSave(monitor);

        updateDataSourceContainer();
    }

    @Override
    public boolean isSaveAsAllowed() {
        return true;
    }

    @Override
    public void doSaveAs() {
        saveToExternalFile();
    }

    private synchronized void doScriptAutoSave() {
        if (scriptAutoSavejob == null) {
            scriptAutoSavejob = new ScriptAutoSaveJob();
        } else {
            scriptAutoSavejob.cancel();
        }
        scriptAutoSavejob.schedule(1000);
    }

    @Override
    public int promptToSaveOnClose() {
        int jobsRunning = getTotalQueryRunning();
        if (jobsRunning > 0) {
            log.warn("There are " + jobsRunning + " SQL job(s) still running in the editor");

            if (ConfirmationDialog.confirmAction(
                null,
                ConfirmationDialog.WARNING,
                SQLPreferenceConstants.CONFIRM_RUNNING_QUERY_CLOSE,
                ConfirmationDialog.QUESTION,
                jobsRunning
            ) != IDialogConstants.YES_ID)
            {
                return ISaveablePart2.CANCEL;
            }
        }

        for (QueryProcessor queryProcessor : queryProcessors) {
            for (QueryResultsContainer resultsProvider : queryProcessor.getResultContainers()) {
                ResultSetViewer rsv = resultsProvider.getResultSetController();
                if (rsv != null && rsv.isDirty()) {
                    return rsv.promptToSaveOnClose();
                }
            }
        }

        // Cancel running jobs (if any) and close results tabs
        for (QueryProcessor queryProcessor : queryProcessors) {
            queryProcessor.cancelJob();
            // FIXME: it is a hack (to avoid asking "Save script?" because editor is marked as dirty while queries are running)
            // FIXME: make it better
            queryProcessor.curJobRunning.set(0);
        }

        // End transaction
        if (executionContext != null) {
            UIServiceConnections serviceConnections = DBWorkbench.getService(UIServiceConnections.class);
            if (serviceConnections != null && !serviceConnections.checkAndCloseActiveTransaction(new DBCExecutionContext[] {executionContext})) {
                return ISaveablePart2.CANCEL;
            }
        }

        // That's fine
        if (isNonPersistentEditor()) {
            return ISaveablePart2.NO;
        }

        updateDirtyFlag();

        if (getActivePreferenceStore().getBoolean(SQLPreferenceConstants.AUTO_SAVE_ON_CLOSE)) {
            return ISaveablePart2.YES;
        }

        if (super.isDirty() || (extraPresentationManager.activePresentation instanceof ISaveablePart && ((ISaveablePart) extraPresentationManager.activePresentation).isDirty())) {
            return ISaveablePart2.DEFAULT;
        }
        return ISaveablePart2.YES;
    }

    protected void afterSaveToFile(File saveFile) {
        try {
            IFileStore fileStore = EFS.getStore(saveFile.toURI());
            IEditorInput input = new FileStoreEditorInput(fileStore);

            EditorUtils.setInputDataSource(input, new SQLNavigatorContext(getDataSourceContainer(), getExecutionContext()));
            setInput(input);
        } catch (CoreException e) {
            DBWorkbench.getPlatformUI().showError("File save", "Can't open SQL editor from external file", e);
        }
    }

    @Override
    public void saveToExternalFile() {
        saveToExternalFile(getScriptDirectory());
    }

    public void saveAsNewScript() {
        final SQLNavigatorContext context = new SQLNavigatorContext(getDataSourceContainer(), getExecutionContext());
        final IDocument document = getDocument();

        if (document == null) {
            return;
        }

        try {
            final IFile script = SQLEditorUtils.createNewScript(getProject(), null, context);
            final byte[] contents = document.get().getBytes(ResourcesPlugin.getEncoding());
            script.setContents(new ByteArrayInputStream(contents), IResource.FORCE, new NullProgressMonitor());

            final FileEditorInput input = new FileEditorInput(script);
            EditorUtils.setInputDataSource(input, context);
            setInput(input);
        } catch (Exception e) {
            DBWorkbench.getPlatformUI().showError("File save", "Can't save as new script file", e);
        }
    }

    @Nullable
    private String getScriptDirectory() {
        final File inputFile = EditorUtils.getLocalFileFromInput(getEditorInput());
        if (inputFile != null) {
            return inputFile.getParent();
        }
        final DBPWorkspaceDesktop workspace = DBPPlatformDesktop.getInstance().getWorkspace();
        final IFolder root = workspace.getResourceDefaultRoot(workspace.getActiveProject(), ScriptsHandlerImpl.class, false);
        if (root != null) {
            URI locationURI = root.getLocationURI();
            if (IOUtils.isLocalURI(locationURI)) {
                return new File(locationURI).toString();
            }
        }
        return null;
    }

    @Nullable
    private ResultSetViewer getActiveResultSetViewer() {
        if (curResultsContainer != null) {
            return curResultsContainer.getResultSetController();
        }
        return null;
    }

    private void showScriptPositionRuler(boolean show)
    {
        IColumnSupport columnSupport = getAdapter(IColumnSupport.class);
        if (columnSupport != null) {
            RulerColumnDescriptor positionColumn = RulerColumnRegistry.getDefault().getColumnDescriptor(ScriptPositionColumn.ID);
            columnSupport.setColumnVisible(positionColumn, show);
        }
    }

    private void showStatementInEditor(final SQLQuery query, final boolean select)
    {
        UIUtils.runUIJob("Select SQL query in editor", monitor -> {
            if (isDisposed()) {
                return;
            }
            if (select) {
                selectAndReveal(query.getOffset(), query.getLength());
                setStatus(query.getText(), DBPMessageType.INFORMATION);
            } else {
                getSourceViewer().revealRange(query.getOffset(), query.getLength());
            }
        });
    }

    @Override
    public void reloadSyntaxRules() {
        super.reloadSyntaxRules();
        if (outputViewer != null) {
            outputViewer.refreshStyles();
        }
    }

    private QueryProcessor createQueryProcessor(boolean setSelection, boolean singleQuery, boolean makeDefault) {
        final QueryProcessor queryProcessor = useTabPerQuery(singleQuery)
            ? new MultiTabsQueryProcessor(makeDefault)
            : new SingleTabQueryProcessor(makeDefault);
        curQueryProcessor = queryProcessor;
        curResultsContainer = queryProcessor.getFirstResults();
        if (setSelection) {
            CTabItem tabItem = curResultsContainer.getResultsTab();
            if (tabItem != null) {
                setResultTabSelection(tabItem);
            }
        }

        return queryProcessor;
    }

    @Override
    public void preferenceChange(PreferenceChangeEvent event) {
        switch (event.getProperty()) {
            case ModelPreferences.SCRIPT_STATEMENT_DELIMITER:
            case ModelPreferences.SCRIPT_IGNORE_NATIVE_DELIMITER:
            case ModelPreferences.SCRIPT_STATEMENT_DELIMITER_BLANK:
            case ModelPreferences.SQL_PARAMETERS_ENABLED:
            case ModelPreferences.SQL_ANONYMOUS_PARAMETERS_MARK:
            case ModelPreferences.SQL_ANONYMOUS_PARAMETERS_ENABLED:
            case ModelPreferences.SQL_VARIABLES_ENABLED:
            case ModelPreferences.SQL_NAMED_PARAMETERS_PREFIX:
            case ModelPreferences.SQL_CONTROL_COMMAND_PREFIX:
                reloadSyntaxRules();
                return;
            case SQLPreferenceConstants.RESULT_SET_ORIENTATION:
                updateResultSetOrientation();
                return;
            case SQLPreferenceConstants.EDITOR_SEPARATE_CONNECTION: {
                // Save current datasource (we want to keep it here)
                DBPDataSource dataSource = curDataSource;
                releaseExecutionContext();
                // Restore cur data source (as it is reset in releaseExecutionContext)
                curDataSource = dataSource;
                if (dataSource != null && SQLEditorUtils.isOpenSeparateConnection(dataSource.getContainer())) {
                    initSeparateConnection(dataSource, null, false);
                }
                return;
            }
            case SQLPreferenceConstants.SCRIPT_TITLE_PATTERN:
                setPartName(getEditorName());
                return;
            case SQLPreferenceConstants.MULTIPLE_RESULTS_PER_TAB: {
                updateMultipleResultsPerTabToolItem();
                return;
            }
        }

        UIUtils.asyncExec(() -> {
            if (topBarMan != null) {
                topBarMan.update(true);
            }
            this.updateMultipleResultsPerTabToolItem();
        });

        fireDataSourceChanged(event);
        super.preferenceChange(event);
    }

    private void fireDataSourceChanged(PreferenceChangeEvent event) {
        // Notify listeners
        synchronized (listeners) {
            for (SQLEditorListener listener : listeners) {
                try {
                    listener.onDataSourceChanged(event);
                } catch (Throwable ex) {
                    log.debug(ex);
                }
            }
        }
    }

    public enum ResultSetOrientation {
        HORIZONTAL(SWT.VERTICAL, SQLEditorMessages.sql_editor_result_set_orientation_horizontal, SQLEditorMessages.sql_editor_result_set_orientation_horizontal_tip, true),
        VERTICAL(SWT.HORIZONTAL, SQLEditorMessages.sql_editor_result_set_orientation_vertical, SQLEditorMessages.sql_editor_result_set_orientation_vertical_tip, true),
        DETACHED(SWT.VERTICAL, SQLEditorMessages.sql_editor_result_set_orientation_detached, SQLEditorMessages.sql_editor_result_set_orientation_detached_tip, false);

        private final int sashOrientation;
        private final String label;
        private final String description;
        private final boolean supported;

        ResultSetOrientation(int sashOrientation, String label, String description, boolean supported) {
            this.sashOrientation = sashOrientation;
            this.label = label;
            this.description = description;
            this.supported = supported;
        }

        public int getSashOrientation() {
            return sashOrientation;
        }

        public String getLabel() {
            return label;
        }

        public String getDescription() {
            return description;
        }

        public boolean isSupported() {
            return supported;
        }
    }

    public static class ResultSetOrientationMenuContributor extends CompoundContributionItem
    {
        @Override
        protected IContributionItem[] getContributionItems() {
            IEditorPart activeEditor = UIUtils.getActiveWorkbenchWindow().getActivePage().getActiveEditor();
            if (!(activeEditor instanceof SQLEditorBase)) {
                return new IContributionItem[0];
            }
            final DBPPreferenceStore preferenceStore = DBWorkbench.getPlatform().getPreferenceStore();
            String curPresentation = preferenceStore.getString(SQLPreferenceConstants.RESULT_SET_ORIENTATION);
            ResultSetOrientation[] orientations = ResultSetOrientation.values();
            List<IContributionItem> items = new ArrayList<>(orientations.length);
            for (final ResultSetOrientation orientation : orientations) {
                Action action = new Action(orientation.getLabel(), Action.AS_RADIO_BUTTON) {
                    @Override
                    public void run() {
                        preferenceStore.setValue(SQLPreferenceConstants.RESULT_SET_ORIENTATION, orientation.name());
                        PrefUtils.savePreferenceStore(preferenceStore);
                    }
                };
                action.setDescription(orientation.getDescription());
                if (!orientation.isSupported()) {
                    action.setEnabled(false);
                }
                if (orientation.name().equals(curPresentation)) {
                    action.setChecked(true);
                }
                items.add(new ActionContributionItem(action));
            }
            return items.toArray(new IContributionItem[0]);
        }
    }
    
    private interface QueryProcessingComponent {
    }

    public abstract class QueryProcessor implements SQLResultsConsumer, ISmartTransactionManager, QueryProcessingComponent {

        private volatile SQLQueryJob curJob;
        private AtomicInteger curJobRunning = new AtomicInteger(0);
        protected final List<QueryResultsContainer> resultContainers = new ArrayList<>();
        private volatile DBDDataReceiver curDataReceiver = null;

        QueryProcessor(boolean makeDefault) {
            // Create first (default) results provider
            if (makeDefault) {
                queryProcessors.add(0, this);
            } else {
                queryProcessors.add(this);
            }
            createResultsProvider(0, makeDefault);
        }

        int getRunningJobs() {
            return curJobRunning.get();
        }

        private QueryResultsContainer createResultsProvider(int resultSetNumber, boolean makeDefault) {
            QueryResultsContainer resultsProvider = createQueryResultsContainer(resultSetNumber, getMaxResultsTabIndex() + 1, makeDefault);
            resultContainers.add(resultsProvider);
            return resultsProvider;
        }

        private QueryResultsContainer createResultsProvider(DBSDataContainer dataContainer) {
            QueryResultsContainer resultsProvider = createQueryResultsContainer(
                resultContainers.size(),
                getMaxResultsTabIndex(),
                dataContainer
            );
            resultContainers.add(resultsProvider);
            return resultsProvider;
        }

        protected abstract QueryResultsContainer createQueryResultsContainer(int resultSetNumber, int resultSetIndex, boolean makeDefault);

        protected abstract QueryResultsContainer createQueryResultsContainer(
            int resultSetNumber,
            int resultSetIndex,
            DBSDataContainer dataContainer
        );

        public boolean hasPinnedTabs() {
            for (QueryResultsContainer container : resultContainers) {
                if (container.isPinned()) {
                    return true;
                }
            }
            return false;
        }


        @NotNull
        QueryResultsContainer getFirstResults()
        {
            return resultContainers.get(0);
        }
        @Nullable
        QueryResultsContainer getResults(SQLQuery query) {
            for (QueryResultsContainer provider : resultContainers) {
                if (provider.query == query) {
                    return provider;
                }
            }
            return null;
        }

        List<QueryResultsContainer> getResultContainers() {
            return resultContainers;
        }

        private void closeJob()
        {
            final SQLQueryJob job = curJob;
            if (job != null) {
                if (job.getState() == Job.RUNNING) {
                    job.cancel();
                }
                curJob = null;
                if (job.isJobOpen()) {
                    RuntimeUtils.runTask(monitor -> {
                        job.closeJob();
                    }, "Close SQL job", 2000, true);
                }
            }
        }

        public void cancelJob() {
            for (QueryResultsContainer rc : resultContainers) {
                rc.viewer.cancelJobs();
            }
            final SQLQueryJob job = curJob;
            if (job != null) {
                if (job.getState() == Job.RUNNING) {
                    job.cancel();
                }
            }
        }

        boolean processQueries(SQLScriptContext scriptContext, final List<SQLScriptElement> queries, boolean forceScript, final boolean fetchResults, boolean export, boolean closeTabOnError, SQLQueryListener queryListener)
        {
            if (queries.isEmpty()) {
                // Nothing to process
                return false;
            }
            if (curJobRunning.get() > 0) {
                DBWorkbench.getPlatformUI().showError(
                        SQLEditorMessages.editors_sql_error_cant_execute_query_title,
                    SQLEditorMessages.editors_sql_error_cant_execute_query_message);
                return false;
            }
            final DBCExecutionContext executionContext = getExecutionContext();
            if (executionContext == null) {
                DBWorkbench.getPlatformUI().showError(
                        SQLEditorMessages.editors_sql_error_cant_execute_query_title,
                    ModelMessages.error_not_connected_to_database);
                return false;
            }
            final boolean isSingleQuery = !forceScript && (queries.size() == 1);

            // Prepare execution job
            {
                showScriptPositionRuler(true);
                QueryResultsContainer resultsContainer = getFirstResults();

                SQLEditorQueryListener listener = new SQLEditorQueryListener(this, closeTabOnError);
                if (queryListener != null) {
                    listener.setExtListener(queryListener);
                }

                if (export) {
                    List<IDataTransferProducer<?>> producers = new ArrayList<>();
                    for (int i = 0; i < queries.size(); i++) {
                        SQLScriptElement element = queries.get(i);
                        if (element instanceof SQLControlCommand) {
                            try {
                                scriptContext.executeControlCommand((SQLControlCommand) element);
                            } catch (DBException e) {
                                DBWorkbench.getPlatformUI().showError("Command error", "Error processing control command", e);
                            }
                        } else {
                            SQLQuery query = (SQLQuery) element;
                            scriptContext.fillQueryParameters(query, () -> null, false);

                            SQLQueryDataContainer dataContainer = new SQLQueryDataContainer(SQLEditor.this, query, scriptContext, log);
                            producers.add(new DatabaseTransferProducer(dataContainer, null));
                        }
                    }

                    DataTransferWizard.openWizard(
                        getSite().getWorkbenchWindow(),
                        producers,
                        null,
                        new StructuredSelection(this));
                } else {
                    boolean disableFetchCurrentResultSets;
                    if (queries.size() > QUERIES_COUNT_FOR_NO_FETCH_RESULT_SET_CONFIRMATION) {
                        if (isDisableFetchResultSet == null) {
                            UserChoiceResponse rs = DBWorkbench.getPlatformUI().showUserChoice(
                                SQLEditorMessages.sql_editor_confirm_no_fetch_result_for_big_script_title,
                                SQLEditorMessages.sql_editor_confirm_no_fetch_result_for_big_script_question,
                                List.of(
                                    SQLEditorMessages.sql_editor_confirm_no_fetch_result_for_big_script_yes,
                                    SQLEditorMessages.sql_editor_confirm_no_fetch_result_for_big_script_no
                                ),
                                List.of(SQLEditorMessages.sql_editor_confirm_no_fetch_result_for_big_script_remember), 0, 0);
                            disableFetchCurrentResultSets = rs.choiceIndex == 0;
                            if (rs.forAllChoiceIndex != null) {
                                isDisableFetchResultSet = disableFetchCurrentResultSets;
                            }
                        } else {
                            disableFetchCurrentResultSets = isDisableFetchResultSet;
                        }
                    } else {
                        disableFetchCurrentResultSets = false;
                    }
                    final SQLQueryJob job = new SQLQueryJob(getSite(),
                        isSingleQuery ? SQLEditorMessages.editors_sql_job_execute_query
                            : SQLEditorMessages.editors_sql_job_execute_script,
                        executionContext, resultsContainer, queries, scriptContext, this, listener,
                        disableFetchCurrentResultSets);

                    if (isSingleQuery) {
                        resultsContainer.query = queries.get(0);

                        closeJob();
                        curJob = job;
                        ResultSetViewer rsv = resultsContainer.getResultSetController();
                        if (rsv != null) {
                            rsv.resetDataFilter(false);
                            rsv.resetHistory();
                            rsv.refresh();
                        }
                    } else {
                        if (fetchResults) {
                            job.setFetchResultSets(true);
                        }
                        job.schedule();
                        curJob = job;
                    }
                }
            }
            return true;
        }

        public boolean isDirty() {
            for (QueryResultsContainer resultsProvider : resultContainers) {
                ResultSetViewer rsv = resultsProvider.getResultSetController();
                if (rsv != null && rsv.isDirty()) {
                    return true;
                }
            }
            return false;
        }

        void removeResults(QueryResultsContainer resultsContainer) {
            resultContainers.remove(resultsContainer);
            if (resultContainers.isEmpty()) {
                queryProcessors.remove(this);
                if (curQueryProcessor == this) {
                    if (queryProcessors.isEmpty()) {
                        curQueryProcessor = null;
                        curResultsContainer = null;
                    } else {
                        curQueryProcessor = queryProcessors.get(0);
                        curResultsContainer = curQueryProcessor.getFirstResults();
                    }
                }
            }
        }

        @Nullable
        @Override
        public DBDDataReceiver getDataReceiver(final SQLQuery statement, final int resultSetNumber) {
            if (curDataReceiver != null) {
                return curDataReceiver;
            }
            final boolean isStatsResult = (statement != null && statement.getData() == SQLQueryJob.STATS_RESULTS);
//            if (isStatsResult) {
//                // Maybe it was already open
//                for (QueryResultsProvider provider : resultContainers) {
//                    if (provider.query != null && provider.query.getData() == SQLQueryJob.STATS_RESULTS) {
//                        resultSetNumber = provider.resultSetNumber;
//                        break;
//                    }
//                }
//            }
            if (resultSetNumber >= resultContainers.size() && !isDisposed()) {
                // Open new results processor in UI thread
                UIUtils.syncExec(() -> createResultsProvider(resultSetNumber, false));
            }
            if (resultSetNumber >= resultContainers.size()) {
                // Editor seems to be disposed - no data receiver
                return null;
            }
            final QueryResultsContainer resultsProvider = resultContainers.get(resultSetNumber);

            if (statement != null && !resultTabs.isDisposed()) {
                resultsProvider.query = statement;
                resultsProvider.lastGoodQuery = statement;
                String tabName = null;
                String queryText = CommonUtils.truncateString(statement.getText(), 1000);
                DBPDataSourceContainer dataSourceContainer = getDataSourceContainer();
                
                String dataSourceContainerName = dataSourceContainer == null ? "N/A" : dataSourceContainer.getName();
                String processedQueryText = CommonUtils.isEmpty(queryText) ? "N/A" : queryText;
                
                String toolTip =
                    NLS.bind(SQLEditorMessages.sql_editor_data_receiver_result_name_tooltip_connection, dataSourceContainerName) + 
                    GeneralUtils.getDefaultLineSeparator() +
                    NLS.bind(SQLEditorMessages.sql_editor_data_receiver_result_name_tooltip_time, 
                            new SimpleDateFormat(DBConstants.DEFAULT_TIMESTAMP_FORMAT).format(new Date())) +
                    GeneralUtils.getDefaultLineSeparator() +
                    NLS.bind(SQLEditorMessages.sql_editor_data_receiver_result_name_tooltip_query, processedQueryText);
                // Special statements (not real statements) have their name in data
                if (isStatsResult) {
                    tabName = SQLEditorMessages.editors_sql_statistics;
                    int queryIndex = queryProcessors.indexOf(QueryProcessor.this);
                    tabName += " " + (queryIndex + 1);
                }
                String finalTabName = tabName;
                UIUtils.asyncExec(() -> resultsProvider.updateResultsName(finalTabName, toolTip));
            }
            ResultSetViewer rsv = resultsProvider.getResultSetController();
            return rsv == null ? null : rsv.getDataReceiver();
        }

        @Override
        public boolean isSmartAutoCommit() {
            return SQLEditor.this.isSmartAutoCommit();
        }

        @Override
        public void setSmartAutoCommit(boolean smartAutoCommit) {
            SQLEditor.this.setSmartAutoCommit(smartAutoCommit);
        }
    }

    class MultiTabsQueryProcessor extends QueryProcessor {

        MultiTabsQueryProcessor(boolean makeDefault) {
            super(makeDefault);
        }

        @NotNull
        @Override
        protected QueryResultsContainer createQueryResultsContainer(int resultSetNumber, int resultSetIndex, boolean makeDefault) {
            return new MultiTabsQueryResultsContainer(this, resultSetNumber, resultSetIndex, makeDefault);
        }

        @NotNull
        @Override
        protected QueryResultsContainer createQueryResultsContainer(
            int resultSetNumber,
            int resultSetIndex,
            @NotNull DBSDataContainer dataContainer
        ) {
            return new MultiTabsQueryResultsContainer(this, resultSetNumber, resultSetIndex, dataContainer);
        }
    }
    
    class SingleTabQueryProcessor extends QueryProcessor {
        private static final int SCROLL_SPEED = 10;
        private boolean tabCreated;
        private CTabItem resultsTab;
        private ScrolledComposite tabContentScroller;
        private Composite sectionsContainer;
        
        SingleTabQueryProcessor(boolean makeDefault) {
            super(makeDefault);
        }

        @NotNull
        @Override
        protected QueryResultsContainer createQueryResultsContainer(int resultSetNumber, int resultSetIndex, boolean makeDefault) {
            return new SingleTabQueryResultsContainer(createSection(makeDefault), this, resultSetNumber, resultSetIndex, makeDefault);
        }
        
        @Override
        protected QueryResultsContainer createQueryResultsContainer(
            int resultSetNumber,
            int resultSetIndex,
            @NotNull DBSDataContainer dataContainer
        ) {
            return new SingleTabQueryResultsContainer(createSection(false), this, resultSetNumber, resultSetIndex, dataContainer);
        }

        @NotNull
        private Pair<Section, Composite> createSection(boolean makeDefault) {
            if (!tabCreated) {
                tabCreated = true;
                prepareResultSetContainerHost(makeDefault);
            }

            Section section = new Section(sectionsContainer, Section.TWISTIE | Section.EXPANDED);
            section.setLayoutData(new GridData(SWT.FILL, SWT.CENTER, true, false));
            Composite contents = UIUtils.createComposite(section, 1);
            section.setClient(contents);
            section.addExpansionListener(new ExpansionAdapter() {
                @Override
                public void expansionStateChanged(ExpansionEvent e) {
                    relayoutContents();
                }
            });
            return new Pair<>(section, contents);
        }
        
        public void relayoutContents() {
            tabContentScroller.setMinSize(sectionsContainer.computeSize(tabContentScroller.getBorderWidth(), SWT.DEFAULT));
            sectionsContainer.layout();
        }
        
        private void prepareResultSetContainerHost(boolean makeDefault) {
            tabContentScroller = new ScrolledComposite(resultTabs, SWT.V_SCROLL | SWT.BORDER);
            tabContentScroller.setExpandHorizontal(true);
            tabContentScroller.setExpandVertical(true);
        
            int tabIndex = obtainDesiredTabIndex(makeDefault);
            resultsTab = new CTabItem(resultTabs, SWT.NONE, tabIndex);
            resultsTab.setImage(IMG_DATA_GRID);
            resultsTab.setData(this);
            resultsTab.setShowClose(true);
            int queryIndex = queryProcessors.indexOf(this);
            resultsTab.setText(getResultsTabName(0, queryIndex, null));
            CSSUtils.setCSSClass(resultsTab, DBStyles.COLORED_BY_CONNECTION_TYPE);

            resultsTab.setControl(tabContentScroller);
            resultsTab.addDisposeListener(resultTabDisposeListener);
            UIUtils.disposeControlOnItemDispose(resultsTab);
            
            sectionsContainer = new Composite(tabContentScroller, SWT.NONE);
            sectionsContainer.setLayout(new GridLayout(1, false));
            sectionsContainer.setLayoutData(new GridData(SWT.FILL, SWT.CENTER, true, false));
            tabContentScroller.setContent(sectionsContainer);

            Listener scrollListener = event -> {
                Control underScroll = (Control) event.widget;
                if (underScroll.getShell() == tabContentScroller.getShell() && tabContentScroller.isVisible()) {
                    Point clickedPoint = underScroll.toDisplay(event.x, event.y);
                    if (tabContentScroller.getClientArea().contains(tabContentScroller.toControl(clickedPoint))) {
                        for (Control c = underScroll; c != null; c = c.getParent()) {
                            if (c == tabContentScroller) {
                                Point offset = tabContentScroller.getOrigin();
                                offset.y -= event.count * SCROLL_SPEED;
                                if (offset.y < 0) {
                                    offset.y = 0;
                                }
                                tabContentScroller.setOrigin(offset);
                                event.doit = false;
                            }
                        }
                    }
                }
            };
            tabContentScroller.getDisplay().addFilter(SWT.MouseVerticalWheel, scrollListener);
            tabContentScroller.addDisposeListener(e -> tabContentScroller.getDisplay().removeFilter(SWT.MouseVerticalWheel, scrollListener));
        }
    }
    
    public abstract class QueryResultsContainer implements
        DBSDataContainer,
        IResultSetContainer,
        IResultSetValueReflector,
        IResultSetListener,
        IResultSetContainerExt,
        SQLQueryContainer,
        ISmartTransactionManager,
        IQueryExecuteController, 
        QueryProcessingComponent {

        protected final QueryProcessor queryProcessor;
        protected final ResultSetViewer viewer;
        protected int resultSetNumber;
        protected final int resultSetIndex;
        private SQLScriptElement query = null;
        private SQLScriptElement lastGoodQuery = null;
        // Data container and filter are non-null only in case of associations navigation
        private DBSDataContainer dataContainer;
        private String tabName;
        protected boolean detached;

        private QueryResultsContainer(
            @NotNull Composite resultSetViewerContainer,
            @NotNull QueryProcessor queryProcessor,
            int resultSetNumber,
            int resultSetIndex,
            boolean makeDefault
        ) {
            this.queryProcessor = queryProcessor;
            this.resultSetNumber = resultSetNumber;
            this.resultSetIndex = resultSetIndex;

            this.viewer = new ResultSetViewer(resultSetViewerContainer, getSite(), this);
            this.viewer.addListener(this);

            viewer.getControl().addDisposeListener(e -> {
                QueryResultsContainer.this.queryProcessor.removeResults(QueryResultsContainer.this);
                if (QueryResultsContainer.this == curResultsContainer) {
                    curResultsContainer = null;
                }
            });
        }

        protected abstract void dispose();

        QueryResultsContainer(
            @NotNull Composite resultSetViewerContainer,
            @NotNull QueryProcessor queryProcessor,
            int resultSetNumber,
            int resultSetIndex,
            @NotNull DBSDataContainer dataContainer
        ) {
            this(resultSetViewerContainer, queryProcessor, resultSetNumber, resultSetIndex, false);
            this.dataContainer = dataContainer;
            updateResultsName(getResultsTabName(resultSetNumber, 0, dataContainer.getName()), null);
        }

        public void detach() {
            try {
                detached = true;
                getSite().getPage().openEditor(
                    new SQLResultsEditorInput(this),
                    SQLResultsEditor.class.getName(),
                    true,
                    IWorkbenchPage.MATCH_NONE
                );
            } catch (Throwable e) {
                DBWorkbench.getPlatformUI().showError("Detached results", "Can't open results view", e);
                detached = false;
            }
        }

        public int getResultSetIndex() {
            return resultSetIndex;
        }

        public int getQueryIndex() {
            return queryProcessors.indexOf(queryProcessor);
        }

        void updateResultsName(String resultSetName, String toolTip) {
            if (resultTabs == null || resultTabs.isDisposed()) {
                return;
            }
            if (CommonUtils.isEmpty(resultSetName)) {
                resultSetName = tabName;
            }
        }

        @NotNull
        @Override
        public DBPProject getProject() {
            return SQLEditor.this.getProject();
        }

        @Override
        public DBCExecutionContext getExecutionContext() {
            return SQLEditor.this.getExecutionContext();
        }

        @Nullable
        @Override
        public ResultSetViewer getResultSetController()
        {
            return viewer;
        }

        boolean hasData() {
            return viewer != null && viewer.hasData();
        }

        @Nullable
        @Override
        public DBSDataContainer getDataContainer()
        {
            return this;
        }

        @Override
        public boolean isReadyToRun()
        {
            return queryProcessor.curJob == null || queryProcessor.curJobRunning.get() <= 0;
        }

        @Override
        public void openNewContainer(DBRProgressMonitor monitor, @NotNull DBSDataContainer dataContainer, @NotNull DBDDataFilter newFilter) {
            UIUtils.syncExec(() -> {
                QueryResultsContainer resultsProvider = queryProcessor.createResultsProvider(dataContainer);
                CTabItem tabItem = resultsProvider.getResultsTab();
                if (tabItem != null) {
                    tabItem.getParent().setSelection(tabItem);
                }
                setActiveResultsContainer(resultsProvider);
                resultsProvider.viewer.refreshWithFilter(newFilter);
            });
        }

        @Override
        public IResultSetDecorator createResultSetDecorator() {
            return createQueryResultsDecorator();
        }

        @Override
        public String[] getSupportedFeatures()
        {
            if (dataContainer != null) {
                return dataContainer.getSupportedFeatures();
            }
            List<String> features = new ArrayList<>(3);
            features.add(FEATURE_DATA_SELECT);
            if (query instanceof SQLQuery && ((SQLQuery) query).isModifiyng()) {
                features.add(FEATURE_DATA_MODIFIED_ON_REFRESH);
            }
            features.add(FEATURE_DATA_COUNT);

            if (getQueryResultCounts() <= 1) {
                features.add(FEATURE_DATA_FILTER);
            }
            return features.toArray(new String[0]);
        }

        @NotNull
        @Override
        public DBCStatistics readData(
            @NotNull DBCExecutionSource source,
            @NotNull DBCSession session,
            @NotNull DBDDataReceiver dataReceiver,
            DBDDataFilter dataFilter,
            long firstRow,
            long maxRows,
            long flags,
            int fetchSize
        ) throws DBCException {
            if (dataContainer != null) {
                return dataContainer.readData(source, session, dataReceiver, dataFilter, firstRow, maxRows, flags, fetchSize);
            }
            final SQLQueryJob job = queryProcessor.curJob;
            if (job == null) {
                throw new DBCException("No active query - can't read data");
            }
            if (this.query instanceof SQLQuery) {
                SQLQuery query = (SQLQuery) this.query;
                if (query.getResultsMaxRows() >= 0) {
                    firstRow = query.getResultsOffset();
                    maxRows = query.getResultsMaxRows();
                }
            }
            try {
                if (dataReceiver != viewer.getDataReceiver()) {
                    // Some custom receiver. Probably data export
                    queryProcessor.curDataReceiver = dataReceiver;
                } else {
                    queryProcessor.curDataReceiver = null;
                }
                // Count number of results for this query. If > 1 then we will refresh them all at once
                int resultCounts = getQueryResultCounts();

                if (resultCounts <= 1 && resultSetNumber > 0) {
                    job.setFetchResultSetNumber(resultSetNumber);
                } else {
                    job.setFetchResultSetNumber(-1);
                }
                job.setResultSetLimit(firstRow, maxRows);
                job.setDataFilter(dataFilter);
                job.setFetchSize(fetchSize);
                job.setFetchFlags(flags);

                job.extractData(session, this.query, resultCounts > 1 ? 0 : resultSetNumber, !detached);

                lastGoodQuery = job.getLastGoodQuery();

                return job.getStatistics();
            } finally {
                // Nullify custom data receiver
                queryProcessor.curDataReceiver = null;
            }
        }

        private int getQueryResultCounts() {
            int resultCounts = 0;
            for (QueryResultsContainer qrc : queryProcessor.resultContainers) {
                if (qrc.query == query) {
                    resultCounts++;
                }
            }
            return resultCounts;
        }

        @Override
        public long countData(@NotNull DBCExecutionSource source, @NotNull DBCSession session, @Nullable DBDDataFilter dataFilter, long flags)
            throws DBCException
        {
            if (dataContainer != null) {
                return dataContainer.countData(source, session, dataFilter, DBSDataContainer.FLAG_NONE);
            }
            DBPDataSource dataSource = getDataSource();
            if (dataSource == null) {
                throw new DBCException("Query transform is not supported by datasource");
            }
            if (!(query instanceof SQLQuery sqlQuery)) {
                throw new DBCException("Can't count rows for control command");
            }
            try {
                SQLQuery countQuery = new SQLQueryTransformerCount().transformQuery(dataSource, getSyntaxManager(), sqlQuery);
                if (!CommonUtils.isEmpty(countQuery.getParameters())) {
                    countQuery.setParameters(parseQueryParameters(countQuery));
                }
                return DBUtils.countDataFromQuery(source, session, countQuery);
            } catch (DBException e) {
                throw new DBCException("Error executing row count", e);
            }
        }

        @Nullable
        @Override
        public String getDescription()
        {
            if (dataContainer != null) {
                return dataContainer.getDescription();
            } else {
                return SQLEditorMessages.editors_sql_description;
            }
        }

        @Nullable
        @Override
        public DBSObject getParentObject()
        {
            return getDataSource();
        }

        @Nullable
        @Override
        public DBPDataSource getDataSource()
        {
            return SQLEditor.this.getDataSource();
        }

        @Override
        public boolean isPersisted() {
            return dataContainer == null || dataContainer.isPersisted();
        }

        @NotNull
        @Override
        public String getName()
        {
            if (dataContainer != null) {
                return dataContainer.getName();
            }
            String name = lastGoodQuery != null ?
                    lastGoodQuery.getOriginalText() :
                    (query == null ? null : query.getOriginalText());
            if (name == null) {
                name = "SQL";
            }
            return name;
        }

        @Nullable
        @Override
        public DBPDataSourceContainer getDataSourceContainer() {
            return SQLEditor.this.getDataSourceContainer();
        }

        @Override
        public String toString() {
            if (dataContainer != null) {
                return dataContainer.toString();
            }
            return query == null ?
                "SQL Query / " + SQLEditor.this.getEditorInput().getName() :
                query.getOriginalText();
        }

        @Override
        public void handleResultSetLoad() {

        }

        @Override
        public void handleResultSetChange() {
            updateDirtyFlag();
        }

        @Override
        public void handleResultSetSelectionChange(SelectionChangedEvent event) {

        }

        @Override
        public void onModelPrepared() {
            notifyOnDataListeners(this);
        }

        @Override
        public SQLScriptContext getScriptContext() {
            return SQLEditor.this.getGlobalScriptContext();
        }

        @Override
        public SQLScriptElement getQuery() {
            return query;
        }

        @Override
        public Map<String, Object> getQueryParameters() {
            return globalScriptContext.getAllParameters();
        }

        @Override
        public boolean isSmartAutoCommit() {
            return SQLEditor.this.isSmartAutoCommit();
        }

        @Override
        public void setSmartAutoCommit(boolean smartAutoCommit) {
            SQLEditor.this.setSmartAutoCommit(smartAutoCommit);
        }

        public void setTabName(String tabName) {
            this.tabName = tabName;
        }

        @Override
        public void insertCurrentCellValue(DBDAttributeBinding attributeBinding, Object cellValue, String stringValue) {
            StyledText textWidget = getTextViewer() == null ? null : getTextViewer().getTextWidget();
            if (textWidget != null) {
                String sqlValue;
                if (getDataSource() != null) {
                    sqlValue = SQLUtils.convertValueToSQL(getDataSource(), attributeBinding, cellValue);
                } else {
                    sqlValue = stringValue;
                }
                textWidget.insert(sqlValue);
                textWidget.setCaretOffset(textWidget.getCaretOffset() + sqlValue.length());
                textWidget.setFocus();
            }
        }

        @Override
        public void forceDataReadCancel(Throwable error) {
            for (QueryProcessor processor : queryProcessors) {
                SQLQueryJob job = processor.curJob;
                if (job != null) {
                    SQLQueryResult currentQueryResult = job.getCurrentQueryResult();
                    if (currentQueryResult == null) {
                        currentQueryResult = new SQLQueryResult(new SQLQuery(null, ""));
                    }
                    currentQueryResult.setError(error);
                    job.notifyQueryExecutionEnd(currentQueryResult);
                }
            }
        }

        @Override
        public void handleExecuteResult(DBCExecutionResult result) {
            dumpQueryServerOutput(result);
        }

        @Override
        public void showCurrentError() {
            if (getLastQueryErrorPosition() > -1) {
                getSelectionProvider().setSelection(new TextSelection(getLastQueryErrorPosition(), 0));
                setFocus();
            }
        }

        public abstract CTabItem getResultsTab();
        
        public abstract boolean isPinned();

        public abstract void setPinned(boolean pinned);
        
        protected boolean isTabPinned(CTabItem tabItem) {
            return tabItem != null && !tabItem.isDisposed() && !tabItem.getShowClose();
        }

        protected void setTabPinned(@NotNull CTabItem tabItem, boolean pinned) {
            if (tabItem != null) {
                tabItem.setShowClose(!pinned);
                tabItem.setImage(pinned ? IMG_DATA_GRID_LOCKED : IMG_DATA_GRID);
            }
        }
    }

    class MultiTabsQueryResultsContainer extends QueryResultsContainer {
        private CTabItem resultsTab;

        MultiTabsQueryResultsContainer(
            @NotNull QueryProcessor queryProcessor,
            int resultSetNumber,
            int resultSetIndex,
            boolean makeDefault
        ) {
            super(resultTabs, queryProcessor, resultSetNumber, resultSetIndex, makeDefault);
            resultsTab = createResultTab(makeDefault);
        }
        
        MultiTabsQueryResultsContainer(
            @NotNull QueryProcessor queryProcessor,
            int resultSetNumber,
            int resultSetIndex,
            @NotNull DBSDataContainer dataContainer
        ) {
            super(resultTabs, queryProcessor, resultSetNumber, resultSetIndex, dataContainer);
            resultsTab = createResultTab(false);
        }

        @NotNull
        private CTabItem createResultTab(boolean makeDefault) {
            int tabIndex = obtainDesiredTabIndex(makeDefault);
            
            CTabItem resultsTab = new CTabItem(resultTabs, SWT.NONE, tabIndex);
            resultsTab.setImage(IMG_DATA_GRID);
            resultsTab.setData(this);
            resultsTab.setShowClose(true);
            resultsTab.setText(getResultsTabName(resultSetNumber, getQueryIndex(), null));
            CSSUtils.setCSSClass(resultsTab, DBStyles.COLORED_BY_CONNECTION_TYPE);

            resultsTab.setControl(viewer.getControl());
            resultsTab.addDisposeListener(resultTabDisposeListener);
            UIUtils.disposeControlOnItemDispose(resultsTab);
            return resultsTab;
        }

        @Override
        public void setTabName(@NotNull String tabName) {
            super.setTabName(tabName);
            resultsTab.setText(tabName);
        }
        
        @Override
        public void updateResultsName(@NotNull String resultSetName, @Nullable String toolTip) {
            super.updateResultsName(resultSetName, toolTip);
            CTabItem tabItem = resultsTab;
            if (tabItem != null && !tabItem.isDisposed()) {
                if (!CommonUtils.isEmpty(resultSetName)) {
                    tabItem.setText(resultSetName);
                }
                if (toolTip != null) {
                    tabItem.setToolTipText(toolTip);
                }
            }
        }

        @NotNull
        @Override
        public CTabItem getResultsTab() {
            return resultsTab;
        }
        
        @Override
        public boolean isPinned() {
            return isTabPinned(resultsTab);
        }
        
        @Override
        public void setPinned(boolean pinned) {
            setTabPinned(resultsTab, pinned);
        }
        
        @Override
        public void detach() {
            super.detach();

            if (detached) {
                resultsTab.dispose();
                resultsTab = null;
            }
        }
        
        @Override
        protected void dispose() {
            UIUtils.syncExec(resultsTab::dispose);
        }
    }
    
    class SingleTabQueryResultsContainer extends QueryResultsContainer {
        private static final Integer MIN_VIEWER_HEIGHT = 150;
        
        private final SingleTabQueryProcessor queryProcessor;
        private final Section section;

        private GridData rsvConstrainedLayout;
        
        SingleTabQueryResultsContainer(
            @NotNull Pair<Section, Composite> sectionAndContents,
            @NotNull SingleTabQueryProcessor queryProcessor,
            int resultSetNumber,
            int resultSetIndex,
            boolean makeDefault
        ) {
            super(sectionAndContents.getSecond(), queryProcessor, resultSetNumber, resultSetIndex, makeDefault);
            this.queryProcessor = queryProcessor;
            this.section = sectionAndContents.getFirst();
            this.setupSection(sectionAndContents.getSecond());
        }

        SingleTabQueryResultsContainer(
            @NotNull Pair<Section, Composite> sectionAndContents,
            @NotNull SingleTabQueryProcessor queryProcessor,
            int resultSetNumber,
            int resultSetIndex,
            @NotNull DBSDataContainer dataContainer
        ) {
            super(sectionAndContents.getSecond(), queryProcessor, resultSetNumber, resultSetIndex, dataContainer);
            this.queryProcessor = queryProcessor;
            this.section = sectionAndContents.getFirst();
            this.setupSection(sectionAndContents.getSecond());
        }

        @Override
        public IResultSetDecorator createResultSetDecorator() {
            if (getActivePreferenceStore().getBoolean(ResultSetPreferences.RESULT_SET_SHOW_FILTERS_IN_SINGLE_TAB_MODE)) {
                return super.createResultSetDecorator();
            } else {
                return new QueryResultsDecorator() {
                    @Override
                    public long getDecoratorFeatures() {
                        return FEATURE_STATUS_BAR | FEATURE_PANELS | FEATURE_PRESENTATIONS | FEATURE_EDIT | FEATURE_LINKS;
                    }
                };
            }
        }
        
        private void setupSection(@NotNull Composite sectionContents) {
            Composite control = this.viewer.getControl();
            sectionContents.setData(ResultSetViewer.CONTROL_ID, this.viewer);

            rsvConstrainedLayout = GridDataFactory.swtDefaults()
                .align(GridData.FILL, GridData.FILL).grab(true, false).hint(10, 300).create();
            control.setLayoutData(rsvConstrainedLayout);
            GridData freeLayout = GridDataFactory.swtDefaults()
                .align(GridData.FILL, GridData.FILL).grab(true, false).create();

            Label line = new Label(sectionContents, SWT.SEPARATOR | SWT.HORIZONTAL); // resultset resizing thumb
            line.setLayoutData(GridDataFactory.swtDefaults().align(GridData.FILL, GridData.FILL).grab(true, false).hint(10, 10).create());
            line.setCursor(line.getDisplay().getSystemCursor(SWT.CURSOR_SIZENS));
            line.addMouseListener(new MouseAdapter() {
                @Override
                public void mouseDoubleClick(MouseEvent e) {
                    control.setLayoutData(control.getLayoutData() == rsvConstrainedLayout ? freeLayout : rsvConstrainedLayout);
                    queryProcessor.relayoutContents();
                }
            });
            line.addMouseMoveListener(e -> {
                if ((e.stateMask & SWT.BUTTON1) != 0) {
                    Tracker tracker = new Tracker(queryProcessor.sectionsContainer,  SWT.RESIZE | SWT.DOWN);
                    tracker.setStippled(true);
                    tracker.setCursor(tracker.getDisplay().getSystemCursor(SWT.CURSOR_SIZENS));
                    Point size = control.getSize();
                    Point origin = queryProcessor.sectionsContainer.toControl(control.toDisplay(control.getLocation()));
                    tracker.setRectangles(new Rectangle[] { new Rectangle(origin.x, origin.y, size.x, size.y + line.getSize().y / 2) });
                    if (tracker.open()) {
                        Rectangle after = tracker.getRectangles()[0];
                        int newHeight = after.height - line.getSize().y / 2;
                        if (newHeight != rsvConstrainedLayout.heightHint) {
                            rsvConstrainedLayout.heightHint = newHeight;
                            control.setLayoutData(rsvConstrainedLayout);
                            queryProcessor.relayoutContents();
                        }
                    }
                    tracker.dispose();
                }
            });

            Listener displayListener = event -> { // for the contextual tool buttons it's critical for one result set to be focused
                Control clickedWidget = (Control) event.widget;
                if (clickedWidget instanceof VerticalButton && clickedWidget.getShell() == control.getShell() && control.isVisible()) {
                    Point clickedPoint = clickedWidget.toDisplay(event.x, event.y);
                    if (control.getClientArea().contains(control.toControl(clickedPoint)) && !this.viewer.isPresentationInFocus()) {
                        for (Control c = control; c != null && !c.isFocusControl(); c = c.getParent()) {
                            if (c == sectionContents) {
                                control.setFocus();
                                break;
                            }
                        }
                    }
                }
            };
            control.getDisplay().addFilter(SWT.MouseDown, displayListener);
            control.addDisposeListener(e -> control.getDisplay().removeFilter(SWT.MouseDown, displayListener));
            
            queryProcessor.relayoutContents();
        }
        
        @Override
        public void setTabName(@NotNull String tabName) {
            super.setTabName(tabName);
            section.setText(tabName);
        }

        @Override
        public void updateResultsName(@NotNull String resultSetName, @Nullable String toolTip) {
            super.updateResultsName(resultSetName, toolTip);
            if (!section.isDisposed()) {
                if (!CommonUtils.isEmpty(resultSetName)) {
                    section.setText(resultSetName);
                }
                if (toolTip != null) {
                    section.setToolTipText(toolTip);
                }
            }
        }

        @NotNull
        @Override
        public CTabItem getResultsTab() {
            return queryProcessor.resultsTab;
        }

        @Override
        public boolean isPinned() {
            return isTabPinned(queryProcessor.resultsTab);
        }
        
        @Override
        public void setPinned(boolean pinned) {
            setTabPinned(queryProcessor.resultsTab, pinned);
        }
        
        @Override
        public void handleExecuteResult(DBCExecutionResult result) {
            super.handleExecuteResult(result);
            
            if (this.viewer.getActivePresentation().getControl() instanceof Spreadsheet s) {
                Point spreadsheetPreferredSize = s.computeSize(SWT.DEFAULT, SWT.DEFAULT, true);
                Point spreadsheetSize = s.getSize();
                int desiredViewerHeight = rsvConstrainedLayout.heightHint - spreadsheetSize.y + spreadsheetPreferredSize.y;
                if (desiredViewerHeight < rsvConstrainedLayout.heightHint) {
                    if (desiredViewerHeight < MIN_VIEWER_HEIGHT) {
                        desiredViewerHeight = MIN_VIEWER_HEIGHT;
                    }
                    rsvConstrainedLayout.heightHint = desiredViewerHeight;  
                    queryProcessor.relayoutContents();
                }
            }
        }

        @Override
        protected void dispose() {
            UIUtils.syncExec(section::dispose);
        }
    }

    private int obtainDesiredTabIndex(boolean makeDefault) {
        int tabCount = resultTabs.getItemCount();
        int tabIndex = 0;
        if (!makeDefault) {
            for (int i = tabCount; i > 0; i--) {
                if (resultTabs.getItem(i - 1).getData() instanceof QueryProcessingComponent) {
                    tabIndex = i;
                    break;
                }
            }
        }
        return tabIndex;
    }   

    @NotNull
    protected QueryResultsDecorator createQueryResultsDecorator() {
        return new QueryResultsDecorator() {
            @Override
            public String getEmptyDataDescription() {
                String execQuery = ActionUtils.findCommandDescription(SQLEditorCommands.CMD_EXECUTE_STATEMENT, getSite(), true);
                String execScript = ActionUtils.findCommandDescription(SQLEditorCommands.CMD_EXECUTE_SCRIPT, getSite(), true);
                return NLS.bind(ResultSetMessages.sql_editor_resultset_filter_panel_control_execute_to_see_reslut, execQuery, execScript);
            }
        };
    }

    private int getMaxResultsTabIndex() {
        int maxIndex = 0;
        for (CTabItem tab : resultTabs.getItems()) {
            if (tab.getData() instanceof QueryResultsContainer) {
                maxIndex = Math.max(maxIndex, ((QueryResultsContainer) tab.getData()).getResultSetIndex());
            }
            if (tab.getData() instanceof SingleTabQueryProcessor) {
                List<QueryResultsContainer> results = ((SingleTabQueryProcessor) tab.getData()).getResultContainers();
                maxIndex = Math.max(maxIndex, results.get(results.size() - 1).getResultSetIndex());
            }
        }
        return maxIndex;
    }

    private String getResultsTabName(int resultSetNumber, int queryIndex, String name) {
        String tabName = name;
        if (CommonUtils.isEmpty(tabName)) {
            tabName = SQLEditorMessages.editors_sql_data_grid;
        }
        tabName += " " + (queryIndex + 1);
        if (resultSetNumber > 0) {
            tabName += " (" + (resultSetNumber + 1) + ")";
        }
        return tabName;
    }

    private class SQLEditorQueryListener implements SQLQueryListener {
        private final QueryProcessor queryProcessor;
        private boolean scriptMode;
        private long lastUIUpdateTime;
        private final ITextSelection originalSelection = (ITextSelection) getSelectionProvider().getSelection();
        private int topOffset, visibleLength;
        private boolean closeTabOnError;
        private SQLQueryListener extListener;

        private SQLEditorQueryListener(QueryProcessor queryProcessor, boolean closeTabOnError) {
            this.queryProcessor = queryProcessor;
            this.closeTabOnError = closeTabOnError;
        }

        public SQLQueryListener getExtListener() {
            return extListener;
        }

        public void setExtListener(SQLQueryListener extListener) {
            this.extListener = extListener;
        }

        @Override
        public void onStartScript() {
            try {
                lastUIUpdateTime = -1;
                scriptMode = true;
                UIUtils.asyncExec(() -> {
                    if (isDisposed()) {
                        return;
                    }
                    if (getActivePreferenceStore().getBoolean(SQLPreferenceConstants.MAXIMIZE_EDITOR_ON_SCRIPT_EXECUTE)
                        && isResultSetAutoFocusEnabled
                        && !isHideQueryText()
                    ) {
                        resultsSash.setMaximizedControl(sqlEditorPanel);
                    }
                    clearProblems(null);
                });
            } finally {
                if (extListener != null) extListener.onStartScript();
            }
        }

        @Override
        public void onStartQuery(DBCSession session, final SQLQuery query) {
            try {
                boolean isInExecute = getTotalQueryRunning() > 0;
                if (!isInExecute) {
                    UIUtils.asyncExec(() -> {
                        setTitleImage(DBeaverIcons.getImage(UIIcon.SQL_SCRIPT_EXECUTE));
                        updateDirtyFlag();
                        if (!scriptMode) {
                            clearProblems(query);
                        }
                    });
                }
                queryProcessor.curJobRunning.incrementAndGet();
                synchronized (runningQueries) {
                    runningQueries.add(query);
                }
                if (lastUIUpdateTime < 0 || System.currentTimeMillis() - lastUIUpdateTime > SCRIPT_UI_UPDATE_PERIOD) {
                    UIUtils.asyncExec(() -> {
                        TextViewer textViewer = getTextViewer();
                        if (textViewer != null) {
                            topOffset = textViewer.getTopIndexStartOffset();
                            visibleLength = textViewer.getBottomIndexEndOffset() - topOffset;
                        }
                    });
                    if (scriptMode) {
                        showStatementInEditor(query, false);
                    }
                    lastUIUpdateTime = System.currentTimeMillis();
                }
            } finally {
                if (extListener != null) extListener.onStartQuery(session, query);
            }
        }

        @Override
        public void onEndQuery(final DBCSession session, final SQLQueryResult result, DBCStatistics statistics) {
            try {
                synchronized (runningQueries) {
                    runningQueries.remove(result.getStatement());
                }
                queryProcessor.curJobRunning.decrementAndGet();
                if (getTotalQueryRunning() <= 0) {
                    UIUtils.asyncExec(() -> {
                        if (isDisposed()) {
                            return;
                        }
                        setTitleImage(editorImage);
                        updateDirtyFlag();
                    });
                }

                if (isDisposed()) {
                    return;
                }
                UIUtils.runUIJob("Process SQL query result", monitor -> {
                    if (isDisposed()) {
                        return;
                    }
                    // Finish query
                    processQueryResult(monitor, result, statistics);
                    // Update dirty flag
                    updateDirtyFlag();
                    refreshActions();
                });
            } finally {
                if (extListener != null) {
                    extListener.onEndQuery(session, result, statistics);
                }
            }
        }

        private void processQueryResult(DBRProgressMonitor monitor, SQLQueryResult result, DBCStatistics statistics) {
            if (!scriptMode) {
                runPostExecuteActions(result);
            }
            SQLQuery query = result.getStatement();
            Throwable error = result.getError();
            ISelectionProvider selectionProvider = getSelectionProvider();
            if (selectionProvider == null) {
                // Disposed?
                return;
            }
            if (error != null) {
                setStatus(GeneralUtils.getFirstMessage(error), DBPMessageType.ERROR);
                SQLQuery originalQuery = curResultsContainer.query instanceof SQLQuery ? (SQLQuery) curResultsContainer.query : null; // SQLQueryResult stores modified query
                if (!visualizeQueryErrors(monitor, query, error, originalQuery)) {
                    int errorQueryOffset = query.getOffset();
                    int errorQueryLength = query.getLength();
                    if (errorQueryOffset >= 0 && errorQueryLength > 0) {
                        if (!addProblem(GeneralUtils.getFirstMessage(error), new Position(errorQueryOffset, errorQueryLength))) {
                            if (scriptMode) {
                                selectionProvider.setSelection(new TextSelection(errorQueryOffset, errorQueryLength));
                            } else {
                                selectionProvider.setSelection(originalSelection);
                            }
                        }
                        setLastQueryErrorPosition(errorQueryOffset);
                    }
                }
            } else if (!scriptMode && getActivePreferenceStore().getBoolean(SQLPreferenceConstants.RESET_CURSOR_ON_EXECUTE)) {
                selectionProvider.setSelection(originalSelection);
            }
            notifyOnQueryResultListeners(curResultsContainer, result);
            // Get results window (it is possible that it was closed till that moment
            {
                for (QueryResultsContainer cr : queryProcessor.resultContainers) {
                    cr.viewer.updateFiltersText(false);
                }
                if (!result.hasError() && !queryProcessor.resultContainers.isEmpty()) {
                    if (activeResultsTab != null && !activeResultsTab.isDisposed()) {
                        setResultTabSelection(activeResultsTab);
                    } else {
                        setResultTabSelection(queryProcessor.resultContainers.get(0).getResultsTab());
                    }
                }
                // Set tab names by query results names
                if (scriptMode || queryProcessor.getResultContainers().size() > 0) {

                    int queryIndex = queryProcessors.indexOf(queryProcessor);
                    int resultsIndex = 0;
                    for (QueryResultsContainer results : queryProcessor.resultContainers) {
                        if (results.query != query) {
                            // This happens when query results is statistics tab
                            // in that case we need to update tab selection and
                            // select new statistics tab
                            // see #16605
                            // But we need to avoid the result tab with the select statement
                            // because the statistics window can not be in focus in this case
                            results.handleExecuteResult(result);
                            if (getActivePreferenceStore().getBoolean(SQLPreferenceConstants.SET_SELECTION_TO_STATISTICS_TAB) &&
                                query.getType() != SQLQueryType.SELECT
                            ) {
                                setResultTabSelection(results.getResultsTab());
                            }
                            continue;
                        }
                        if (resultsIndex < result.getExecuteResults().size()) {
                            SQLQueryResult.ExecuteResult executeResult = result.getExecuteResults(resultsIndex, true);
                            String resultSetName = results.tabName;
                            if (CommonUtils.isEmpty(resultSetName)) {
                                resultSetName = getResultsTabName(results.resultSetNumber, queryIndex, executeResult.getResultSetName());
                                results.updateResultsName(resultSetName, null);
                                setResultTabSelection(results.getResultsTab());
                            }
                            ResultSetViewer resultSetViewer = results.getResultSetController();
                            if (resultSetViewer != null) {
                                resultSetViewer.getModel().setStatistics(statistics);
                            }
                            results.handleExecuteResult(result);
                        }
                        resultsIndex++;
                    }
                } else {
                    dumpQueryServerOutput(result);
                }
            }
            // Close tab on error
            if (closeTabOnError && error != null) {
                CTabItem tabItem = queryProcessor.getFirstResults().getResultsTab();
                if (tabItem != null && tabItem.getShowClose()) {
                    tabItem.dispose();
                }
            }
            // Beep
            if (dataSourceContainer != null && !scriptMode && getActivePreferenceStore().getBoolean(SQLPreferenceConstants.BEEP_ON_QUERY_END)) {
                Display.getCurrent().beep();
            }
            // Notify agent
            if (result.getQueryTime() > DBWorkbench.getPlatformUI().getLongOperationTimeout() * 1000) {
                DBWorkbench.getPlatformUI().notifyAgent(
                        "Query completed [" + getEditorInput().getName() + "]" + GeneralUtils.getDefaultLineSeparator() +
                                CommonUtils.truncateString(query.getText(), 200), !result.hasError() ? IStatus.INFO : IStatus.ERROR);
            }
        }

        @Override
        public void onEndScript(final DBCStatistics statistics, final boolean hasErrors) {
            try {
                if (isDisposed()) {
                    return;
                }
                runPostExecuteActions(null);
                UIUtils.asyncExec(() -> {
                    if (isDisposed()) {
                        // Editor closed
                        return;
                    }
                    if (!isHideQueryText()) {
                        resultsSash.setMaximizedControl(null);
                        if (!hasErrors) {
                            getSelectionProvider().setSelection(originalSelection);
                        }
                    }
                    QueryResultsContainer results = queryProcessor.getFirstResults();
                    ResultSetViewer viewer = results.getResultSetController();
                    if (viewer != null) {
                        viewer.getModel().setStatistics(statistics);
                        viewer.updateStatusMessage();
                    }
                });
            } finally {
                if (extListener != null) extListener.onEndScript(statistics, hasErrors);
            }

        }
    }

    @Override
    public void updateDirtyFlag() {
        firePropertyChange(IWorkbenchPartConstants.PROP_DIRTY);
    }

    private class FindReplaceTarget extends DynamicFindReplaceTarget {
        private IFindReplaceTarget previousTarget = null;
        @Override
        public IFindReplaceTarget getTarget() {
            //getTarget determines current composite used for find/replace
            //We should update it, when we focus on the other panels or output view
            ResultSetViewer rsv = getActiveResultSetViewer();
            TextViewer textViewer = getTextViewer();
            final SQLEditorOutputConsoleViewer outputViewer = SQLEditor.this.outputViewer.getViewer();
            boolean focusInEditor = textViewer != null && textViewer.getTextWidget() != null && textViewer.getTextWidget().isFocusControl();
            if (!focusInEditor) {
                if (rsv == null && !outputViewer.getText().isFocusControl() && previousTarget != null) {
                    focusInEditor = textViewer != null && previousTarget.equals(textViewer.getFindReplaceTarget());
                }
            }
            if (!focusInEditor) {
                //Focus is on presentation we need to find a class for it
                if (rsv != null && rsv.getActivePresentation().getControl().isFocusControl()) {
                    previousTarget = rsv.getAdapter(IFindReplaceTarget.class);
                } else if (outputViewer.getControl().isFocusControl()) {
                    //Output viewer is just StyledText we use StyledTextFindReplace
                    previousTarget = new StyledTextFindReplaceTarget(outputViewer.getText());
                }
            } else {
                previousTarget = textViewer.getFindReplaceTarget();
            }
            return previousTarget;
        }
    }

    private class DynamicSelectionProvider extends CompositeSelectionProvider {
        private boolean lastFocusInEditor = true;
        @Override
        public ISelectionProvider getProvider() {
            if (extraPresentationManager.activePresentation != null) {
                if (extraPresentationManager.getActivePresentationControl().isFocusControl()) {
                    ISelectionProvider selectionProvider = extraPresentationManager.activePresentation.getSelectionProvider();
                    if (selectionProvider != null) {
                        return selectionProvider;
                    }
                }
            }
            ResultSetViewer rsv = getActiveResultSetViewer();
            TextViewer textViewer = getTextViewer();
            boolean focusInEditor = textViewer != null && textViewer.getTextWidget().isFocusControl();
            if (!focusInEditor) {
                if (rsv != null && rsv.getActivePresentation().getControl().isFocusControl()) {
                    focusInEditor = false;
                } else {
                    focusInEditor = lastFocusInEditor;
                }
            }
            lastFocusInEditor = focusInEditor;
            if (!focusInEditor && rsv != null) {
                return rsv;
            } else if (textViewer != null) {
                return textViewer.getSelectionProvider();
            } else {
                return null;
            }
        }
    }

    private void dumpQueryServerOutput(@Nullable DBCExecutionResult result) {
        final DBCExecutionContext executionContext = getExecutionContext();
        if (executionContext != null) {
            final DBPDataSource dataSource = executionContext.getDataSource();
            // Dump server output
            DBCServerOutputReader outputReader = DBUtils.getAdapter(DBCServerOutputReader.class, dataSource);
            if (outputReader == null && result != null) {
                outputReader = new DefaultServerOutputReader();
            }
            if (outputReader != null && outputReader.isServerOutputEnabled()) {
                synchronized (serverOutputs) {
                    serverOutputs.add(new ServerOutputInfo(outputReader, executionContext, result));
                }
            }
        }
    }

    private void runPostExecuteActions(@Nullable SQLQueryResult result) {
        showResultsPanel(true);

        final DBCExecutionContext executionContext = getExecutionContext();
        if (executionContext != null) {
            // Refresh active object
            if (result == null || !result.hasError() && getActivePreferenceStore().getBoolean(SQLPreferenceConstants.REFRESH_DEFAULTS_AFTER_EXECUTE)) {
                DBCExecutionContextDefaults<?, ?> contextDefaults = executionContext.getContextDefaults();
                if (contextDefaults != null) {
                    new AbstractJob("Refresh default object") {
                        @Override
                        protected IStatus run(DBRProgressMonitor monitor) {
                            monitor.beginTask("Refresh default objects", 1);
                            try {
                                DBUtils.refreshContextDefaultsAndReflect(monitor, contextDefaults);
                            } finally {
                                monitor.done();
                            }
                            return Status.OK_STATUS;
                        }
                    }.schedule();
                }
            }
        }
    }

    private void updateOutputViewerIcon(boolean alert) {
        Image image = alert ? IMG_OUTPUT_ALERT : IMG_OUTPUT;
        CTabItem outputItem = UIUtils.getTabItem(resultTabs, outputViewer);
        if (outputItem != null && outputItem != resultTabs.getSelection()) {
            outputItem.setImage(image);
        } else {
            ToolItem viewItem = getViewToolItem(SQLEditorCommands.CMD_SQL_SHOW_OUTPUT);
            if (viewItem != null) {
                viewItem.setImage(image);
            }
            // TODO: make icon update. Can't call setImage because this will break contract f VerticalButton
/*
            VerticalButton viewItem = getViewToolItem(SQLEditorCommands.CMD_SQL_SHOW_OUTPUT);
            if (viewItem != null) {
                viewItem.setImage(image);
            }
*/
        }
    }

    private class ExtraPresentationManager {
        private final Map<SQLPresentationDescriptor, SQLEditorPresentation> presentations = new LinkedHashMap<>();
        private final Map<SQLPresentationPanelDescriptor, SQLEditorPresentationPanel> panels = new HashMap<>();
        private final Map<SQLPresentationDescriptor, Integer> presentationStackIndices = new HashMap<>();

        private SQLPresentationDescriptor activePresentationDescriptor;
        private SQLEditorPresentation activePresentation;
        private SQLEditorPresentationPanel activePresentationPanel;

        public ExtraPresentationManager() {
            for (SQLPresentationDescriptor presentation : SQLPresentationRegistry.getInstance().getPresentations()) {
                presentations.put(presentation, null);

                for (SQLPresentationPanelDescriptor panel : presentation.getPanels()) {
                    panels.put(panel, null);
                }
            }
        }

        public boolean setActivePresentation(@Nullable SQLPresentationDescriptor descriptor) throws DBException {
            if (presentationStack == null || activePresentationDescriptor == descriptor) {
                // Same presentation, no op
                return true;
            }

            if (activePresentation != null && !activePresentation.canHidePresentation(SQLEditor.this)) {
                // Presentation decided not to close
                return false;
            }

            if (descriptor == null) {
                // Just hide presentation
                activePresentationDescriptor = null;
                activePresentation = null;
                activePresentationPanel = null;
                return true;
            }

            SQLEditorPresentation presentation = presentations.get(descriptor);

            if (presentation == null) {
                presentation = descriptor.createPresentation();

                if (presentation.canShowPresentation(SQLEditor.this, true)) {
                    // Must be done before doing something to presentationStack
                    presentationStackIndices.put(descriptor, presentationStack.getChildren().length);

                    final Composite placeholder = new Composite(presentationStack, SWT.NONE);
                    placeholder.setLayout(new FillLayout());

                    if (activePresentation != null) {
                        activePresentation.hidePresentation(SQLEditor.this);
                    }

                    activePresentationDescriptor = descriptor;
                    activePresentation = presentation;
                    activePresentation.createPresentation(placeholder, SQLEditor.this);
                    activePresentation.showPresentation(SQLEditor.this, true);
                    presentations.put(descriptor, activePresentation);

                    return true;
                }
            } else {
                if (presentation.canShowPresentation(SQLEditor.this, false)) {
                    if (activePresentation != null) {
                        activePresentation.hidePresentation(SQLEditor.this);
                    }

                    activePresentationDescriptor = descriptor;
                    activePresentation = presentation;
                    activePresentation.showPresentation(SQLEditor.this, false);
                    return true;
                }
            }

            return false;
        }

        @Nullable
        private Control getActivePresentationControl() {
            if (presentationStack == null || activePresentationDescriptor == null) {
                return null;
            }
            final int index = presentationStackIndices.get(activePresentationDescriptor);
            return presentationStack.getChildren()[index];
        }

        @NotNull
        private VerticalButton createPresentationButton(@NotNull SQLPresentationDescriptor presentation, SQLEditor editor) {
            final VerticalButton button = new VerticalButton(editor.presentationSwitchFolder, SWT.RIGHT | SWT.CHECK);
            button.setData(presentation);
            button.setText(presentation.getLabel());
            button.setImage(DBeaverIcons.getImage(presentation.getIcon()));

            final String toolTip = ActionUtils.findCommandDescription(
                SQLEditorHandlerSwitchPresentation.CMD_SWITCH_PRESENTATION_ID, getSite(), true,
                SQLEditorHandlerSwitchPresentation.PARAM_PRESENTATION_ID, presentation.getId()
            );

            if (CommonUtils.isEmpty(toolTip)) {
                button.setToolTipText(presentation.getDescription());
            } else {
                button.setToolTipText(presentation.getDescription() + " (" + toolTip + ")");
            }

            final IEvaluationService evaluationService = getSite().getService(IEvaluationService.class);
            final Expression enabledWhen = presentation.getEnabledWhen();

            if (evaluationService != null && enabledWhen != null) {
                final IEvaluationReference reference = evaluationService.addEvaluationListener(
                    enabledWhen,
                    event -> handlePresentationEnablement(button, presentation, CommonUtils.toBoolean(event.getNewValue())),
                    "enabled"
                );

                button.addDisposeListener(e -> evaluationService.removeEvaluationListener(reference));
            }

            return button;
        }

        private void handlePresentationEnablement(
            @NotNull VerticalButton button,
            @NotNull SQLPresentationDescriptor presentation,
            boolean enabled
        ) {
            if (isDisposed()) {
                return;
            }

            if (!enabled && activePresentationDescriptor == presentation) {
                showExtraPresentation((SQLPresentationDescriptor) null);
            }

            button.setVisible(enabled);
            button.getParent().layout(true, true);
        }

        public void dispose() {
            activePresentationDescriptor = null;
            activePresentation = null;
            activePresentationPanel = null;

            for (SQLEditorPresentation presentation : presentations.values()) {
                if (presentation != null) {
                    presentation.dispose();
                }
            }

            presentations.clear();
            panels.clear();
        }
    }

    private class ScriptAutoSaveJob extends AbstractJob {
        ScriptAutoSaveJob() {
            super("Save '" + getPartName() + "' script");
            setSystem(true);
        }

        @Override
        protected IStatus run(DBRProgressMonitor monitor) {
            if (EditorUtils.isInAutoSaveJob()) {
                return Status.CANCEL_STATUS;
            }
            monitor.beginTask("Auto-save SQL script", 1);
            try {
                UIUtils.asyncExec(() ->
                    SQLEditor.this.doTextEditorSave(monitor));
            } catch (Throwable e) {
                log.debug(e);
            } finally {
                monitor.done();
            }
            return Status.OK_STATUS;
        }
    }

    private class SaveJob extends AbstractJob {
        private transient Boolean success = null;
        SaveJob() {
            super("Save '" + getPartName() + "' data changes...");
            setUser(true);
        }

        @Override
        protected IStatus run(DBRProgressMonitor monitor) {
            monitor.beginTask("Save query processors", queryProcessors.size());
            try {
                for (QueryProcessor queryProcessor : queryProcessors) {
                    for (QueryResultsContainer resultsProvider : queryProcessor.getResultContainers()) {
                        ResultSetViewer rsv = resultsProvider.getResultSetController();
                        if (rsv != null && rsv.isDirty()) {
                            rsv.doSave(monitor);
                        }
                    }
                    monitor.worked(1);
                }
                success = true;
                return Status.OK_STATUS;
            } catch (Throwable e) {
                success = false;
                log.error(e);
                return GeneralUtils.makeExceptionStatus(e);
            } finally {
                if (success == null) {
                    success = true;
                }
                monitor.done();
            }
        }
    }

    private class OutputLogWriter implements DBCOutputWriter {
        @Override
        public void println(@Nullable DBCOutputSeverity severity, @Nullable String message) {
            UIUtils.syncExec(() -> {
                if (!outputViewer.isDisposed()) {
                    outputViewer.println(severity, message);
                    outputViewer.getViewer().scrollToEnd();
                    if (!outputViewer.isVisible()) {
                        updateOutputViewerIcon(true);
                    }
                }
            });
        }

        @Override
        public void flush() {
            outputViewer.flush();
        }
    }

    private class ServerOutputReader extends AbstractJob {

        ServerOutputReader() {
            super("Dump server output");
            setSystem(true);
        }

        @Override
        protected IStatus run(DBRProgressMonitor monitor) {
            if (!DBWorkbench.getPlatform().isShuttingDown() && resultsSash != null && !resultsSash.isDisposed()) {
                try {
                    dumpOutput(monitor);
                } catch (Exception e) {
                    log.debug(e);
                }
                schedule(200);
            }

            return Status.OK_STATUS;
        }

        private void dumpOutput(DBRProgressMonitor monitor) {
            SQLEditorOutputViewer currentOutputViewer = outputViewer;
            if (currentOutputViewer == null || currentOutputViewer.isDisposed()) {
                return;
            }

            List<ServerOutputInfo> outputs;
            synchronized (serverOutputs) {
                outputs = new ArrayList<>(serverOutputs);
                serverOutputs.clear();
            }

            List<PrintWriter> addInWriters = addIns.stream()
                .map(SQLEditorAddIn::getServerOutputConsumer)
                .filter(Objects::nonNull)
                .collect(Collectors.toList());

            final DBCOutputWriter outputWriter = new DBCOutputWriter() {
                @Override
                public void println(@Nullable DBCOutputSeverity severity, @Nullable String message) {
                    currentOutputViewer.println(severity, message);

                    if (message != null) {
                        for (PrintWriter writer : addInWriters) {
                            writer.println(message);
                        }
                    }
                }

                @Override
                public void flush() {
                    currentOutputViewer.flush();

                    for (PrintWriter writer : addInWriters) {
                        writer.flush();
                    }
                }
            };

            if (!outputs.isEmpty()) {
                for (ServerOutputInfo info : outputs) {
                    if (monitor.isCanceled()) {
                        break;
                    }
                    try {
                        info.outputReader.readServerOutput(monitor, info.executionContext, info.result, null, outputWriter);
                    } catch (Exception e) {
                        log.error(e);
                    }
                }
            }

            if (!monitor.isCanceled()) {
                // Check running queries for async output
                DBCServerOutputReader outputReader = null;
                final DBCExecutionContext executionContext = getExecutionContext();
                if (executionContext != null) {
                    final DBPDataSource dataSource = executionContext.getDataSource();
                    // Dump server output
                    outputReader = DBUtils.getAdapter(DBCServerOutputReader.class, dataSource);
                }
                if (outputReader != null && outputReader.isAsyncOutputReadSupported()) {
                    for (QueryProcessor qp : queryProcessors) {
                        SQLQueryJob queryJob = qp.curJob;
                        if (queryJob != null) {
                            DBCStatement statement = queryJob.getCurrentStatement();
                            try {
                                if (statement != null && !statement.isStatementClosed()) {
                                    outputReader.readServerOutput(monitor, executionContext, null, statement, outputWriter);
                                }
                            } catch (DBCException e) {
                                log.error(e);
                            }
                        }
                    }
                }
            }

            outputWriter.flush();
            if (currentOutputViewer == null || currentOutputViewer.isDisposed() || !currentOutputViewer.isHasNewOutput()) {
                return;
            }
            currentOutputViewer.resetNewOutput();
            // Show output log view if needed
            UIUtils.asyncExec(() -> {
                currentOutputViewer.getViewer().scrollToEnd();
                if (getActivePreferenceStore().getBoolean(SQLPreferenceConstants.OUTPUT_PANEL_AUTO_SHOW)) {
                    ToolItem toolItem = getViewToolItem(SQLEditorCommands.CMD_SQL_SHOW_OUTPUT);
                    if (toolItem != null && !toolItem.getSelection()) {
                        showOutputPanel();
                    }
                }
/*
                if (outputViewer!=null) {
                    if (outputViewer.getControl()!=null) {
                        if (!outputViewer.isDisposed()) {
                            outputViewer.scrollToEnd();
                            updateOutputViewerIcon(true);
                        }
                    }
                }
*/
            });
        }
    }

    private class OutputAutoShowToggleAction extends Action {
        OutputAutoShowToggleAction() {
            super(SQLEditorMessages.pref_page_sql_editor_label_auto_open_output_view, AS_CHECK_BOX);
            setImageDescriptor(DBeaverIcons.getImageDescriptor(UIIcon.SHOW_ALL_DETAILS));
            setChecked(getActivePreferenceStore().getBoolean(SQLPreferenceConstants.OUTPUT_PANEL_AUTO_SHOW));
        }

        @Override
        public void run() {
            getActivePreferenceStore().setValue(SQLPreferenceConstants.OUTPUT_PANEL_AUTO_SHOW, isChecked());
            try {
                getActivePreferenceStore().save();
            } catch (IOException e) {
                log.error(e);
            }
        }

    }

    private void notifyOnDataListeners(@NotNull QueryResultsContainer container) {
        // Notify listeners
        synchronized (listeners) {
            SQLScriptElement query = container.getQuery();
            String queryText = query == null ? "" : query.getOriginalText();
            for (SQLEditorListener listener : listeners) {
                try {
                    listener.onDataReceived(
                        getContextPrefStore(container),
                        container.getResultSetController().getModel(),
                        queryText
                    );
                } catch (Throwable ex) {
                    log.error(ex);
                }
            }
        }
    }


    private void notifyOnQueryResultListeners(@NotNull QueryResultsContainer container, @NotNull SQLQueryResult result) {
        // Notify listeners
        synchronized (listeners) {
            for (SQLEditorListener listener : listeners) {
                try {
                    listener.onQueryResult(getContextPrefStore(container), result);
                } catch (Throwable ex) {
                    log.error(ex);
                }
            }
        }
    }

    @NotNull
    private DBPPreferenceStore getContextPrefStore(@NotNull QueryResultsContainer container) {
        DBCExecutionContext context = container.getExecutionContext();
        DBPPreferenceStore contextPrefStore = context != null
            ? context.getDataSource().getContainer().getPreferenceStore()
            : DBWorkbench.getPlatform().getPreferenceStore();
        return contextPrefStore;
    }

    private class TransactionStatusUpdateJob extends AbstractJob {
        public TransactionStatusUpdateJob() {
            super("Update transaction status");
            setUser(false);
            setSystem(true);
        }

        @Override
        protected IStatus run(DBRProgressMonitor monitor) {
            if (monitor.isCanceled()) {
                return Status.CANCEL_STATUS;
            }

            UIUtils.syncExec(() -> updateStatusField(STATS_CATEGORY_TRANSACTION_TIMEOUT));

            schedule(500);
            return Status.OK_STATUS;
        }
    }

    @Nullable
    private String getTransactionStatusText() throws DBCException {
        if (dataSourceContainer == null) {
            return null;
        }

        final long lastUserActivityTime = DataSourceMonitorJob.getLastUserActivityTime();
        if (lastUserActivityTime < 0) {
            return null;
        }

        final long currentTime = System.currentTimeMillis();
        final long elapsedSeconds = (currentTime - lastUserActivityTime) / 1000;
        if (elapsedSeconds < 60) {
            return null;
        }

        final DBCExecutionContext executionContext = getExecutionContext();
        final DBCTransactionManager txnManager = DBUtils.getTransactionManager(executionContext);
        final QMTransactionState txnState = QMUtils.getTransactionState(executionContext);

        final boolean isTransactionInProgress = txnManager != null
            && txnManager.isSupportsTransactions()
            && !txnManager.isAutoCommit()
            && txnState.getUpdateCount() > 0;

        final long disconnectTimeoutSeconds = DataSourceMonitorJob.getDisconnectTimeoutSeconds(dataSourceContainer);
        final long rollbackTimeoutSeconds = DataSourceMonitorJob.getTransactionTimeoutSeconds(dataSourceContainer);

        if ((isTransactionInProgress && rollbackTimeoutSeconds > 0) &&
            (rollbackTimeoutSeconds > elapsedSeconds) &&
            (disconnectTimeoutSeconds <= 0 || rollbackTimeoutSeconds < disconnectTimeoutSeconds)
        ) {
            return NLS.bind(
                SQLEditorMessages.sql_editor_status_bar_rollback_label,
                RuntimeUtils.formatExecutionTime(Duration.ofSeconds(rollbackTimeoutSeconds - elapsedSeconds))
            );
        } else if (disconnectTimeoutSeconds > 0 && disconnectTimeoutSeconds > elapsedSeconds) {
            return NLS.bind(
                SQLEditorMessages.sql_editor_status_bar_disconnect_label,
                RuntimeUtils.formatExecutionTime(Duration.ofSeconds(disconnectTimeoutSeconds - elapsedSeconds))
            );
        } else {
            return null;
        }
    }

}<|MERGE_RESOLUTION|>--- conflicted
+++ resolved
@@ -2179,24 +2179,7 @@
 
     @Override
     protected void doSetInput(IEditorInput editorInput) throws CoreException {
-<<<<<<< HEAD
         checkInputFileExistence(editorInput);
-=======
-        // Check for file existence
-        try {
-            if (editorInput instanceof IFileEditorInput) {
-                final IFile file = ((IFileEditorInput) editorInput).getFile();
-                if (!file.exists()) {
-                    file.refreshLocal(IResource.DEPTH_ONE, new NullProgressMonitor());
-                }
-                if (!file.exists()) {
-                    file.create(new ByteArrayInputStream(new byte[]{}), true, new NullProgressMonitor());
-                }
-            }
-        } catch (Exception e) {
-            log.error("Error checking SQL file", e);
-        }
->>>>>>> c100a766
         try {
             super.doSetInput(editorInput);
         } catch (Throwable e) {
