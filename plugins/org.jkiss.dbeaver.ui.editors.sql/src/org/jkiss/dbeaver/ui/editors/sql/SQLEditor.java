--- conflicted
+++ resolved
@@ -687,15 +687,9 @@
     }
 
     private boolean isRestoreActiveSchemaFromScript() {
-<<<<<<< HEAD
-        return getActivePreferenceStore().getBoolean(SQLPreferenceConstants.AUTO_SAVE_ACTIVE_SCHEMA)
-            && getActivePreferenceStore().getBoolean(SQLPreferenceConstants.EDITOR_SEPARATE_CONNECTION)
-            && !this.getDataSourceContainer().isForceUseSingleConnection();
-=======
         return getActivePreferenceStore().getBoolean(SQLPreferenceConstants.AUTO_SAVE_ACTIVE_SCHEMA) &&
             getActivePreferenceStore().getBoolean(SQLPreferenceConstants.EDITOR_SEPARATE_CONNECTION) &&
             (this.getDataSourceContainer() == null || !this.getDataSourceContainer().isForceUseSingleConnection());
->>>>>>> f4460908
     }
 
     private static class CloseContextJob extends AbstractJob {
