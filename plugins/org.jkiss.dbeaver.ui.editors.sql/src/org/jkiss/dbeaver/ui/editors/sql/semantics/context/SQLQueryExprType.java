<<<<<<< HEAD
/*
 * DBeaver - Universal Database Manager
 * Copyright (C) 2010-2024 DBeaver Corp and others
 *
 * Licensed under the Apache License, Version 2.0 (the "License");
 * you may not use this file except in compliance with the License.
 * You may obtain a copy of the License at
 *
 *     http://www.apache.org/licenses/LICENSE-2.0
 *
 * Unless required by applicable law or agreed to in writing, software
 * distributed under the License is distributed on an "AS IS" BASIS,
 * WITHOUT WARRANTIES OR CONDITIONS OF ANY KIND, either express or implied.
 * See the License for the specific language governing permissions and
 * limitations under the License.
 */
package org.jkiss.dbeaver.ui.editors.sql.semantics.context;

import org.jkiss.code.NotNull;
import org.jkiss.code.Nullable;
import org.jkiss.dbeaver.DBException;
import org.jkiss.dbeaver.model.DBPDataKind;
import org.jkiss.dbeaver.model.DBPDataSource;
import org.jkiss.dbeaver.model.impl.sql.BasicSQLDialect;
import org.jkiss.dbeaver.model.runtime.DBRProgressMonitor;
import org.jkiss.dbeaver.model.sql.SQLDialect;
import org.jkiss.dbeaver.model.sql.SQLUtils;
import org.jkiss.dbeaver.model.struct.*;
import org.jkiss.dbeaver.ui.editors.sql.semantics.SQLQuerySymbolByDbObjectDefinition;
import org.jkiss.dbeaver.ui.editors.sql.semantics.SQLQuerySymbolClass;
import org.jkiss.dbeaver.ui.editors.sql.semantics.SQLQuerySymbolDefinition;
import org.jkiss.dbeaver.ui.editors.sql.semantics.context.SQLQueryResultTupleContext.SQLQueryResultColumn;
import org.jkiss.dbeaver.ui.editors.sql.semantics.model.SQLQueryRowsSourceModel;

import java.util.List;
import java.util.Map;
import java.util.stream.Collectors;

/**
 * Represents information about data type in the sql query semantic model
 */
public abstract class SQLQueryExprType {

    public static final SQLQueryExprType UNKNOWN = new SQLQueryExprPredefinedType("UNKNOWN", DBPDataKind.UNKNOWN);
    public static final SQLQueryExprType STRING = new SQLQueryExprPredefinedType("STRING", DBPDataKind.STRING);
    public static final SQLQueryExprType DUMMY = new SQLQueryExprDummyType(null);
    private static final SQLQueryExprType DUMMY_FIELD = new SQLQueryExprDummyType(() -> SQLQuerySymbolClass.COMPOSITE_FIELD);

    protected final SQLQuerySymbolDefinition declaratorDefinition;
    protected final DBPDataKind dataKind;
    protected final DBSTypedObject typedObject;
    
    public SQLQueryExprType(@Nullable SQLQuerySymbolDefinition declaratorDefinition, @NotNull DBPDataKind dataKind) {
        this.declaratorDefinition = declaratorDefinition;
        this.dataKind = dataKind;
        this.typedObject = null;
    }
    
    public SQLQueryExprType(@Nullable SQLQuerySymbolDefinition declaratorDefinition, @NotNull DBSTypedObject typedObject) {
        this.declaratorDefinition = declaratorDefinition;
        this.dataKind = typedObject.getDataKind();
        this.typedObject = typedObject;
    }

    @Nullable
    public abstract String getDisplayName();

    @Nullable
    public final SQLQuerySymbolDefinition getDeclaratorDefinition() {
        return this.declaratorDefinition;
    }

    @NotNull
    public final DBPDataKind getDataKind() {
        return this.dataKind;
    }

    @Nullable
    public final DBSTypedObject getTypedDbObject() {
        return this.typedObject;
    }

    @Nullable
    public SQLQueryExprType findNamedMemberType(@NotNull DBRProgressMonitor monitor, @NotNull String memberName) throws DBException {
        return null;
    }

    @Nullable
    public SQLQueryExprType findIndexedItemType(
        @NotNull DBRProgressMonitor monitor,
        int depth,
        @Nullable boolean[] slicingSpec
    ) throws DBException {
        return null;
    }


    @NotNull
    public static SQLQueryExprType forScalarSubquery(@NotNull SQLQueryRowsSourceModel source) {
        List<SQLQueryResultColumn> columns = source.getResultDataContext().getColumnsList();
        SQLQueryExprType type = columns.isEmpty() ? SQLQueryExprType.UNKNOWN : columns.get(0).type; 
        return type;
    }
=======
/*
 * DBeaver - Universal Database Manager
 * Copyright (C) 2010-2024 DBeaver Corp and others
 *
 * Licensed under the Apache License, Version 2.0 (the "License");
 * you may not use this file except in compliance with the License.
 * You may obtain a copy of the License at
 *
 *     http://www.apache.org/licenses/LICENSE-2.0
 *
 * Unless required by applicable law or agreed to in writing, software
 * distributed under the License is distributed on an "AS IS" BASIS,
 * WITHOUT WARRANTIES OR CONDITIONS OF ANY KIND, either express or implied.
 * See the License for the specific language governing permissions and
 * limitations under the License.
 */
package org.jkiss.dbeaver.ui.editors.sql.semantics.context;

import org.jkiss.code.NotNull;
import org.jkiss.code.Nullable;
import org.jkiss.dbeaver.DBException;
import org.jkiss.dbeaver.model.DBPDataKind;
import org.jkiss.dbeaver.model.DBPDataSource;
import org.jkiss.dbeaver.model.impl.sql.BasicSQLDialect;
import org.jkiss.dbeaver.model.runtime.DBRProgressMonitor;
import org.jkiss.dbeaver.model.sql.SQLDialect;
import org.jkiss.dbeaver.model.sql.SQLUtils;
import org.jkiss.dbeaver.model.struct.*;
import org.jkiss.dbeaver.ui.editors.sql.semantics.SQLQuerySymbolByDbObjectDefinition;
import org.jkiss.dbeaver.ui.editors.sql.semantics.SQLQuerySymbolClass;
import org.jkiss.dbeaver.ui.editors.sql.semantics.SQLQuerySymbolDefinition;
import org.jkiss.dbeaver.ui.editors.sql.semantics.context.SQLQueryResultTupleContext.SQLQueryResultColumn;
import org.jkiss.dbeaver.ui.editors.sql.semantics.model.SQLQueryRowsSourceModel;

import java.util.List;
import java.util.Map;
import java.util.stream.Collectors;

/**
 * Represents information about data type in the sql query semantic model
 */
public abstract class SQLQueryExprType {

    public static final SQLQueryExprType UNKNOWN = new SQLQueryExprPredefinedType("UNKNOWN", DBPDataKind.UNKNOWN);
    public static final SQLQueryExprType STRING = new SQLQueryExprPredefinedType("STRING", DBPDataKind.STRING);
    public static final SQLQueryExprType BOOLEAN = new SQLQueryExprPredefinedType("BOOLEAN", DBPDataKind.BOOLEAN);
    public static final SQLQueryExprType NUMERIC = new SQLQueryExprPredefinedType("NUMERIC", DBPDataKind.NUMERIC);
    public static final SQLQueryExprType DATETIME = new SQLQueryExprPredefinedType("DATETIME", DBPDataKind.DATETIME);
    public static final SQLQueryExprType DUMMY = new SQLQueryExprDummyType(null);
    private static final SQLQueryExprType DUMMY_FIELD = new SQLQueryExprDummyType(() -> SQLQuerySymbolClass.COMPOSITE_FIELD);

    protected final SQLQuerySymbolDefinition declaratorDefinition;
    protected final DBPDataKind dataKind;
    protected final DBSTypedObject typedObject;
    
    public SQLQueryExprType(@Nullable SQLQuerySymbolDefinition declaratorDefinition, @NotNull DBPDataKind dataKind) {
        this.declaratorDefinition = declaratorDefinition;
        this.dataKind = dataKind;
        this.typedObject = null;
    }
    
    public SQLQueryExprType(@Nullable SQLQuerySymbolDefinition declaratorDefinition, @NotNull DBSTypedObject typedObject) {
        this.declaratorDefinition = declaratorDefinition;
        this.dataKind = typedObject.getDataKind();
        this.typedObject = typedObject;
    }

    @Nullable
    public abstract String getDisplayName();

    @Nullable
    public final SQLQuerySymbolDefinition getDeclaratorDefinition() {
        return this.declaratorDefinition;
    }

    @NotNull
    public final DBPDataKind getDataKind() {
        return this.dataKind;
    }

    @Nullable
    public final DBSTypedObject getTypedDbObject() {
        return this.typedObject;
    }

    @Nullable
    public SQLQueryExprType findNamedMemberType(@NotNull DBRProgressMonitor monitor, @NotNull String memberName) throws DBException {
        return null;
    }

    @Nullable
    public SQLQueryExprType findIndexedItemType(
        @NotNull DBRProgressMonitor monitor,
        int depth,
        @Nullable boolean[] slicingSpec
    ) throws DBException {
        return null;
    }


    @NotNull
    public static SQLQueryExprType forScalarSubquery(@NotNull SQLQueryRowsSourceModel source) {
        List<SQLQueryResultColumn> columns = source.getDataContext().getColumnsList();
        SQLQueryExprType type = columns.isEmpty() ? SQLQueryExprType.UNKNOWN : columns.get(0).type; 
        return type;
    }
>>>>>>> 108978a1
    
    @NotNull
    public static SQLQueryExprType forExplicitTypeRef(@NotNull String typeRefString) {
        return new SQLQueryExprPredefinedType(typeRefString, DBPDataKind.UNKNOWN);
    }

    @NotNull
    public static SQLQueryExprType forTypedObject(
        @NotNull DBRProgressMonitor monitor,
        @NotNull DBSTypedObject typedObj,
        @NotNull SQLQuerySymbolClass defSymbolClass
    ) throws DBException {
        return forTypedObjectImpl(
            monitor, typedObj,
            typedObj instanceof DBSObject dbObj ? new SQLQuerySymbolByDbObjectDefinition(dbObj, defSymbolClass) : null
        );
    }

    @NotNull
    private static SQLQueryExprType forTypedObjectImpl(
        @NotNull DBRProgressMonitor monitor,
        @NotNull DBSTypedObject typedObj,
        @Nullable SQLQuerySymbolDefinition declaratorDefinition
    ) throws DBException {
        if (SQLQueryDummyDataSourceContext.isDummyObject(typedObj)) {
            return DUMMY;
        }
        
        if (typedObj instanceof DBSTypedObjectEx2 typedEx2) {
            SQLQueryExprType type = forDescribedIfPresented(monitor, typedObj, typedEx2.getTypeDescriptor(), declaratorDefinition);
            if (type != null) {
                return type;
            }
        }
        
        if (typedObj instanceof DBSTypedObjectEx typedEx) {
            DBSDataType type = typedEx.getDataType();
            if (type != null) {
                return forTypedObjectImpl(monitor, type, declaratorDefinition);
            }
        }

        if (typedObj instanceof DBSDataType type) {
            DBSDataType itemType = type.getComponentType(monitor);
            if (itemType != null) {
                return new SQLQueryExprIndexableType(declaratorDefinition, typedObj, itemType);
            } else if (typedObj instanceof DBSEntity complexType) {
                DBPDataSource dataSource = complexType.getDataSource();
                SQLDialect dialect = dataSource == null ? BasicSQLDialect.INSTANCE : dataSource.getSQLDialect();
                List<? extends DBSEntityAttribute> attrs = complexType.getAttributes(monitor);
                if (attrs != null) {
                    Map<String, DBSAttributeBase> attrsByName = attrs.stream().collect(Collectors.toMap(
                        a -> SQLUtils.identifierToCanonicalForm(dialect, a.getName(), false, true),
                        a -> a,
                        (a, b) -> a)
                    );
                    return new SQLQueryExprComplexType<>(declaratorDefinition, (DBSEntity & DBSTypedObject) complexType, attrsByName);
                }
            }
        }
        
        return new SQLQueryExprSimpleType(declaratorDefinition, typedObj);
    }

    @Nullable
    private static SQLQueryExprType forDescribedIfPresented(
        @NotNull DBRProgressMonitor monitor,
        @NotNull DBSTypedObject typedObj,
        @Nullable DBSTypeDescriptor typeDesc,
        @Nullable SQLQuerySymbolDefinition declaratorDefinition
    ) throws DBException {
        if (typeDesc == null) {
            return null;
        }
        
        if (typeDesc.isIndexable()) {
            return new SQLQueryExprDescribedIndexableType(declaratorDefinition, typedObj, typeDesc);
        } else if (typeDesc.getUnderlyingType() != null) {
            return forTypedObjectImpl(monitor, typeDesc.getUnderlyingType(), declaratorDefinition);
        }
            
        return null;
    }

    @Nullable
    public static SQLQueryExprType tryCombineIfMatches(@NotNull SQLQueryExprType a, @NotNull SQLQueryExprType b) {
        if (a.getDataKind().equals(DBPDataKind.ANY)) {
            return a;
        }
        if (b.getDataKind().equals(DBPDataKind.ANY)) {
            return b;
        }
        
        boolean matches = (
                // both are simple of the same kind
                !a.getDataKind().isComplex() &&
                !b.getDataKind().isComplex() &&
                a.getDataKind().equals(b.getDataKind())
            ) || (
                // both are complex of the exact same db type
                a instanceof SQLQueryExprComplexType x && 
                b instanceof SQLQueryExprComplexType y && 
                x.complexType.equals(y.complexType)
            ) || (
                a instanceof SQLQueryExprIndexableType x &&
                b instanceof SQLQueryExprIndexableType y &&
                isDataTypeMatches(x.elementType, y.elementType)
            ) || (
                a instanceof SQLQueryExprDescribedIndexableType x &&
                b instanceof SQLQueryExprDescribedIndexableType y &&
                x.typeDesc.equals(y.typeDesc)
            );
        
        // TODO consider dialect-dependent coercions, consider generalizing coercion 
        return matches ? a : null;
    }
    
    private static boolean isDataTypeMatches(@NotNull DBSDataType a, @NotNull DBSDataType b) {
        return (
                // both are simple of the same kind
                !a.getDataKind().isComplex() &&
                !b.getDataKind().isComplex() &&
                a.getDataKind().equals(b.getDataKind())
            ) || (
                // both are complex of the exact same db type
                a.getDataKind().isComplex() &&
                b.getDataKind().isComplex() &&
                a.equals(b)
            );
    }
    
    private static class SQLQueryExprComplexType<T extends DBSEntity & DBSTypedObject> extends SQLQueryExprType {
        private final T complexType;
        private final Map<String, DBSAttributeBase> attrs;
        
        public SQLQueryExprComplexType(
            @Nullable SQLQuerySymbolDefinition declaratorDefinition,
            @NotNull T complexType,
            @NotNull Map<String, DBSAttributeBase> attrs
        ) {
            super(declaratorDefinition, complexType);
            this.complexType = complexType;
            this.attrs = attrs;
        }

        @NotNull
        @Override
        public String getDisplayName() {
            return this.complexType.getFullTypeName();
        }
        
        @Override
        public SQLQueryExprType findNamedMemberType(@NotNull DBRProgressMonitor monitor, @NotNull String memberName) throws DBException {
            DBSAttributeBase attr = attrs.get(memberName);
            return attr == null ? null : forTypedObject(monitor, attr, SQLQuerySymbolClass.COMPOSITE_FIELD);
        }
        
        @Override
        public String toString() {
            return "ComplexType[" + this.complexType.getFullTypeName() + "]";
        }
    }
    
    private static class SQLQueryExprIndexableType extends SQLQueryExprType {
        private final DBSDataType elementType;
        
        public SQLQueryExprIndexableType(
            @Nullable SQLQuerySymbolDefinition declaratorDefinition,
            @NotNull DBSTypedObject typedObject,
            @NotNull DBSDataType elementType
        ) {
            super(declaratorDefinition, typedObject);
            this.elementType = elementType;
        }
        
        @Override
        public String getDisplayName() {
            return this.typedObject.getFullTypeName();
        }
        
        private SQLQueryExprType prepareElementType(DBRProgressMonitor monitor) throws DBException {
            return SQLQueryExprType.forTypedObjectImpl(monitor, this.elementType, this.getDeclaratorDefinition());
        }
        
        @Override
        public SQLQueryExprType findIndexedItemType(
            @NotNull DBRProgressMonitor monitor,
            int depth,
            @Nullable boolean[] slicingSpec
        ) throws DBException {
            if (slicingSpec == null) { // TODO take a look at the SQL Standard
                SQLQueryExprType type = this.prepareElementType(monitor);
                return depth == 1 ? type : type.findIndexedItemType(monitor, depth - 1, slicingSpec);
            } else {
                return slicingSpec[slicingSpec.length - depth] ? this : this.prepareElementType(monitor);
            }
        }

        @NotNull
        @Override
        public String toString() {
            return "IndexableType[" + this.elementType.getFullTypeName() + "]";
        }
    }
    
    private static class SQLQueryExprDescribedIndexableType extends SQLQueryExprType {
        private final DBSTypeDescriptor typeDesc;
        
        public SQLQueryExprDescribedIndexableType(
            @Nullable SQLQuerySymbolDefinition declaratorDefinition,
            @NotNull DBSTypedObject typedObject,
            @NotNull DBSTypeDescriptor typeDesc
        ) {
            super(declaratorDefinition, typedObject);
            this.typeDesc = typeDesc;
        }

        @NotNull
        @Override
        public String getDisplayName() {
            return this.typeDesc.getTypeName();
        }

        @Nullable
        @Override
        public SQLQueryExprType findIndexedItemType(
            @NotNull DBRProgressMonitor monitor,
            int depth,
            @Nullable boolean[] slicingSpec
        ) throws DBException {
            return SQLQueryExprType.forDescribedIfPresented(
                monitor,
                this.typedObject,
                this.typeDesc.getIndexableItemType(depth, slicingSpec),
                this.getDeclaratorDefinition()
            );
        }
    }
    
    private static class SQLQueryExprSimpleType extends SQLQueryExprType {
        
        public SQLQueryExprSimpleType(@Nullable SQLQuerySymbolDefinition declaratorDefinition, @NotNull DBSTypedObject typedObject) {
            super(declaratorDefinition, typedObject);
        }

        @NotNull
        @Override
        public String getDisplayName() {
            return this.typedObject.getFullTypeName();
        }

        @NotNull
        @Override
        public String toString() {
            return "SimpleType[" + this.typedObject.getFullTypeName() + "]";
        }
    }
    
    private static class SQLQueryExprPredefinedType extends SQLQueryExprType {
        private final String name;
        
        public SQLQueryExprPredefinedType(@NotNull String name, @NotNull DBPDataKind kind) {
            super(null, kind);
            this.name = name;
        }

        @NotNull
        @Override
        public String getDisplayName() {
            return this.name;
        }

        @NotNull
        @Override
        public String toString() {
            return "PredefinedType[" + this.name + "]";
        }
    }

    private static class SQLQueryExprDummyType extends SQLQueryExprType {

        public SQLQueryExprDummyType(@Nullable SQLQuerySymbolDefinition declaratorDefinition) {
            super(declaratorDefinition, DBPDataKind.ANY);
        }

        @Nullable
        @Override
        public String getDisplayName() {
            return null;
        }

        @NotNull
        @Override
        public SQLQueryExprType findNamedMemberType(@NotNull DBRProgressMonitor monitor, @NotNull String memberName) {
            return DUMMY_FIELD;
        }

        @NotNull
        @Override
        public SQLQueryExprType findIndexedItemType(@NotNull DBRProgressMonitor monitor, int depth, @Nullable boolean[] slicingSpec) {
            return DUMMY_FIELD;
        }

        @NotNull
        @Override
        public String toString() {
            return "DummyType[]";
        }
    }
}<|MERGE_RESOLUTION|>--- conflicted
+++ resolved
@@ -1,4 +1,3 @@
-<<<<<<< HEAD
 /*
  * DBeaver - Universal Database Manager
  * Copyright (C) 2010-2024 DBeaver Corp and others
@@ -44,6 +43,9 @@
 
     public static final SQLQueryExprType UNKNOWN = new SQLQueryExprPredefinedType("UNKNOWN", DBPDataKind.UNKNOWN);
     public static final SQLQueryExprType STRING = new SQLQueryExprPredefinedType("STRING", DBPDataKind.STRING);
+    public static final SQLQueryExprType BOOLEAN = new SQLQueryExprPredefinedType("BOOLEAN", DBPDataKind.BOOLEAN);
+    public static final SQLQueryExprType NUMERIC = new SQLQueryExprPredefinedType("NUMERIC", DBPDataKind.NUMERIC);
+    public static final SQLQueryExprType DATETIME = new SQLQueryExprPredefinedType("DATETIME", DBPDataKind.DATETIME);
     public static final SQLQueryExprType DUMMY = new SQLQueryExprDummyType(null);
     private static final SQLQueryExprType DUMMY_FIELD = new SQLQueryExprDummyType(() -> SQLQuerySymbolClass.COMPOSITE_FIELD);
 
@@ -102,119 +104,11 @@
         SQLQueryExprType type = columns.isEmpty() ? SQLQueryExprType.UNKNOWN : columns.get(0).type; 
         return type;
     }
-=======
-/*
- * DBeaver - Universal Database Manager
- * Copyright (C) 2010-2024 DBeaver Corp and others
- *
- * Licensed under the Apache License, Version 2.0 (the "License");
- * you may not use this file except in compliance with the License.
- * You may obtain a copy of the License at
- *
- *     http://www.apache.org/licenses/LICENSE-2.0
- *
- * Unless required by applicable law or agreed to in writing, software
- * distributed under the License is distributed on an "AS IS" BASIS,
- * WITHOUT WARRANTIES OR CONDITIONS OF ANY KIND, either express or implied.
- * See the License for the specific language governing permissions and
- * limitations under the License.
- */
-package org.jkiss.dbeaver.ui.editors.sql.semantics.context;
-
-import org.jkiss.code.NotNull;
-import org.jkiss.code.Nullable;
-import org.jkiss.dbeaver.DBException;
-import org.jkiss.dbeaver.model.DBPDataKind;
-import org.jkiss.dbeaver.model.DBPDataSource;
-import org.jkiss.dbeaver.model.impl.sql.BasicSQLDialect;
-import org.jkiss.dbeaver.model.runtime.DBRProgressMonitor;
-import org.jkiss.dbeaver.model.sql.SQLDialect;
-import org.jkiss.dbeaver.model.sql.SQLUtils;
-import org.jkiss.dbeaver.model.struct.*;
-import org.jkiss.dbeaver.ui.editors.sql.semantics.SQLQuerySymbolByDbObjectDefinition;
-import org.jkiss.dbeaver.ui.editors.sql.semantics.SQLQuerySymbolClass;
-import org.jkiss.dbeaver.ui.editors.sql.semantics.SQLQuerySymbolDefinition;
-import org.jkiss.dbeaver.ui.editors.sql.semantics.context.SQLQueryResultTupleContext.SQLQueryResultColumn;
-import org.jkiss.dbeaver.ui.editors.sql.semantics.model.SQLQueryRowsSourceModel;
-
-import java.util.List;
-import java.util.Map;
-import java.util.stream.Collectors;
-
-/**
- * Represents information about data type in the sql query semantic model
- */
-public abstract class SQLQueryExprType {
-
-    public static final SQLQueryExprType UNKNOWN = new SQLQueryExprPredefinedType("UNKNOWN", DBPDataKind.UNKNOWN);
-    public static final SQLQueryExprType STRING = new SQLQueryExprPredefinedType("STRING", DBPDataKind.STRING);
-    public static final SQLQueryExprType BOOLEAN = new SQLQueryExprPredefinedType("BOOLEAN", DBPDataKind.BOOLEAN);
-    public static final SQLQueryExprType NUMERIC = new SQLQueryExprPredefinedType("NUMERIC", DBPDataKind.NUMERIC);
-    public static final SQLQueryExprType DATETIME = new SQLQueryExprPredefinedType("DATETIME", DBPDataKind.DATETIME);
-    public static final SQLQueryExprType DUMMY = new SQLQueryExprDummyType(null);
-    private static final SQLQueryExprType DUMMY_FIELD = new SQLQueryExprDummyType(() -> SQLQuerySymbolClass.COMPOSITE_FIELD);
-
-    protected final SQLQuerySymbolDefinition declaratorDefinition;
-    protected final DBPDataKind dataKind;
-    protected final DBSTypedObject typedObject;
-    
-    public SQLQueryExprType(@Nullable SQLQuerySymbolDefinition declaratorDefinition, @NotNull DBPDataKind dataKind) {
-        this.declaratorDefinition = declaratorDefinition;
-        this.dataKind = dataKind;
-        this.typedObject = null;
-    }
-    
-    public SQLQueryExprType(@Nullable SQLQuerySymbolDefinition declaratorDefinition, @NotNull DBSTypedObject typedObject) {
-        this.declaratorDefinition = declaratorDefinition;
-        this.dataKind = typedObject.getDataKind();
-        this.typedObject = typedObject;
-    }
-
-    @Nullable
-    public abstract String getDisplayName();
-
-    @Nullable
-    public final SQLQuerySymbolDefinition getDeclaratorDefinition() {
-        return this.declaratorDefinition;
-    }
-
-    @NotNull
-    public final DBPDataKind getDataKind() {
-        return this.dataKind;
-    }
-
-    @Nullable
-    public final DBSTypedObject getTypedDbObject() {
-        return this.typedObject;
-    }
-
-    @Nullable
-    public SQLQueryExprType findNamedMemberType(@NotNull DBRProgressMonitor monitor, @NotNull String memberName) throws DBException {
-        return null;
-    }
-
-    @Nullable
-    public SQLQueryExprType findIndexedItemType(
-        @NotNull DBRProgressMonitor monitor,
-        int depth,
-        @Nullable boolean[] slicingSpec
-    ) throws DBException {
-        return null;
-    }
-
-
-    @NotNull
-    public static SQLQueryExprType forScalarSubquery(@NotNull SQLQueryRowsSourceModel source) {
-        List<SQLQueryResultColumn> columns = source.getDataContext().getColumnsList();
-        SQLQueryExprType type = columns.isEmpty() ? SQLQueryExprType.UNKNOWN : columns.get(0).type; 
-        return type;
-    }
->>>>>>> 108978a1
-    
-    @NotNull
-    public static SQLQueryExprType forExplicitTypeRef(@NotNull String typeRefString) {
-        return new SQLQueryExprPredefinedType(typeRefString, DBPDataKind.UNKNOWN);
-    }
+    
+    @NotNull
+    public static SQLQueryExprType forExplicitTypeRef(@NotNull String typeRefString) {
+        return new SQLQueryExprPredefinedType(typeRefString, DBPDataKind.UNKNOWN);
+    }
 
     @NotNull
     public static SQLQueryExprType forTypedObject(
