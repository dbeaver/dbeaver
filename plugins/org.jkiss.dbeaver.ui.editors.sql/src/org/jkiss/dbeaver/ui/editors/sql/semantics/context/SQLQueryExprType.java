--- conflicted
+++ resolved
@@ -1,4 +1,3 @@
-<<<<<<< HEAD
 /*
  * DBeaver - Universal Database Manager
  * Copyright (C) 2010-2024 DBeaver Corp and others
@@ -102,6 +101,11 @@
         SQLQueryExprType type = columns.isEmpty() ? SQLQueryExprType.UNKNOWN : columns.get(0).type; 
         return type;
     }
+    
+    @NotNull
+    public static SQLQueryExprType forExplicitTypeRef(@NotNull String typeRefString) {
+        return new SQLQueryExprPredefinedType(typeRefString, DBPDataKind.UNKNOWN);
+    }
 
     @NotNull
     public static SQLQueryExprType forTypedObject(
@@ -406,419 +410,4 @@
             return "DummyType[]";
         }
     }
-}
-=======
-/*
- * DBeaver - Universal Database Manager
- * Copyright (C) 2010-2024 DBeaver Corp and others
- *
- * Licensed under the Apache License, Version 2.0 (the "License");
- * you may not use this file except in compliance with the License.
- * You may obtain a copy of the License at
- *
- *     http://www.apache.org/licenses/LICENSE-2.0
- *
- * Unless required by applicable law or agreed to in writing, software
- * distributed under the License is distributed on an "AS IS" BASIS,
- * WITHOUT WARRANTIES OR CONDITIONS OF ANY KIND, either express or implied.
- * See the License for the specific language governing permissions and
- * limitations under the License.
- */
-package org.jkiss.dbeaver.ui.editors.sql.semantics.context;
-
-import org.jkiss.code.NotNull;
-import org.jkiss.code.Nullable;
-import org.jkiss.dbeaver.DBException;
-import org.jkiss.dbeaver.model.DBPDataKind;
-import org.jkiss.dbeaver.model.DBPDataSource;
-import org.jkiss.dbeaver.model.impl.sql.BasicSQLDialect;
-import org.jkiss.dbeaver.model.runtime.DBRProgressMonitor;
-import org.jkiss.dbeaver.model.sql.SQLDialect;
-import org.jkiss.dbeaver.model.sql.SQLUtils;
-import org.jkiss.dbeaver.model.struct.*;
-import org.jkiss.dbeaver.ui.editors.sql.semantics.SQLQuerySymbolByDbObjectDefinition;
-import org.jkiss.dbeaver.ui.editors.sql.semantics.SQLQuerySymbolClass;
-import org.jkiss.dbeaver.ui.editors.sql.semantics.SQLQuerySymbolDefinition;
-import org.jkiss.dbeaver.ui.editors.sql.semantics.context.SQLQueryResultTupleContext.SQLQueryResultColumn;
-import org.jkiss.dbeaver.ui.editors.sql.semantics.model.SQLQueryRowsSourceModel;
-
-import java.util.List;
-import java.util.Map;
-import java.util.stream.Collectors;
-
-/**
- * Represents information about data type in the sql query semantic model
- */
-public abstract class SQLQueryExprType {
-
-    public static final SQLQueryExprType UNKNOWN = new SQLQueryExprPredefinedType("UNKNOWN", DBPDataKind.UNKNOWN);
-    public static final SQLQueryExprType STRING = new SQLQueryExprPredefinedType("STRING", DBPDataKind.STRING);
-    public static final SQLQueryExprType DUMMY = new SQLQueryExprDummyType(null);
-    private static final SQLQueryExprType DUMMY_FIELD = new SQLQueryExprDummyType(() -> SQLQuerySymbolClass.COMPOSITE_FIELD);
-
-    protected final SQLQuerySymbolDefinition declaratorDefinition;
-    protected final DBPDataKind dataKind;
-    protected final DBSTypedObject typedObject;
-    
-    public SQLQueryExprType(@Nullable SQLQuerySymbolDefinition declaratorDefinition, @NotNull DBPDataKind dataKind) {
-        this.declaratorDefinition = declaratorDefinition;
-        this.dataKind = dataKind;
-        this.typedObject = null;
-    }
-    
-    public SQLQueryExprType(@Nullable SQLQuerySymbolDefinition declaratorDefinition, @NotNull DBSTypedObject typedObject) {
-        this.declaratorDefinition = declaratorDefinition;
-        this.dataKind = typedObject.getDataKind();
-        this.typedObject = typedObject;
-    }
-
-    @Nullable
-    public abstract String getDisplayName();
-
-    @Nullable
-    public final SQLQuerySymbolDefinition getDeclaratorDefinition() {
-        return this.declaratorDefinition;
-    }
-
-    @NotNull
-    public final DBPDataKind getDataKind() {
-        return this.dataKind;
-    }
-
-    @Nullable
-    public final DBSTypedObject getTypedDbObject() {
-        return this.typedObject;
-    }
-
-    @Nullable
-    public SQLQueryExprType findNamedMemberType(@NotNull DBRProgressMonitor monitor, @NotNull String memberName) throws DBException {
-        return null;
-    }
-
-    @Nullable
-    public SQLQueryExprType findIndexedItemType(
-        @NotNull DBRProgressMonitor monitor,
-        int depth,
-        @Nullable boolean[] slicingSpec
-    ) throws DBException {
-        return null;
-    }
-
-
-    @NotNull
-    public static SQLQueryExprType forScalarSubquery(@NotNull SQLQueryRowsSourceModel source) {
-        List<SQLQueryResultColumn> columns = source.getDataContext().getColumnsList();
-        SQLQueryExprType type = columns.isEmpty() ? SQLQueryExprType.UNKNOWN : columns.get(0).type; 
-        return type;
-    }
-    
-    @NotNull
-    public static SQLQueryExprType forExplicitTypeRef(@NotNull String typeRefString) {
-        return new SQLQueryExprPredefinedType(typeRefString, DBPDataKind.UNKNOWN);
-    }
-
-    @NotNull
-    public static SQLQueryExprType forTypedObject(
-        @NotNull DBRProgressMonitor monitor,
-        @NotNull DBSTypedObject typedObj,
-        @NotNull SQLQuerySymbolClass defSymbolClass
-    ) throws DBException {
-        return forTypedObjectImpl(
-            monitor, typedObj,
-            typedObj instanceof DBSObject dbObj ? new SQLQuerySymbolByDbObjectDefinition(dbObj, defSymbolClass) : null
-        );
-    }
-
-    @NotNull
-    private static SQLQueryExprType forTypedObjectImpl(
-        @NotNull DBRProgressMonitor monitor,
-        @NotNull DBSTypedObject typedObj,
-        @Nullable SQLQuerySymbolDefinition declaratorDefinition
-    ) throws DBException {
-        if (SQLQueryDummyDataSourceContext.isDummyObject(typedObj)) {
-            return DUMMY;
-        }
-        
-        if (typedObj instanceof DBSTypedObjectEx2 typedEx2) {
-            SQLQueryExprType type = forDescribedIfPresented(monitor, typedObj, typedEx2.getTypeDescriptor(), declaratorDefinition);
-            if (type != null) {
-                return type;
-            }
-        }
-        
-        if (typedObj instanceof DBSTypedObjectEx typedEx) {
-            DBSDataType type = typedEx.getDataType();
-            if (type != null) {
-                return forTypedObjectImpl(monitor, type, declaratorDefinition);
-            }
-        }
-
-        if (typedObj instanceof DBSDataType type) {
-            DBSDataType itemType = type.getComponentType(monitor);
-            if (itemType != null) {
-                return new SQLQueryExprIndexableType(declaratorDefinition, typedObj, itemType);
-            } else if (typedObj instanceof DBSEntity complexType) {
-                DBPDataSource dataSource = complexType.getDataSource();
-                SQLDialect dialect = dataSource == null ? BasicSQLDialect.INSTANCE : dataSource.getSQLDialect();
-                List<? extends DBSEntityAttribute> attrs = complexType.getAttributes(monitor);
-                if (attrs != null) {
-                    Map<String, DBSAttributeBase> attrsByName = attrs.stream().collect(Collectors.toMap(
-                        a -> SQLUtils.identifierToCanonicalForm(dialect, a.getName(), false, true),
-                        a -> a,
-                        (a, b) -> a)
-                    );
-                    return new SQLQueryExprComplexType<>(declaratorDefinition, (DBSEntity & DBSTypedObject) complexType, attrsByName);
-                }
-            }
-        }
-        
-        return new SQLQueryExprSimpleType(declaratorDefinition, typedObj);
-    }
-
-    @Nullable
-    private static SQLQueryExprType forDescribedIfPresented(
-        @NotNull DBRProgressMonitor monitor,
-        @NotNull DBSTypedObject typedObj,
-        @Nullable DBSTypeDescriptor typeDesc,
-        @Nullable SQLQuerySymbolDefinition declaratorDefinition
-    ) throws DBException {
-        if (typeDesc == null) {
-            return null;
-        }
-        
-        if (typeDesc.isIndexable()) {
-            return new SQLQueryExprDescribedIndexableType(declaratorDefinition, typedObj, typeDesc);
-        } else if (typeDesc.getUnderlyingType() != null) {
-            return forTypedObjectImpl(monitor, typeDesc.getUnderlyingType(), declaratorDefinition);
-        }
-            
-        return null;
-    }
-
-    @Nullable
-    public static SQLQueryExprType tryCombineIfMatches(@NotNull SQLQueryExprType a, @NotNull SQLQueryExprType b) {
-        if (a.getDataKind().equals(DBPDataKind.ANY)) {
-            return a;
-        }
-        if (b.getDataKind().equals(DBPDataKind.ANY)) {
-            return b;
-        }
-        
-        boolean matches = (
-                // both are simple of the same kind
-                !a.getDataKind().isComplex() &&
-                !b.getDataKind().isComplex() &&
-                a.getDataKind().equals(b.getDataKind())
-            ) || (
-                // both are complex of the exact same db type
-                a instanceof SQLQueryExprComplexType x && 
-                b instanceof SQLQueryExprComplexType y && 
-                x.complexType.equals(y.complexType)
-            ) || (
-                a instanceof SQLQueryExprIndexableType x &&
-                b instanceof SQLQueryExprIndexableType y &&
-                isDataTypeMatches(x.elementType, y.elementType)
-            ) || (
-                a instanceof SQLQueryExprDescribedIndexableType x &&
-                b instanceof SQLQueryExprDescribedIndexableType y &&
-                x.typeDesc.equals(y.typeDesc)
-            );
-        
-        // TODO consider dialect-dependent coercions, consider generalizing coercion 
-        return matches ? a : null;
-    }
-    
-    private static boolean isDataTypeMatches(@NotNull DBSDataType a, @NotNull DBSDataType b) {
-        return (
-                // both are simple of the same kind
-                !a.getDataKind().isComplex() &&
-                !b.getDataKind().isComplex() &&
-                a.getDataKind().equals(b.getDataKind())
-            ) || (
-                // both are complex of the exact same db type
-                a.getDataKind().isComplex() &&
-                b.getDataKind().isComplex() &&
-                a.equals(b)
-            );
-    }
-    
-    private static class SQLQueryExprComplexType<T extends DBSEntity & DBSTypedObject> extends SQLQueryExprType {
-        private final T complexType;
-        private final Map<String, DBSAttributeBase> attrs;
-        
-        public SQLQueryExprComplexType(
-            @Nullable SQLQuerySymbolDefinition declaratorDefinition,
-            @NotNull T complexType,
-            @NotNull Map<String, DBSAttributeBase> attrs
-        ) {
-            super(declaratorDefinition, complexType);
-            this.complexType = complexType;
-            this.attrs = attrs;
-        }
-
-        @NotNull
-        @Override
-        public String getDisplayName() {
-            return this.complexType.getFullTypeName();
-        }
-        
-        @Override
-        public SQLQueryExprType findNamedMemberType(@NotNull DBRProgressMonitor monitor, @NotNull String memberName) throws DBException {
-            DBSAttributeBase attr = attrs.get(memberName);
-            return attr == null ? null : forTypedObject(monitor, attr, SQLQuerySymbolClass.COMPOSITE_FIELD);
-        }
-        
-        @Override
-        public String toString() {
-            return "ComplexType[" + this.complexType.getFullTypeName() + "]";
-        }
-    }
-    
-    private static class SQLQueryExprIndexableType extends SQLQueryExprType {
-        private final DBSDataType elementType;
-        
-        public SQLQueryExprIndexableType(
-            @Nullable SQLQuerySymbolDefinition declaratorDefinition,
-            @NotNull DBSTypedObject typedObject,
-            @NotNull DBSDataType elementType
-        ) {
-            super(declaratorDefinition, typedObject);
-            this.elementType = elementType;
-        }
-        
-        @Override
-        public String getDisplayName() {
-            return this.typedObject.getFullTypeName();
-        }
-        
-        private SQLQueryExprType prepareElementType(DBRProgressMonitor monitor) throws DBException {
-            return SQLQueryExprType.forTypedObjectImpl(monitor, this.elementType, this.getDeclaratorDefinition());
-        }
-        
-        @Override
-        public SQLQueryExprType findIndexedItemType(
-            @NotNull DBRProgressMonitor monitor,
-            int depth,
-            @Nullable boolean[] slicingSpec
-        ) throws DBException {
-            if (slicingSpec == null) { // TODO take a look at the SQL Standard
-                SQLQueryExprType type = this.prepareElementType(monitor);
-                return depth == 1 ? type : type.findIndexedItemType(monitor, depth - 1, slicingSpec);
-            } else {
-                return slicingSpec[slicingSpec.length - depth] ? this : this.prepareElementType(monitor);
-            }
-        }
-
-        @NotNull
-        @Override
-        public String toString() {
-            return "IndexableType[" + this.elementType.getFullTypeName() + "]";
-        }
-    }
-    
-    private static class SQLQueryExprDescribedIndexableType extends SQLQueryExprType {
-        private final DBSTypeDescriptor typeDesc;
-        
-        public SQLQueryExprDescribedIndexableType(
-            @Nullable SQLQuerySymbolDefinition declaratorDefinition,
-            @NotNull DBSTypedObject typedObject,
-            @NotNull DBSTypeDescriptor typeDesc
-        ) {
-            super(declaratorDefinition, typedObject);
-            this.typeDesc = typeDesc;
-        }
-
-        @NotNull
-        @Override
-        public String getDisplayName() {
-            return this.typeDesc.getTypeName();
-        }
-
-        @Nullable
-        @Override
-        public SQLQueryExprType findIndexedItemType(
-            @NotNull DBRProgressMonitor monitor,
-            int depth,
-            @Nullable boolean[] slicingSpec
-        ) throws DBException {
-            return SQLQueryExprType.forDescribedIfPresented(
-                monitor,
-                this.typedObject,
-                this.typeDesc.getIndexableItemType(depth, slicingSpec),
-                this.getDeclaratorDefinition()
-            );
-        }
-    }
-    
-    private static class SQLQueryExprSimpleType extends SQLQueryExprType {
-        
-        public SQLQueryExprSimpleType(@Nullable SQLQuerySymbolDefinition declaratorDefinition, @NotNull DBSTypedObject typedObject) {
-            super(declaratorDefinition, typedObject);
-        }
-
-        @NotNull
-        @Override
-        public String getDisplayName() {
-            return this.typedObject.getFullTypeName();
-        }
-
-        @NotNull
-        @Override
-        public String toString() {
-            return "SimpleType[" + this.typedObject.getFullTypeName() + "]";
-        }
-    }
-    
-    private static class SQLQueryExprPredefinedType extends SQLQueryExprType {
-        private final String name;
-        
-        public SQLQueryExprPredefinedType(@NotNull String name, @NotNull DBPDataKind kind) {
-            super(null, kind);
-            this.name = name;
-        }
-
-        @NotNull
-        @Override
-        public String getDisplayName() {
-            return this.name;
-        }
-
-        @NotNull
-        @Override
-        public String toString() {
-            return "PredefinedType[" + this.name + "]";
-        }
-    }
-
-    private static class SQLQueryExprDummyType extends SQLQueryExprType {
-
-        public SQLQueryExprDummyType(@Nullable SQLQuerySymbolDefinition declaratorDefinition) {
-            super(declaratorDefinition, DBPDataKind.ANY);
-        }
-
-        @Nullable
-        @Override
-        public String getDisplayName() {
-            return null;
-        }
-
-        @NotNull
-        @Override
-        public SQLQueryExprType findNamedMemberType(@NotNull DBRProgressMonitor monitor, @NotNull String memberName) {
-            return DUMMY_FIELD;
-        }
-
-        @NotNull
-        @Override
-        public SQLQueryExprType findIndexedItemType(@NotNull DBRProgressMonitor monitor, int depth, @Nullable boolean[] slicingSpec) {
-            return DUMMY_FIELD;
-        }
-
-        @NotNull
-        @Override
-        public String toString() {
-            return "DummyType[]";
-        }
-    }
-}
->>>>>>> 69eef4fa
+}