
confirm_close_running_query_title=Cancel running queries
confirm_close_running_query_message=There are "{0}" running SQL queries in this editor. Are you sure you want to cancel them and close the editor?
confirm_close_running_query_toggleMessage = Do not ask me again

confirm_close_result_tabs_title=Close extra result tabs
confirm_close_result_tabs_message=There are "{0}" unpinned result tabs. Do you want to close these tabs before executing new query?
confirm_close_result_tabs_toggleMessage = Do not ask again

confirm_dangerous_sql_message = You are about to execute {0} statement without a WHERE clause on "{1}".\nPossible data loss. Are you sure?
confirm_dangerous_sql_title = Confirm dangerous query execution
confirm_dangerous_sql_toggleMessage = Do not ask me again

confirm_drop_sql_message = You are about to execute DROP TABLE statement.\nPossible data loss. Are you sure?
confirm_drop_sql_title = Confirm drop table query execution
confirm_drop_sql_toggleMessage = Do not ask me again

confirm_mass_parallel_sql_message = You are about to execute {0} queries in parallel.\nThis may lead to:\n\t- client UI freeze\n\t- high database server load\n\t- transaction deadlock.\nAre you sure?
confirm_mass_parallel_sql_title = Confirm massive parallel queries execution
confirm_mass_parallel_sql_toggleMessage = Do not ask me again

dialog_view_sql_button_copy = Copy
dialog_view_sql_button_persist = Persist

dialog_sql_param_title = Bind parameter(s)
dialog_sql_param_column_name = Name
dialog_sql_param_column_value = Value
dialog_sql_param_hide_checkbox = Hide parameters set in script
dialog_sql_param_hide_checkbox_tip = Do not show parameters which were set in script by @set command
dialog_sql_param_hint = Use Tab to switch. String values must be quoted. You can use expressions in values

editor_file_delete_error_title=Cannot delete SQL script
editor_file_delete_error_text=Error deleting file: "{0}"
editor_file_delete_confirm_delete_text=Are you sure you want to delete SQL script "{0}" ?
editor_file_delete_confirm_delete_title=Delete SQL script

editor_query_log_viewer_draw_text_type_qury_part=Type query part to search in query history
editor_query_log_viewer_reexecute_query_button_text=Re-execute

editor_sql_preference = Preferences...
editors_sql_data_grid = Results
editors_sql_description = SQL Editor
editors_sql_error_cant_execute_query_message = Cannot execute more than one query in one tab. Try to use multiple tabs for simultaneous query execution.
editors_sql_error_cant_execute_query_title = Cannot execute query
editors_sql_error_cant_obtain_session = Cannot obtain session
editors_sql_error_execution_plan_message = Can not explain execution plan
editors_sql_error_execution_plan_title = Execution plan
editors_sql_execution_log = Execution Log
editors_sql_execution_log_tip = SQL query execution log
editors_sql_variables = Variables
editors_sql_variables_tip = Active SQL variables
editors_sql_explain_plan = Explain Plan
editors_sql_job_execute_query = Execute query
editors_sql_job_execute_script = Execute script
editors_sql_output = Output
editors_sql_output_tip = Database server output log
editors_sql_statistics = Statistics
editors_sql_warning_many_subtables_title = Query execution returned too many result sets
editors_sql_warning_many_subtables_text = Query had returned more than {0} result sets. Are you sure you want to open more? 
editors_sql_save_on_close_message = Editor cannot be closed while SQL query is being executed
editors_sql_save_on_close_text = Query is being executed
editors_sql_status_cant_obtain_document = Cannot obtain editor document
editors_sql_status_empty_query_string = Empty query string
editors_sql_status_rows_updated = \ row(s) updated
editors_sql_status_statement_executed = Statement executed
editors_sql_status_statement_executed_no_rows_updated = Statement executed - no rows updated
editors_sql_staus_connected_to = Connected to '
editors_sql_actions_copy_as_source_code=Copy SQL as source code
editors_sql_actions_copy_as_source_code_tip=Convert selected SQL to source code in a programming language
editors_sql_actions_search_selected_text_online=Search selected text with Google
editors_sql_actions_search_selected_text_online_tip=Open the system default web browser and search the selected text using Google search engine

action_menu_sqleditor_maximizeResultsPanel = Maximize results panel
action_menu_sqleditor_restoreResultsPanel = Restore results panel

script_close_behavior_delete_always=Delete always
script_close_behavior_delete_only_new_scripts=Delete only new scripts
script_close_behavior_do_not_delete=Do not delete
sql_editor_menu_format = Format
sql_editor_error_position = Error position

pref_page_sql_editor_checkbox_create_script_folders = Create script folders
pref_page_sql_editor_checkbox_blank_line_delimiter = Blank line is statement delimiter
pref_page_sql_editor_checkbox_blank_line_delimiter_tip = Use blank line as delimiter when parsing statements
pref_page_sql_editor_checkbox_enable_sql_anonymous_parameters = Anonymous SQL parameters
pref_page_sql_editor_checkbox_enable_sql_parameters = Enable SQL parameters
pref_page_sql_editor_checkbox_fetch_resultsets = Fetch resultsets
pref_page_sql_editor_checkbox_ignore_native_delimiter = Ignore native delimiter
pref_page_sql_editor_checkbox_ignore_native_delimiter_tip = Ignore native delimiter and use as default delimiter value from "Statements delimiter" above
pref_page_sql_editor_checkbox_remove_trailing_delimiter = Remove trailing query delimiter
pref_page_sql_editor_checkbox_remove_trailing_delimiter_tip = Remove trailing query delimiter when sending statements to the server
pref_page_sql_editor_checkbox_reset_cursor = Reset cursor after execute
pref_page_sql_editor_checkbox_max_editor_on_script_exec = Maximize editor on script execute
pref_page_sql_editor_combo_item_each_line_autocommit = After each line (autocommit)
pref_page_sql_editor_combo_item_each_spec_line = After each specified line
pref_page_sql_editor_combo_item_ignore = Ignore
pref_page_sql_editor_combo_item_no_commit = No commit
pref_page_sql_editor_combo_item_script_end = At script end
pref_page_sql_editor_combo_item_stop_commit = Stop + commit
pref_page_sql_editor_combo_item_stop_rollback = Stop + rollback
pref_page_sql_editor_group_common = Common
pref_page_sql_editor_group_delimiters = Delimiters
pref_page_sql_editor_group_parameters = Parameters
pref_page_sql_editor_group_connection_association = Connection binding
pref_page_sql_editor_group_resources = Resources
pref_page_sql_editor_group_scripts = Scripts
pref_page_sql_editor_label_commit_after_line = Commit after line
pref_page_sql_editor_label_commit_type = Commit type
pref_page_sql_editor_label_error_handling = Error handling
pref_page_sql_editor_label_invalidate_before_execute = Invalidate connection before execute
pref_page_sql_editor_label_refresh_defaults_after_execute = Refresh active schema after SQL execution
pref_page_sql_editor_label_refresh_defaults_after_execute_tip = Read active schema contents after each execution.\nIf a query or procedure changes the active schema then the schema objects will be updated in the user interface.
pref_page_sql_editor_label_clear_output_before_execute = Clear output log before execution
pref_page_sql_editor_label_clear_output_before_execute_tip = Clear output log before each query/script execution.\nSuggested if queries produce a very large output log.
pref_page_sql_editor_checkbox_bind_connection_hint = By default association of your SQL scripts with database connections is kept in internal workspace files.\nIf you need to share your scripts with other people then you can keep this information in the scripts themselves.\n
pref_page_sql_editor_checkbox_bind_embedded_read = Read connection binding from script header
pref_page_sql_editor_checkbox_bind_embedded_read_tip = Try to extract connection binding from the first line of each SQL script.
pref_page_sql_editor_checkbox_bind_embedded_write = Write connection binding in script header
pref_page_sql_editor_checkbox_bind_embedded_write_tip = Write special comment with information about associated connection into first line of each SQL script.

pref_page_sql_editor_label_sound_on_query_end = Beep after query finish
pref_page_sql_editor_label_sql_timeout = SQL statement timeout
pref_page_sql_editor_text_anonymous_parameter_mark = Anonymous parameter mark
pref_page_sql_editor_text_named_parameter_prefix = Named parameter prefix
pref_page_sql_editor_text_control_command_prefix = Control command prefix
pref_page_sql_editor_text_explanation_link = See how to use <a href="params">parameters</a> and <a href="commands">commands</a> in our wiki
pref_page_sql_editor_text_statement_delimiter = Statements delimiter
pref_page_sql_editor_title_pattern = Script title pattern
pref_page_sql_editor_file_name_pattern = File name pattern
pref_page_sql_editor_file_name_pattern_tip = Output file name pattern
pref_page_sql_editor_group_connections = Connections
pref_page_sql_editor_label_separate_connection_each_editor = Open separate connection for each editor
pref_page_sql_editor_label_separate_connection_each_editor_tip = By default, DBeaver creates separate connections for SQL Editor and Metadata read for most databases except:\n{0}

pref_page_sql_editor_label_connect_on_editor_activation = Connect on editor activation
pref_page_sql_editor_label_connect_on_query_execute = Connect on query execute
pref_page_sql_editor_group_auto_save = Auto-save
pref_page_sql_editor_label_auto_save_on_change = Auto-save after any modifications
pref_page_sql_editor_label_auto_save_on_change_tip = Save editor contents after any text modifications.\nActual save will happen after a few seconds.
pref_page_sql_editor_label_auto_save_on_close = Auto-save editor on close
pref_page_sql_editor_label_save_on_query_execute = Save editor on query execute
pref_page_sql_editor_label_save_active_schema = Save/restore active schema
pref_page_sql_editor_label_save_active_schema_tip = Save active schema for current script file.\nRestore active schema for this script on reopen.
pref_page_sql_editor_checkbox_delete_empty_scripts = Delete empty scripts on close
pref_page_sql_editor_checkbox_put_new_scripts = Create script folder for each connection
pref_page_sql_editor_group_result_view = Results view
pref_page_sql_editor_label_close_results_tab_on_error = Close results tab on error
pref_page_sql_editor_label_results_orientation = Results orientation
pref_page_sql_editor_label_results_orientation_tip = Results orientation in SQL editor
pref_page_sql_editor_label_auto_open_output_view = Open output viewer on new messages
pref_page_sql_editor_label_size_warning_threshold = Maximum number of result tabs for a single query
pref_page_sql_editor_label_size_warning_threshold_tip = How many result tabs can be opened from the statement without warning
pref_page_sql_editor_label_auto_open_output_view_tip = Automatically open output log viewer when new server output messages appear
pref_page_sql_editor_label_replace_on_single_query_exec_view = Replace active result tab on single query execution
pref_page_sql_editor_label_replace_on_single_query_exec_view_tip = If disabled confirmation about closing opened result tabs will be shown

pref_page_sql_editor_link_text_editor = Text Editor Settings
pref_page_sql_editor_link_colors_and_fonts = See <a>''{0}''</a> to configure colors and fonts
#SQLExecute
pref_page_sql_editor_label_sql_timeout_tip = Query execute timeout (in seconds). 0 means no timeout.
pref_page_sql_editor_enable_parameters_in_ddl = Enable parameters in DDL and $$..$$ blocks
pref_page_sql_editor_enable_parameters_in_ddl_tip = Usually DDL (like CREATE PROCEDURE) does not use input query parameters but may contain complex logic and scripting.\nIn some databases $$..$$ is a special block that may contain a string, including $.\nThis may conflict with the parameters prefix.\nIt is suggested to disable parameter parsing for such queries.
pref_page_sql_editor_enable_variables = Enable variables
pref_page_sql_editor_enable_variables_tip = Enable variables in SQL scripts.\nVariable is a special mark ${VAR_NAME} which will be replaced with user input before query execution.

# SQL Scripts: New script template
pref_page_sql_editor_new_script_template_group=New SQL script template
pref_page_sql_editor_new_script_template_enable_checkbox=Use script template
pref_page_sql_editor_new_script_template_variables=List of available variables in new script template
pref_page_sql_editor_new_script_template_variables_tip=You can use variables in script template.
pref_page_sql_editor_new_script_template_template=New script in ${datasource}.\nDate: ${date}\nTime: ${time}

#SQLFormat
pref_page_sql_format_group_auto_close = Auto close
pref_page_sql_format_label_single_quotes = Single quotes
pref_page_sql_format_label_double_quotes = Double quotes
pref_page_sql_format_label_brackets = Brackets
pref_page_sql_format_group_auto_format = Auto format
pref_page_sql_format_label_convert_keyword_case = Convert keyword case
pref_page_sql_format_label_convert_keyword_case_tip = Auto-convert keywords to upper/lower case on enter
pref_page_sql_format_label_extract_sql_from_source_code = Extract SQL from source code
pref_page_sql_format_label_extract_sql_from_source_code_tip = On source code paste will remove all source language elements like quotes, +, \\n, etc
pref_page_sql_format_group_style = Style
pref_page_sql_format_label_bold_keywords = Use bold font for keywords
pref_page_sql_format_label_bold_keywords_tip = Use bold font for keywords and data types

pref_page_sql_format_group_formatter = Formatter
pref_page_sql_format_label_formatter = Formatter
pref_page_sql_format_label_keyword_case = Keyword case
pref_page_sql_format_label_external_command_line = Command line
pref_page_sql_format_label_external_set_content_tool_tip = External program with parameters 
pref_page_sql_format_label_external_use_temp_file = Use temp file
pref_page_sql_format_label_external_use_temp_file_tip = Use temporary file to pass SQL text.\nTo pass file name in command line use parameter
pref_page_sql_format_label_external_exec_timeout = Exec timeout
pref_page_sql_format_label_external_exec_timeout_tip = Time to wait until formatter process completes (ms)
pref_page_sql_format_label_format_active_query = Format active query only
pref_page_sql_format_label_format_active_query_tip = Formats only active query or selected text. Otherwise formats entire SQL script

pref_page_sql_completion_group_sql_assistant = SQL assistant/completion 
pref_page_sql_completion_label_enable_auto_activation = Enable auto activation
pref_page_sql_completion_label_enable_auto_activation_tip = Enables content assistant auto activation (on text typing)
pref_page_sql_completion_label_auto_activation_delay = Auto activation delay
pref_page_sql_completion_label_set_auto_activation_delay_tip = Delay before content assistant will run after typing trigger key
pref_page_sql_completion_label_activate_on_typing = Activate on typing
pref_page_sql_completion_label_activate_on_typing_tip = Activate completion proposals on any letter typing.
pref_page_sql_completion_label_auto_insert_proposal = Auto-insert proposal
pref_page_sql_completion_label_auto_insert_proposal_tip = Enables the content assistant auto insertion mode.\nIf enabled, the content assistant inserts a proposal automatically if it is the only proposal.\nIf the proposal is ambiguous, the user must choose one.
pref_page_sql_completion_label_autocomplete_by_tab = Use Tab for autocompletion
pref_page_sql_completion_label_autocomplete_by_tab_tip = Use tab to accept autocomplete proposal
pref_page_sql_completion_label_insert_case = Insert case
pref_page_sql_completion_label_replace_word_after = Replace current word
pref_page_sql_completion_label_replace_word_after_tip = Replaces the word under cursor with completion proposal.\nOtherwise inserts proposal at the cursor position.
pref_page_sql_completion_label_hide_duplicate_names = Hide duplicate names from non-active schemas
pref_page_sql_completion_label_use_short_names = Use short object names (omit schema/catalog)
pref_page_sql_completion_label_use_long_names = Use long object names (always use schema/catalog)
pref_page_sql_completion_label_insert_space =  Insert space after table/column names
pref_page_sql_completion_label_sort_alphabetically = Sort proposals alphabetically
pref_page_sql_completion_label_insert_table_alias = Insert table aliases (in FROM clause)
pref_page_sql_completion_label_match_contains = Search inside names
pref_page_sql_completion_label_match_contains_tip = Search object names which contain the string. Otherwise search names which start from the string.
pref_page_sql_completion_label_use_global_search = Use global search (in all schemas)
pref_page_sql_completion_label_activate_hippie = Activate Hippie Engine for autocompletion
pref_page_sql_completion_label_activate_hippie_tip = Add additional proposal processor to check for variables inside given text
pref_page_sql_completion_label_use_global_search_tip = Search for objects in all schemas. Otherwise search only in current/system schemas.
pref_page_sql_completion_label_show_column_procedures = Show stored procedures in column list
pref_page_sql_completion_label_show_column_procedures_tip = Propose stored procedures after SELECT and WHERE keywords
pref_page_sql_completion_label_show_server_help_topics = Show server help topics
pref_page_sql_completion_label_show_server_help_topics_tip = In keywords context info show help topics read from server\n(this may require additional server roundtrips and thus affect performance)

pref_page_sql_completion_group_folding = Folding
pref_page_sql_completion_group_misc = Miscellaneous
pref_page_sql_completion_label_folding_enabled = Folding enabled
pref_page_sql_completion_label_folding_enabled_tip = Use folding in SQL scripts
pref_page_sql_completion_label_problem_markers_enabled = Show problem markers
pref_page_sql_completion_label_problem_markers_enabled_tip = Shows individual problem markers near the failed queries and highlights the problematic segment of it in the editor.\nIf disabled, selects the problematic segment in the editor.
pref_page_sql_completion_label_mark_occurrences = Mark occurrences of word under cursor
pref_page_sql_completion_label_mark_occurrences_tip = Mark occurrences of current word in the current SQL file
pref_page_sql_completion_label_mark_occurrences_for_selections = Mark occurrences of the selected word
pref_page_sql_completion_label_mark_occurrences_for_selections_tip = Mark occurrences of the selected word in the current SQL file

pref_page_sql_format_group_search = Search
pref_page_sql_format_label_add_line_feed_before_close_bracket=Indent substatements in parentheses
pref_page_sql_format_label_insert_delimiters_in_empty_lines=Insert delimiters in empty lines
pref_page_sql_format_tip_insert_delimiters_in_empty_lines=Insert query delimiters in empty lines between queries
pref_page_sql_format_label_indent_size=Indent size
pref_page_sql_format_label_insert_spaces_for_tabs=Insert spaces for tabs
pref_page_sql_format_label_insert_line_feed_before_commas=Insert line feed before commas
pref_page_sql_format_label_settings=Settings

action_result_tabs_close_all_tabs = Close &All Tabs
action_result_tabs_close_query_tabs = Close All Tabs of Same &Query
action_result_tabs_close_other_tabs = Close &Other Tabs
action_result_tabs_close_tabs_to_the_left = Close Tabs to the Left
action_result_tabs_close_tabs_to_the_right = Close Tabs to the Right
action_result_tabs_pin_tab = &Pin Tab
action_result_tabs_unpin_tab = &Unpin Tab
action_result_tabs_unpin_all_tabs = Unpin All Tabs
action_result_tabs_set_name = Rename Tab
action_result_tabs_set_name_title = New tab name
action_result_tabs_assign_variable = Assign variable
action_result_tabs_assign_variable_sql = Assign variable with query text value
action_result_tabs_delete_variables = Are you sure you want to delete selected variables?
action_result_tabs_delete_variables_question = Delete
action_assign_variables_error_duplicated_title = Duplicate variable
action_assign_variables_error_duplicated_info = Variable ''{0}'' is already declared

script_selector_project_scripts = Show scripts for all connections
script_selector_create_script = &New script
script_selector_project_table_name_label = Script
script_selector_project_table_name_description = Resource name
script_selector_project_table_time_label = Time
script_selector_project_table_time_description = Modification time
script_selector_project_table_info_label = Info
script_selector_project_table_info_description = Script Preview
script_selector_project_table_folder_description = Folder information
script_selector_project_table_folder_label = Folder
action_popup_sqleditor_layout_detached = Detached
action_popup_sqleditor_layout_horizontal = Horizontal
action_popup_sqleditor_layout_vertical = Vertical

actions_ContentAssistProposal_label = SQL Assist
actions_ContentAssistProposal_tooltip = SQL Assist
actions_ContentAssistProposal_description = SQL Assist

actions_ContentAssistTip_label = SQL Template
actions_ContentAssistTip_tooltip = SQL Template Assistant
actions_ContentAssistTip_description = Completes SQL Template name

actions_ContentAssistInfo_label = SQL Context Information
actions_ContentAssistInfo_tooltip = Show SQL context description
actions_ContentAssistInfo_description = Show tooltip with context description

actions_ContentFormatProposal_description = Content Format
actions_ContentFormatProposal_label = Format SQL
actions_ContentFormatProposal_tooltip = Format SQL

sql_editor_menu_choose_format = Choose format
pref_page_sql_format_label_SQLPreview = SQL Preview
pref_page_sql_insert_case_default=Default
pref_page_sql_insert_case_lower_case=Lower case
pref_page_sql_insert_case_upper_case=Upper case

sql_editor_panel_format = Format
sql_script_binding_type_radio_button_connection_name=Connection name
sql_script_binding_type_radio_button_connection_parameters=Connection parameters (name1=value1;name2=value2;...)
sql_script_binding_type_radio_button_connection_unique=Connection unique ID
sql_script_binding_type_radio_button_connection_url=Connection URL (jdbc:dbms://host:port/...)

sql_editor_result_set_orientation_detached=Detached
sql_editor_result_set_orientation_detached_tip=Results are in separate view
sql_editor_result_set_orientation_horizontal=Horizontal
sql_editor_result_set_orientation_horizontal_tip=Results are below the editor
sql_editor_result_set_orientation_vertical=Vertical
sql_editor_result_set_orientation_vertical_tip=Results are to the right from editor

sql_generator_dialog_button_use_fully_names = Use fully qualified names
sql_generator_dialog_button_compact_sql = Compact SQL
sql_generator_dialog_button_exclude_columns = Exclude auto-generated columns
sql_generator_dialog_button_use_custom_data_format = Use custom data/time format
sql_generator_dialog_button_show_comments = Show comments
sql_generator_dialog_button_show_permissions = Show permissions
sql_generator_dialog_button_show_full_DDL = Show full DDL
sql_generator_dialog_button_separate_fk_constraints_definition = Separate foreign keys
sql_generator_dialog_button_show_partitions_DDL = Show partitions DDL

source_viewer_open_in_sql_console = Open in SQL console
source_viewer_show_ddl_text = Show full DDL
source_viewer_show_ddl_tip = Show DDL for all schema objects
source_viewer_show_permissions_text = Show permissions
source_viewer_show_permissions_tip = Shows object permission grants
source_viewer_separate_fk_text = Separate FK
source_viewer_separate_fk_tip = Generate foreign keys as separate statements
source_viewer_show_comments_text = Show comments
source_viewer_show_comments_tip = Show column comments in table definition
source_viewer_show_partitions_ddl_text = Show partitions
source_viewer_show_partitions_ddl_tip = Show partitioned tables DDL

sql_editor_action_clear = Clear
sql_editor_title_tooltip_path = Script: {0}
sql_editor_title_tooltip_connecton = Connection: {0}
sql_editor_title_tooltip_type = Type: {0}
sql_editor_title_tooltip_url = URL: {0}
sql_editor_title_tooltip_database = Database: {0}
sql_editor_title_tooltip_schema = Schema: {0}

sql_generator_title_text = Generated SQL ( {0} )
sql_generator_no_obj_container_text = Unable to get container
sql_generator_no_ddl_text = No DDL is available for the result set
sql_generator_nonsql_text = The container does not support the standard DDL structure.
sql_editor_separate_connection_no_editor_or_ds_selected = No editor or data source selected

sql_editor_prefs_disable_services_text = Disable SQL syntax parser
<<<<<<< HEAD
sql_editor_prefs_disable_services_tip = Overrides settings for code completion, foldings and word occurrences highlighting\n(Automatically applied for large script files)

sql_editor_prefs_script_advanced_settings = Advanced settings
sql_editor_prefs_script_disable_sql_syntax_parsing_for_scripts_bigger_than = Disable SQL syntax parser for files bigger than (KB)
sql_editor_confirm_no_fetch_result_for_big_script_title = Preparing to execute the script
sql_editor_confirm_no_fetch_result_for_big_script_question = Large script execution may be dramatically slow while display in results of each statement.\n\nDo you want to disable result set fetching for this script execution?
sql_editor_confirm_no_fetch_result_for_big_script_yes = Yes
sql_editor_confirm_no_fetch_result_for_big_script_no = No
sql_editor_confirm_no_fetch_result_for_big_script_remember = Don't show again for this editor till the end of the session
=======
sql_editor_prefs_disable_services_tip = Overrides settings for code completion, foldings and word occurrences highlighting
>>>>>>> 8a2845cb
<|MERGE_RESOLUTION|>--- conflicted
+++ resolved
@@ -347,10 +347,8 @@
 sql_generator_no_obj_container_text = Unable to get container
 sql_generator_no_ddl_text = No DDL is available for the result set
 sql_generator_nonsql_text = The container does not support the standard DDL structure.
-sql_editor_separate_connection_no_editor_or_ds_selected = No editor or data source selected
-
+sql_editor_separate_connection_no_editor_or_ds_selected = No editor or data source selecteds
 sql_editor_prefs_disable_services_text = Disable SQL syntax parser
-<<<<<<< HEAD
 sql_editor_prefs_disable_services_tip = Overrides settings for code completion, foldings and word occurrences highlighting\n(Automatically applied for large script files)
 
 sql_editor_prefs_script_advanced_settings = Advanced settings
@@ -359,7 +357,4 @@
 sql_editor_confirm_no_fetch_result_for_big_script_question = Large script execution may be dramatically slow while display in results of each statement.\n\nDo you want to disable result set fetching for this script execution?
 sql_editor_confirm_no_fetch_result_for_big_script_yes = Yes
 sql_editor_confirm_no_fetch_result_for_big_script_no = No
-sql_editor_confirm_no_fetch_result_for_big_script_remember = Don't show again for this editor till the end of the session
-=======
-sql_editor_prefs_disable_services_tip = Overrides settings for code completion, foldings and word occurrences highlighting
->>>>>>> 8a2845cb
+sql_editor_confirm_no_fetch_result_for_big_script_remember = Don't show again for this editor till the end of the session