
confirm_close_running_query_title=Cancel running queries
confirm_close_running_query_message=There are "{0}" running SQL queries in this editor. Are you sure you want to cancel them and close the editor?
confirm_close_running_query_toggleMessage = Do not ask me again

confirm_close_result_tabs_title=Close extra result tabs
confirm_close_result_tabs_message=There are "{0}" unpinned result tabs. Do you want to close these tabs before executing new query?
confirm_close_result_tabs_toggleMessage = Do not ask again

confirm_dangerous_sql_message = You are about to execute {0} statement without a WHERE clause on "{1}".\nPossible data loss. Are you sure?
confirm_dangerous_sql_title = Confirm dangerous query execution
confirm_dangerous_sql_toggleMessage = Do not ask me again

confirm_drop_sql_message = You are about to execute DROP TABLE statement.\nPossible data loss. Are you sure?
confirm_drop_sql_title = Confirm drop table query execution
confirm_drop_sql_toggleMessage = Do not ask me again

confirm_mass_parallel_sql_message = You are about to execute {0} queries in parallel.\nThis may lead to:\n\t- client UI freeze\n\t- high database server load\n\t- transaction deadlock.\nAre you sure?
confirm_mass_parallel_sql_title = Confirm massive parallel queries execution
confirm_mass_parallel_sql_toggleMessage = Do not ask me again

dialog_view_sql_button_copy = Copy
dialog_view_sql_button_persist = Persist

dialog_sql_param_title = Bind parameter(s)
dialog_sql_param_column_name = Name
dialog_sql_param_column_value = Value
dialog_sql_param_hide_checkbox = Hide parameters set in script
dialog_sql_param_hide_checkbox_tip = Do not show parameters which were set in script by @set command
dialog_sql_param_hint = Use Tab to switch. String values must be quoted. You can use expressions in values

editor_file_delete_error_title=Cannot delete SQL script
editor_file_delete_error_text=Error deleting file: "{0}"
editor_file_delete_confirm_delete_text=Are you sure you want to delete SQL script "{0}" ?
editor_file_delete_confirm_delete_title=Delete SQL script

editor_query_log_viewer_draw_text_type_qury_part=Type query part to search in query history
editor_query_log_viewer_reexecute_query_button_text=Re-execute

editor_sql_preference = Preferences...
editors_sql_data_grid = Results
editors_sql_description = SQL Editor
editors_sql_error_cant_execute_query_message = Cannot execute more than one query in one tab. Try to use multiple tabs for simultaneous query execution.
editors_sql_error_cant_execute_query_title = Cannot execute query
editors_sql_error_cant_obtain_session = Cannot obtain session
editors_sql_error_execution_plan_message = Can not explain execution plan
editors_sql_error_execution_plan_title = Execution plan
editors_sql_execution_log = Execution Log
editors_sql_execution_log_tip = SQL query execution log
editors_sql_variables = Variables
editors_sql_variables_tip = Active SQL variables
editors_sql_explain_plan = Explain Plan
editors_sql_job_execute_query = Execute query
editors_sql_job_execute_script = Execute script
editors_sql_output = Output
editors_sql_output_tip = Database server output log
editors_sql_statistics = Statistics
editors_sql_warning_many_subtables_title = Query execution returned too many result sets
editors_sql_warning_many_subtables_text = Query had returned more than {0} result sets. Are you sure you want to open more? 
editors_sql_save_on_close_message = Editor cannot be closed while SQL query is being executed
editors_sql_save_on_close_text = Query is being executed
editors_sql_status_cant_obtain_document = Cannot obtain editor document
editors_sql_status_empty_query_string = Empty query string
editors_sql_status_rows_updated = \ row(s) updated
editors_sql_status_statement_executed = Statement executed
editors_sql_status_statement_executed_no_rows_updated = Statement executed - no rows updated
editors_sql_staus_connected_to = Connected to '
editors_sql_actions_copy_as_source_code=Copy SQL as source code
editors_sql_actions_copy_as_source_code_tip=Convert selected SQL to source code in a programming language
editors_sql_actions_search_selected_text_online=Search selected text with Google
editors_sql_actions_search_selected_text_online_tip=Open the system default web browser and search the selected text using Google search engine

action_menu_sqleditor_maximizeResultsPanel = Maximize results panel
action_menu_sqleditor_restoreResultsPanel = Restore results panel

script_close_behavior_delete_always=Delete always
script_close_behavior_delete_only_new_scripts=Delete only new scripts
script_close_behavior_do_not_delete=Do not delete
sql_editor_menu_format = Format
sql_editor_error_position = Error position

pref_page_sql_editor_checkbox_create_script_folders = Create script folders
pref_page_sql_editor_checkbox_blank_line_delimiter = Blank line is statement delimiter
pref_page_sql_editor_checkbox_blank_line_delimiter_tip = Use blank line as delimiter when parsing statements
pref_page_sql_editor_checkbox_enable_sql_anonymous_parameters = Anonymous SQL parameters
pref_page_sql_editor_checkbox_enable_sql_parameters = Enable SQL parameters
pref_page_sql_editor_checkbox_fetch_resultsets = Fetch resultsets
pref_page_sql_editor_checkbox_ignore_native_delimiter = Ignore native delimiter
pref_page_sql_editor_checkbox_ignore_native_delimiter_tip = Ignore native delimiter and use as default delimiter value from "Statements delimiter" above
pref_page_sql_editor_checkbox_remove_trailing_delimiter = Remove trailing query delimiter
pref_page_sql_editor_checkbox_remove_trailing_delimiter_tip = Remove trailing query delimiter when sending statements to the server
pref_page_sql_editor_checkbox_reset_cursor = Reset cursor after execute
pref_page_sql_editor_checkbox_max_editor_on_script_exec = Maximize editor on script execute
pref_page_sql_editor_combo_item_each_line_autocommit = After each line (autocommit)
pref_page_sql_editor_combo_item_each_spec_line = After each specified line
pref_page_sql_editor_combo_item_ignore = Ignore
pref_page_sql_editor_combo_item_no_commit = No commit
pref_page_sql_editor_combo_item_script_end = At script end
pref_page_sql_editor_combo_item_stop_commit = Stop + commit
pref_page_sql_editor_combo_item_stop_rollback = Stop + rollback
pref_page_sql_editor_group_common = Common
pref_page_sql_editor_group_delimiters = Delimiters
pref_page_sql_editor_group_parameters = Parameters
pref_page_sql_editor_group_connection_association = Connection binding
pref_page_sql_editor_group_resources = Resources
pref_page_sql_editor_group_scripts = Scripts
pref_page_sql_editor_label_commit_after_line = Commit after line
pref_page_sql_editor_label_commit_type = Commit type
pref_page_sql_editor_label_error_handling = Error handling
pref_page_sql_editor_label_invalidate_before_execute = Invalidate connection before execute
pref_page_sql_editor_label_refresh_defaults_after_execute = Refresh active schema after SQL execution
pref_page_sql_editor_label_refresh_defaults_after_execute_tip = Read active schema contents after each execution.\nIf a query or procedure changes the active schema then the schema objects will be updated in the user interface.
pref_page_sql_editor_label_clear_output_before_execute = Clear output log before execution
pref_page_sql_editor_label_clear_output_before_execute_tip = Clear output log before each query/script execution.\nSuggested if queries produce a very large output log.
pref_page_sql_editor_checkbox_bind_connection_hint = By default association of your SQL scripts with database connections is kept in internal workspace files.\nIf you need to share your scripts with other people then you can keep this information in the scripts themselves.\n
pref_page_sql_editor_checkbox_bind_embedded_read = Read connection binding from script header
pref_page_sql_editor_checkbox_bind_embedded_read_tip = Try to extract connection binding from the first line of each SQL script.
pref_page_sql_editor_checkbox_bind_embedded_write = Write connection binding in script header
pref_page_sql_editor_checkbox_bind_embedded_write_tip = Write special comment with information about associated connection into first line of each SQL script.

pref_page_sql_editor_label_sound_on_query_end = Beep after query finish
pref_page_sql_editor_label_sql_timeout = SQL statement timeout
pref_page_sql_editor_text_anonymous_parameter_mark = Anonymous parameter mark
pref_page_sql_editor_text_named_parameter_prefix = Named parameter prefix
pref_page_sql_editor_text_control_command_prefix = Control command prefix
pref_page_sql_editor_text_explanation_link = See how to use <a href="params">parameters</a> and <a href="commands">commands</a> in our wiki
pref_page_sql_editor_text_statement_delimiter = Statements delimiter
pref_page_sql_editor_title_pattern = Script title pattern
pref_page_sql_editor_file_name_pattern = File name pattern
pref_page_sql_editor_group_connections = Connections
pref_page_sql_editor_label_separate_connection_each_editor = Open separate connection for each editor
pref_page_sql_editor_label_separate_connection_each_editor_tip = By default, DBeaver creates separate connections for SQL Editor and Metadata read for most databases except:\n{0}

pref_page_sql_editor_label_connect_on_editor_activation = Connect on editor activation
pref_page_sql_editor_label_connect_on_query_execute = Connect on query execute
pref_page_sql_editor_group_auto_save = Auto-save
pref_page_sql_editor_label_auto_save_on_change = Auto-save after any modifications
pref_page_sql_editor_label_auto_save_on_change_tip = Save editor contents after any text modifications.\nActual save will happen after a few seconds.
pref_page_sql_editor_label_auto_save_on_close = Auto-save editor on close
pref_page_sql_editor_label_save_on_query_execute = Save editor on query execute
pref_page_sql_editor_label_save_active_schema = Save/restore active schema
pref_page_sql_editor_label_save_active_schema_tip = Save active schema for current script file.\nRestore active schema for this script on reopen.
pref_page_sql_editor_checkbox_delete_empty_scripts = Delete empty scripts on close
pref_page_sql_editor_checkbox_put_new_scripts = Create script folder for each connection
pref_page_sql_editor_group_result_view = Results view
pref_page_sql_editor_label_close_results_tab_on_error = Close results tab on error
pref_page_sql_editor_label_results_orientation = Results orientation
pref_page_sql_editor_label_results_orientation_tip = Results orientation in SQL editor
pref_page_sql_editor_label_auto_open_output_view = Open output viewer on new messages
pref_page_sql_editor_label_size_warning_threshold = Maximum number of result tabs for a single query
pref_page_sql_editor_label_size_warning_threshold_tip = How many result tabs can be opened from the statement without warning
pref_page_sql_editor_label_auto_open_output_view_tip = Automatically open output log viewer when new server output messages appear
pref_page_sql_editor_label_replace_on_single_query_exec_view = Replace active result tab on single query execution
pref_page_sql_editor_label_replace_on_single_query_exec_view_tip = If disabled confirmation about closing opened result tabs will be shown

pref_page_sql_editor_link_text_editor = Text Editor Settings
pref_page_sql_editor_link_colors_and_fonts = See <a>''{0}''</a> to configure colors and fonts
#SQLExecute
pref_page_sql_editor_label_sql_timeout_tip = Query execute timeout (in seconds). 0 means no timeout.
pref_page_sql_editor_enable_parameters_in_ddl = Enable parameters in DDL and $$..$$ blocks
pref_page_sql_editor_enable_parameters_in_ddl_tip = Usually DDL (like CREATE PROCEDURE) does not use input query parameters but may contain complex logic and scripting.\nIn some databases $$..$$ is a special block that may contain a string, including $.\nThis may conflict with the parameters prefix.\nIt is suggested to disable parameter parsing for such queries.
pref_page_sql_editor_enable_variables = Enable variables
pref_page_sql_editor_enable_variables_tip = Enable variables in SQL scripts.\nVariable is a special mark ${VAR_NAME} which will be replaced with user input before query execution.

# SQL Scripts: New script template
pref_page_sql_editor_new_script_template_group=New SQL script template
pref_page_sql_editor_new_script_template_enable_checkbox=Use script template
pref_page_sql_editor_new_script_template_variables=List of available variables in new script template
pref_page_sql_editor_new_script_template_variables_tip=You can use variables in script template.
pref_page_sql_editor_new_script_template_template=New script in ${datasource}.\nDate: ${date}\nTime: ${time}

#SQLFormat
pref_page_sql_format_group_auto_close = Auto close
pref_page_sql_format_label_single_quotes = Single quotes
pref_page_sql_format_label_double_quotes = Double quotes
pref_page_sql_format_label_brackets = Brackets
pref_page_sql_format_group_auto_format = Auto format
pref_page_sql_format_label_convert_keyword_case = Convert keyword case
pref_page_sql_format_label_convert_keyword_case_tip = Auto-convert keywords to upper/lower case on enter
pref_page_sql_format_label_extract_sql_from_source_code = Extract SQL from source code
pref_page_sql_format_label_extract_sql_from_source_code_tip = On source code paste will remove all source language elements like quotes, +, \\n, etc
pref_page_sql_format_group_style = Style
pref_page_sql_format_label_bold_keywords = Use bold font for keywords
pref_page_sql_format_label_bold_keywords_tip = Use bold font for keywords and data types

pref_page_sql_format_group_formatter = Formatter
pref_page_sql_format_label_formatter = Formatter
pref_page_sql_format_label_keyword_case = Keyword case
pref_page_sql_format_label_external_command_line = Command line
pref_page_sql_format_label_external_set_content_tool_tip = External program with parameters 
pref_page_sql_format_label_external_use_temp_file = Use temp file
pref_page_sql_format_label_external_use_temp_file_tip = Use temporary file to pass SQL text.\nTo pass file name in command line use parameter
pref_page_sql_format_label_external_exec_timeout = Exec timeout
pref_page_sql_format_label_external_exec_timeout_tip = Time to wait until formatter process completes (ms)
pref_page_sql_format_label_format_active_query = Format active query only
pref_page_sql_format_label_format_active_query_tip = Formats only active query or selected text. Otherwise formats entire SQL script

pref_page_sql_completion_group_sql_assistant = SQL assistant/completion 
pref_page_sql_completion_label_enable_auto_activation = Enable auto activation
pref_page_sql_completion_label_enable_auto_activation_tip = Enables content assistant auto activation (on text typing)
pref_page_sql_completion_label_auto_activation_delay = Auto activation delay
pref_page_sql_completion_label_set_auto_activation_delay_tip = Delay before content assistant will run after typing trigger key
pref_page_sql_completion_label_activate_on_typing = Activate on typing
pref_page_sql_completion_label_activate_on_typing_tip = Activate completion proposals on any letter typing.
pref_page_sql_completion_label_auto_insert_proposal = Auto-insert proposal
pref_page_sql_completion_label_auto_insert_proposal_tip = Enables the content assistant auto insertion mode.\nIf enabled, the content assistant inserts a proposal automatically if it is the only proposal.\nIf the proposal is ambiguous, the user must choose one.
pref_page_sql_completion_label_insert_case = Insert case
pref_page_sql_completion_label_replace_word_after = Replace current word
pref_page_sql_completion_label_replace_word_after_tip = Replaces the word under cursor with completion proposal.\nOtherwise inserts proposal at the cursor position.
pref_page_sql_completion_label_hide_duplicate_names = Hide duplicate names from non-active schemas
pref_page_sql_completion_label_use_short_names = Use short object names (omit schema/catalog)
pref_page_sql_completion_label_use_long_names = Use long object names (always use schema/catalog)
pref_page_sql_completion_label_insert_space =  Insert space after table/column names
pref_page_sql_completion_label_sort_alphabetically = Sort proposals alphabetically
pref_page_sql_completion_label_insert_table_alias = Insert table aliases (in FROM clause)
pref_page_sql_completion_label_match_contains = Search inside names
pref_page_sql_completion_label_match_contains_tip = Search object names which contain the string. Otherwise search names which start from the string.
pref_page_sql_completion_label_use_global_search = Use global search (in all schemas)
pref_page_sql_completion_label_activate_hippie = Activate Hippie Engine for autocompletion
pref_page_sql_completion_label_activate_hippie_tip = Add additional proposal processor to check for variables inside given text
pref_page_sql_completion_label_use_global_search_tip = Search for objects in all schemas. Otherwise search only in current/system schemas.
pref_page_sql_completion_label_show_column_procedures = Show stored procedures in column list
pref_page_sql_completion_label_show_column_procedures_tip = Propose stored procedures after SELECT and WHERE keywords
pref_page_sql_completion_label_show_server_help_topics = Show server help topics
pref_page_sql_completion_label_show_server_help_topics_tip = In keywords context info show help topics read from server\n(this may require additional server roundtrips and thus affect performance)

pref_page_sql_completion_group_folding = Folding
pref_page_sql_completion_group_misc = Miscellaneous
pref_page_sql_completion_label_folding_enabled = Folding enabled
pref_page_sql_completion_label_folding_enabled_tip = Use folding in SQL scripts
pref_page_sql_completion_label_problem_markers_enabled = Show problem markers
pref_page_sql_completion_label_problem_markers_enabled_tip = Shows individual problem markers near the failed queries and highlights the problematic segment of it in the editor.\nIf disabled, selects the problematic segment in the editor.
pref_page_sql_completion_label_mark_occurrences = Mark occurrences of word under cursor
pref_page_sql_completion_label_mark_occurrences_tip = Mark occurrences of current word in the current SQL file
pref_page_sql_completion_label_mark_occurrences_for_selections = Mark occurrences of the selected word
pref_page_sql_completion_label_mark_occurrences_for_selections_tip = Mark occurrences of the selected word in the current SQL file

pref_page_sql_format_group_search = Search
pref_page_sql_format_label_add_line_feed_before_close_bracket=Indent substatements in parentheses
pref_page_sql_format_label_insert_delimiters_in_empty_lines=Insert delimiters in empty lines
pref_page_sql_format_tip_insert_delimiters_in_empty_lines=Insert query delimiters in empty lines between queries
pref_page_sql_format_label_indent_size=Indent size
pref_page_sql_format_label_insert_spaces_for_tabs=Insert spaces for tabs
pref_page_sql_format_label_insert_line_feed_before_commas=Insert line feed before commas
pref_page_sql_format_label_settings=Settings

action_result_tabs_close_all_tabs = Close &All Tabs
action_result_tabs_close_query_tabs = Close All Tabs of Same &Query
action_result_tabs_close_other_tabs = Close &Other Tabs
action_result_tabs_close_tabs_to_the_left = Close Tabs to the Left
action_result_tabs_close_tabs_to_the_right = Close Tabs to the Right
action_result_tabs_pin_tab = &Pin Tab
action_result_tabs_unpin_tab = &Unpin Tab
action_result_tabs_unpin_all_tabs = Unpin All Tabs
action_result_tabs_set_name = Rename Tab
action_result_tabs_set_name_title = New tab name
action_result_tabs_assign_variable = Assign variable
action_result_tabs_assign_variable_sql = Assign variable with query text value
action_result_tabs_delete_variables = Are you sure you want to delete selected variables?
action_result_tabs_delete_variables_question = Delete
action_assign_variables_error_duplicated_title = Duplicate variable
action_assign_variables_error_duplicated_info = Variable '{0}' is already declared

script_selector_project_scripts = Show scripts for all connections
script_selector_create_script = &New script
script_selector_project_table_name_label = Script
script_selector_project_table_name_description = Resource name
script_selector_project_table_time_label = Time
script_selector_project_table_time_description = Modification time
script_selector_project_table_info_label = Info
script_selector_project_table_info_description = Script Preview
script_selector_project_table_folder_description = Folder information
script_selector_project_table_folder_label = Folder
action_popup_sqleditor_layout_detached = Detached
action_popup_sqleditor_layout_horizontal = Horizontal
action_popup_sqleditor_layout_vertical = Vertical

actions_ContentAssistProposal_label = SQL Assist
actions_ContentAssistProposal_tooltip = SQL Assist
actions_ContentAssistProposal_description = SQL Assist

actions_ContentAssistTip_label = SQL Template
actions_ContentAssistTip_tooltip = SQL Template Assistant
actions_ContentAssistTip_description = Completes SQL Template name

actions_ContentAssistInfo_label = SQL Context Information
actions_ContentAssistInfo_tooltip = Show SQL context description
actions_ContentAssistInfo_description = Show tooltip with context description

actions_ContentFormatProposal_description = Content Format
actions_ContentFormatProposal_label = Format SQL
actions_ContentFormatProposal_tooltip = Format SQL

sql_editor_menu_choose_format = Choose format
pref_page_sql_format_label_SQLPreview = SQL Preview
pref_page_sql_insert_case_default=Default
pref_page_sql_insert_case_lower_case=Lower case
pref_page_sql_insert_case_upper_case=Upper case

sql_editor_panel_format = Format
sql_script_binding_type_radio_button_connection_name=Connection name
sql_script_binding_type_radio_button_connection_parameters=Connection parameters (name1=value1;name2=value2;...)
sql_script_binding_type_radio_button_connection_unique=Connection unique ID
sql_script_binding_type_radio_button_connection_url=Connection URL (jdbc:dbms://host:port/...)

sql_editor_result_set_orientation_detached=Detached
sql_editor_result_set_orientation_detached_tip=Results are in separate view
sql_editor_result_set_orientation_horizontal=Horizontal
sql_editor_result_set_orientation_horizontal_tip=Results are below the editor
sql_editor_result_set_orientation_vertical=Vertical
sql_editor_result_set_orientation_vertical_tip=Results are to the right from editor

sql_generator_dialog_button_use_fully_names = Use fully qualified names
sql_generator_dialog_button_compact_sql = Compact SQL
sql_generator_dialog_button_exclude_columns = Exclude auto-generated columns
sql_generator_dialog_button_use_custom_data_format = Use custom data/time format
sql_generator_dialog_button_show_comments = Show comments
sql_generator_dialog_button_show_permissions = Show permissions
sql_generator_dialog_button_show_full_DDL = Show full DDL
sql_generator_dialog_button_separate_fk_constraints_definition = Separate foreign keys
sql_generator_dialog_button_show_partitions_DDL = Show partitions DDL

source_viewer_open_in_sql_console = Open in SQL console
source_viewer_show_ddl_text = Show full DDL
source_viewer_show_ddl_tip = Show DDL for all schema objects
source_viewer_show_permissions_text = Show permissions
source_viewer_show_permissions_tip = Shows object permission grants
source_viewer_separate_fk_text = Separate FK
source_viewer_separate_fk_tip = Generate foreign keys as separate statements
source_viewer_show_comments_text = Show comments
source_viewer_show_comments_tip = Show column comments in table definition
source_viewer_show_partitions_ddl_text = Show partitions
source_viewer_show_partitions_ddl_tip = Show partitioned tables DDL

sql_editor_action_clear = Clear
sql_editor_title_tooltip_path = Script: {0}
sql_editor_title_tooltip_connecton = Connection: {0}
sql_editor_title_tooltip_type = Type: {0}
sql_editor_title_tooltip_url = URL: {0}
sql_editor_title_tooltip_database = Database: {0}
sql_editor_title_tooltip_schema = Schema: {0}

sql_generator_title_text = Generated SQL ( {0} )
sql_generator_no_obj_container_text = Unable to get container
sql_generator_no_ddl_text = No DDL is available for the result set
sql_generator_nonsql_text = The container does not support the standard DDL structure.

<<<<<<< HEAD
sql_editor_prefs_disable_services_text = Disable SQL Editor Services for this script file
sql_editor_prefs_disable_services_tip = Overrides settings for code completion, foldings, formatting and word occurrences highlighting
=======
sql_editor_separate_connection_no_editor_or_ds_selected = No editor or data source selected
>>>>>>> 719ada44
<|MERGE_RESOLUTION|>--- conflicted
+++ resolved
@@ -344,10 +344,7 @@
 sql_generator_no_obj_container_text = Unable to get container
 sql_generator_no_ddl_text = No DDL is available for the result set
 sql_generator_nonsql_text = The container does not support the standard DDL structure.
-
-<<<<<<< HEAD
+sql_editor_separate_connection_no_editor_or_ds_selected = No editor or data source selected
+
 sql_editor_prefs_disable_services_text = Disable SQL Editor Services for this script file
-sql_editor_prefs_disable_services_tip = Overrides settings for code completion, foldings, formatting and word occurrences highlighting
-=======
-sql_editor_separate_connection_no_editor_or_ds_selected = No editor or data source selected
->>>>>>> 719ada44
+sql_editor_prefs_disable_services_tip = Overrides settings for code completion, foldings, formatting and word occurrences highlighting