/*
 * DBeaver - Universal Database Manager
 * Copyright (C) 2010-2023 DBeaver Corp and others
 *
 * Licensed under the Apache License, Version 2.0 (the "License");
 * you may not use this file except in compliance with the License.
 * You may obtain a copy of the License at
 *
 *     http://www.apache.org/licenses/LICENSE-2.0
 *
 * Unless required by applicable law or agreed to in writing, software
 * distributed under the License is distributed on an "AS IS" BASIS,
 * WITHOUT WARRANTIES OR CONDITIONS OF ANY KIND, either express or implied.
 * See the License for the specific language governing permissions and
 * limitations under the License.
 */
package org.jkiss.dbeaver.ui.editors.sql.semantics;

import java.util.LinkedList;
import java.util.List;

import org.antlr.v4.runtime.misc.Interval;
import org.eclipse.jface.text.IRegion;
import org.eclipse.jface.text.Region;
import org.jkiss.code.Nullable;
import org.jkiss.dbeaver.Log;
import org.jkiss.dbeaver.ui.editors.sql.semantics.OffsetKeyedTreeMap.NodesIterator;
import org.jkiss.dbeaver.ui.editors.sql.semantics.SQLDocumentScriptItemSyntaxContext.TokenEntryAtOffset;
import org.jkiss.dbeaver.utils.ListNode;

public class SQLDocumentSyntaxContext {
    public static class ScriptItemAtOffset {
        public final int offset;
        public final SQLDocumentScriptItemSyntaxContext item;
        
        public ScriptItemAtOffset(int offset, SQLDocumentScriptItemSyntaxContext item) {
            this.offset = offset;
            this.item = item;
        }
    }
    
    private static final Log log = Log.getLog(SQLDocumentSyntaxContext.class);
    
    private final OffsetKeyedTreeMap<SQLDocumentScriptItemSyntaxContext> scriptItems = new OffsetKeyedTreeMap<>();
    
    private int lastTokenAccessOffset = Integer.MAX_VALUE;
    private int lastAccessedTokenOffset = Integer.MAX_VALUE;
    private SQLQuerySymbolEntry lastAccessedTokenEntry = null;
    
    private int lastItemAccessOffset = Integer.MAX_VALUE;
    private int lastAccessedItemOffset = Integer.MAX_VALUE;
    private SQLDocumentScriptItemSyntaxContext lastAccessedScriptItem = null;
    
    public SQLDocumentSyntaxContext() {
    }
    
    public ScriptItemAtOffset findScriptItem(int offset) {
        if (offset == this.lastItemAccessOffset) {
            // found, do nothing
        } else if (offset >= this.lastAccessedItemOffset && this.lastAccessedScriptItem != null &&
            offset < this.lastAccessedItemOffset + this.lastAccessedScriptItem.length()) {
            this.lastItemAccessOffset = offset;
       } else {
            NodesIterator<SQLDocumentScriptItemSyntaxContext> it = scriptItems.nodesIteratorAt(offset);
            SQLDocumentScriptItemSyntaxContext scriptItem = it.getCurrValue();
            int itemOffset = it.getCurrOffset();
            if (scriptItem == null && it.prev()) {
                scriptItem = it.getCurrValue();
                itemOffset = it.getCurrOffset();
            }
            
            this.lastItemAccessOffset = offset;
            if (scriptItem != null && itemOffset <= offset && itemOffset + scriptItem.length() > offset) {
                this.lastAccessedItemOffset = itemOffset;
                this.lastAccessedScriptItem = scriptItem;
            } else {
                this.lastAccessedItemOffset = Integer.MAX_VALUE;
                this.lastAccessedScriptItem = null;
            }
        }
        return this.lastAccessedScriptItem == null ? null : new ScriptItemAtOffset(this.lastAccessedItemOffset, this.lastAccessedScriptItem);
    }

    /**
     * Find token by offset
     */
    @Nullable
    public SQLQuerySymbolEntry findToken(int offset) {
        if (offset == this.lastTokenAccessOffset) {
            // found, do nothing
        } else if (offset >= this.lastAccessedTokenOffset && this.lastAccessedTokenEntry != null && 
            offset < this.lastAccessedTokenOffset + this.lastAccessedTokenEntry.getInterval().length()) {
            this.lastTokenAccessOffset = offset;
        } else {
            ScriptItemAtOffset scriptItem = this.findScriptItem(offset);
            TokenEntryAtOffset token = scriptItem == null ? null : scriptItem.item.findToken(offset - scriptItem.offset);

            this.lastTokenAccessOffset = offset;
            if (token != null) {
                this.lastAccessedTokenOffset = token.offset + scriptItem.offset;
                this.lastAccessedTokenEntry = token.entry;
            } else {
                this.lastAccessedTokenOffset = Integer.MAX_VALUE;
                this.lastAccessedTokenEntry = null;
            }
        }
        
        return this.lastAccessedTokenEntry;
    }
    
    public int getLastAccessedTokenOffset() {
        return this.lastAccessedTokenOffset;
    }
    
    public int getLastAccessedScriptElementOffset() {
        return this.lastAccessedItemOffset;
    }
    
    public void resetLastAccessCache() {
        this.lastTokenAccessOffset = Integer.MAX_VALUE;
        this.lastAccessedTokenOffset = Integer.MAX_VALUE;
        this.lastAccessedTokenEntry = null;
        
        this.lastItemAccessOffset = Integer.MAX_VALUE;
        this.lastAccessedItemOffset = Integer.MAX_VALUE;
        this.lastAccessedScriptItem = null;
    }
    
    public SQLDocumentScriptItemSyntaxContext registerScriptItemContext(int offset, int length) {
        SQLDocumentScriptItemSyntaxContext scriptItem = new SQLDocumentScriptItemSyntaxContext(length);
        this.scriptItems.put(offset, scriptItem);
        return scriptItem;
    }
    
    public IRegion applyDelta(int offset, int oldLength, int newLength) {
        IRegion affectedRegion;
        if (oldLength > 0) {
//            ScriptItemAtOffset scriptItem = this.findScriptItem(offset);
//            if (scriptItem != null && scriptItem.offset <= offset && scriptItem.offset + scriptItem.item.length() > offset + oldLength) {
//            }
//            
            // TODO:
            //   if oldLength fits in one scriptItem, them remove some part of it using split-join operation
            //   otherwise, drop all the scriptItems in oldLength range and apply newLength-oldLength as offset for all the tailing
        
            int delta = newLength - oldLength;
            
            // temporary solution - just explicitly drop what was invalidated starting at the current position
            {
                // otherwise just drop the whole tail being affected
                ListNode<Integer> keyOffsetsToRemove = null;
                NodesIterator<SQLDocumentScriptItemSyntaxContext> it = this.scriptItems.nodesIteratorAt(offset);
                SQLDocumentScriptItemSyntaxContext currItem = it.getCurrValue();
                int currOffset = it.getCurrOffset();
                int lastAffectedOffset = currOffset;
                if (currItem != null) {
                    keyOffsetsToRemove = ListNode.push(keyOffsetsToRemove, currOffset);
                    lastAffectedOffset = currOffset + currItem.length();
                } else if (it.prev()) {
                    currOffset = it.getCurrOffset();
                    currItem = it.getCurrValue();
                    if  (currOffset <= offset && currOffset + currItem.length() > offset) {
                        keyOffsetsToRemove = ListNode.push(keyOffsetsToRemove, currOffset);
                        lastAffectedOffset = currOffset + currItem.length();
                    }
                } else {
                    lastAffectedOffset = offset + oldLength;
                }
                while (it.next() && (delta < 0 || lastAffectedOffset <= (offset + oldLength))) {
                    currOffset = it.getCurrOffset();
                    currItem = it.getCurrValue();
                    keyOffsetsToRemove = ListNode.push(keyOffsetsToRemove, currOffset);
                    lastAffectedOffset = currOffset + currItem.length();
                }
                int firstAffectedOffset = 0;
                for (ListNode<Integer> kn = keyOffsetsToRemove; kn != null; kn = kn.next) {
                    firstAffectedOffset = kn.data;
                    this.scriptItems.removeAt(kn.data);
                }
                if (delta > 0) { // when delta is non-negative, we are dropping only the affected region and applying offset for the rest
                    this.scriptItems.applyOffset(offset, delta);
                }
                
                if (keyOffsetsToRemove != null) {
                    affectedRegion = new Region(firstAffectedOffset, lastAffectedOffset - firstAffectedOffset - oldLength + newLength);
                } else {
                    affectedRegion = null;
                }
            }
            // TODO removeAtRange(..) is needed either way
            
        } else { // simple insertion
            ScriptItemAtOffset scriptItem = this.findScriptItem(offset);
            if (scriptItem != null) {
                scriptItem.item.applyDelta(offset, oldLength, newLength);
                affectedRegion = new Region(scriptItem.offset, scriptItem.item.length());
            } else {
                affectedRegion = null;
            }
            this.scriptItems.applyOffset(offset, newLength);
        }
        this.resetLastAccessCache();
        
        if (affectedRegion == null) {
            affectedRegion = new Region(offset, newLength);
        }
        return affectedRegion;
    }

    public void clear() {
        this.scriptItems.clear();
        this.resetLastAccessCache();
    }

    public Interval dropInvisibleScriptItems(Interval fragment, int stepsToKeep) {
        int rangeStart = Math.max(0, fragment.a - fragment.length() * stepsToKeep); 
        int rangeEnd = Math.max(0, fragment.b + fragment.length() * stepsToKeep);

        // TODO use split operation here
        ListNode<Integer> keyOffsetsToRemove = null;

        NodesIterator<SQLDocumentScriptItemSyntaxContext> it1 = this.scriptItems.nodesIteratorAt(0);
        int off1 = it1.getCurrOffset();
        if (it1.getCurrValue() != null && off1 < rangeStart) {
            keyOffsetsToRemove = ListNode.push(keyOffsetsToRemove, off1);
        }
        while (it1.next() && (off1 = it1.getCurrOffset()) < rangeStart) {
            keyOffsetsToRemove = ListNode.push(keyOffsetsToRemove, off1);
        }
        int actualStart = it1.next() ? it1.getCurrOffset() : Integer.MAX_VALUE; 

<<<<<<< HEAD
        NodesIterator<SQLDocumentScriptItemSyntaxContext> it2 = this.scriptItems.nodesIteratorAt(Integer.MAX_VALUE);
        int off2 = it2.getCurrOffset();
        if (it2.getCurrValue() != null && off2 > rangeEnd) {
            keyOffsetsToRemove = ListNode.push(keyOffsetsToRemove, off2);
        }
        while (it2.prev() && (off2 = it2.getCurrOffset()) > rangeEnd) {
            keyOffsetsToRemove = ListNode.push(keyOffsetsToRemove, off2);
=======
    public void dropLinesOfRange(int offset, int length) {
        if (length == 0) {
            return;
        }
        try {
            int firstLine = document.getLineOfOffset(offset);
            int end = offset + length;
            if (document.getLength() <= end) {
                lines.subMap(firstLine, Integer.MAX_VALUE).clear();
                this.resetLastAccessCache();
            } else {
                int lastLine = document.getLineOfOffset(offset + length);
                if (firstLine == lastLine) {
                    this.dropLine(firstLine);
                } else {
                    for (SQLDocumentLineSyntaxContext ctx : lines.subMap(firstLine, lastLine).values()) {
                        ctx.reset();
                    }
                    this.resetLastAccessCache();
                }
            }
        } catch (BadLocationException e) {
             log.debug(e);
>>>>>>> 44949d19
        }
        int actualEnd = it1.prev() ? it2.getCurrOffset() : 0; 
        
        int droppedCount = 0;
        for (ListNode<Integer> kn = keyOffsetsToRemove; kn != null; kn = kn.next) {
            this.scriptItems.removeAt(kn.data);
            droppedCount++;
        }      
        System.out.println("dropped " + droppedCount + ", kept " + this.scriptItems.size());
        
        return new Interval(actualStart, actualEnd); 
    }
}<|MERGE_RESOLUTION|>--- conflicted
+++ resolved
@@ -195,7 +195,10 @@
                 scriptItem.item.applyDelta(offset, oldLength, newLength);
                 affectedRegion = new Region(scriptItem.offset, scriptItem.item.length());
             } else {
-                affectedRegion = null;
+                NodesIterator<SQLDocumentScriptItemSyntaxContext> it = this.scriptItems.nodesIteratorAt(offset);
+                int start = it.prev() ? it.getCurrOffset() + it.getCurrValue().length() : 0;
+                int length = it.next() ? (it.getCurrOffset() - start) : Integer.MAX_VALUE;
+                affectedRegion = new Region(start, length);
             }
             this.scriptItems.applyOffset(offset, newLength);
         }
@@ -212,9 +215,9 @@
         this.resetLastAccessCache();
     }
 
-    public Interval dropInvisibleScriptItems(Interval fragment, int stepsToKeep) {
-        int rangeStart = Math.max(0, fragment.a - fragment.length() * stepsToKeep); 
-        int rangeEnd = Math.max(0, fragment.b + fragment.length() * stepsToKeep);
+    public Interval dropInvisibleScriptItems(Interval actualFragment) {
+        int rangeStart = actualFragment.a; 
+        int rangeEnd = actualFragment.b;
 
         // TODO use split operation here
         ListNode<Integer> keyOffsetsToRemove = null;
@@ -229,7 +232,6 @@
         }
         int actualStart = it1.next() ? it1.getCurrOffset() : Integer.MAX_VALUE; 
 
-<<<<<<< HEAD
         NodesIterator<SQLDocumentScriptItemSyntaxContext> it2 = this.scriptItems.nodesIteratorAt(Integer.MAX_VALUE);
         int off2 = it2.getCurrOffset();
         if (it2.getCurrValue() != null && off2 > rangeEnd) {
@@ -237,31 +239,6 @@
         }
         while (it2.prev() && (off2 = it2.getCurrOffset()) > rangeEnd) {
             keyOffsetsToRemove = ListNode.push(keyOffsetsToRemove, off2);
-=======
-    public void dropLinesOfRange(int offset, int length) {
-        if (length == 0) {
-            return;
-        }
-        try {
-            int firstLine = document.getLineOfOffset(offset);
-            int end = offset + length;
-            if (document.getLength() <= end) {
-                lines.subMap(firstLine, Integer.MAX_VALUE).clear();
-                this.resetLastAccessCache();
-            } else {
-                int lastLine = document.getLineOfOffset(offset + length);
-                if (firstLine == lastLine) {
-                    this.dropLine(firstLine);
-                } else {
-                    for (SQLDocumentLineSyntaxContext ctx : lines.subMap(firstLine, lastLine).values()) {
-                        ctx.reset();
-                    }
-                    this.resetLastAccessCache();
-                }
-            }
-        } catch (BadLocationException e) {
-             log.debug(e);
->>>>>>> 44949d19
         }
         int actualEnd = it1.prev() ? it2.getCurrOffset() : 0; 
         
