--- conflicted
+++ resolved
@@ -298,13 +298,7 @@
             this.scriptItems.removeAt(kn.data);
             droppedCount++;
         }
-<<<<<<< HEAD
-        // System.out.println("dropped " + droppedCount + ", kept " + this.scriptItems.size());
 
         return new Interval(actualStart, actualEnd);
-=======
-        
-        return new Interval(actualStart, actualEnd); 
->>>>>>> f2e08611
     }
 }