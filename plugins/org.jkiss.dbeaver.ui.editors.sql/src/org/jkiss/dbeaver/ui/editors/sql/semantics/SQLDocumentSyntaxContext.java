/*
 * DBeaver - Universal Database Manager
 * Copyright (C) 2010-2024 DBeaver Corp and others
 *
 * Licensed under the Apache License, Version 2.0 (the "License");
 * you may not use this file except in compliance with the License.
 * You may obtain a copy of the License at
 *
 *     http://www.apache.org/licenses/LICENSE-2.0
 *
 * Unless required by applicable law or agreed to in writing, software
 * distributed under the License is distributed on an "AS IS" BASIS,
 * WITHOUT WARRANTIES OR CONDITIONS OF ANY KIND, either express or implied.
 * See the License for the specific language governing permissions and
 * limitations under the License.
 */
package org.jkiss.dbeaver.ui.editors.sql.semantics;

import org.antlr.v4.runtime.misc.Interval;
import org.eclipse.jface.text.IRegion;
import org.eclipse.jface.text.Region;
import org.jkiss.code.NotNull;
import org.jkiss.code.Nullable;
import org.jkiss.dbeaver.Log;
import org.jkiss.dbeaver.model.exec.DBCExecutionContext;
import org.jkiss.dbeaver.model.lsm.mapping.AbstractSyntaxNode;
import org.jkiss.dbeaver.model.lsm.sql.impl.syntax.SQLStandardLexer;
import org.jkiss.dbeaver.model.lsm.sql.impl.syntax.SQLStandardParser;
import org.jkiss.dbeaver.model.stm.STMTreeNode;
import org.jkiss.dbeaver.model.stm.STMTreeTermNode;
import org.jkiss.dbeaver.ui.editors.sql.semantics.OffsetKeyedTreeMap.NodesIterator;
import org.jkiss.dbeaver.ui.editors.sql.semantics.SQLDocumentScriptItemSyntaxContext.TokenEntryAtOffset;
<<<<<<< HEAD
import org.jkiss.dbeaver.ui.editors.sql.semantics.completion.SQLQueryCompletionContext;
import org.jkiss.dbeaver.ui.editors.sql.semantics.completion.SQLQuerySyntaxTreeInspections;
import org.jkiss.dbeaver.ui.editors.sql.semantics.completion.SQLQuerySyntaxTreeInspections.SynaxInspectionResult;
import org.jkiss.dbeaver.ui.editors.sql.semantics.context.SQLQueryDataContext;
import org.jkiss.dbeaver.ui.editors.sql.semantics.model.SQLQueryNodeModel;
import org.jkiss.dbeaver.ui.editors.sql.semantics.model.SQLQuerySelectionModel;
=======
import org.jkiss.dbeaver.ui.editors.sql.semantics.model.SQLQueryModel;
>>>>>>> 108978a1
import org.jkiss.dbeaver.utils.ListNode;

import java.util.ArrayDeque;
import java.util.ArrayList;
import java.util.Comparator;
import java.util.HashSet;
import java.util.List;
import java.util.Set;
import java.util.function.Consumer;


public class SQLDocumentSyntaxContext {

    private static final Log log = Log.getLog(SQLDocumentSyntaxContext.class);

    public interface SQLDocumentSyntaxContextListener {
        void onScriptItemIntroduced(@Nullable SQLDocumentScriptItemSyntaxContext item);

        void onScriptItemInvalidated(@Nullable SQLDocumentScriptItemSyntaxContext item);

        void onAllScriptItemsInvalidated();
    }

    public static class ScriptItemAtOffset {
        public final int offset;
        public final SQLDocumentScriptItemSyntaxContext item;

        public ScriptItemAtOffset(int offset, @NotNull SQLDocumentScriptItemSyntaxContext item) {
            this.offset = offset;
            this.item = item;
        }
    }

    private final Set<SQLDocumentSyntaxContextListener> listeners = new HashSet<>();
    
    private final OffsetKeyedTreeMap<SQLDocumentScriptItemSyntaxContext> scriptItems = new OffsetKeyedTreeMap<>();

    private int lastTokenAccessOffset = Integer.MAX_VALUE;
    private int lastAccessedTokenOffset = Integer.MAX_VALUE;
    private SQLQuerySymbolEntry lastAccessedTokenEntry = null;

    private int lastItemAccessOffset = Integer.MAX_VALUE;
    private int lastAccessedItemOffset = Integer.MAX_VALUE;
    private SQLDocumentScriptItemSyntaxContext lastAccessedScriptItem = null;

    public SQLDocumentSyntaxContext() {
    }

    public void addListener(@NotNull SQLDocumentSyntaxContextListener listener) {
        this.listeners.add(listener);
    }
    
    public void removeListener(@NotNull SQLDocumentSyntaxContextListener listener) {
        this.listeners.remove(listener);
    }
    
    private void forEachListener(@NotNull Consumer<SQLDocumentSyntaxContextListener> action) {
        for (SQLDocumentSyntaxContextListener listener : this.listeners) {
            action.accept(listener);
        }
    }
    
    private final Set<Integer> knownIdentifierPartTerms = Set.of(
        SQLStandardLexer.Period,
        SQLStandardLexer.Identifier,
        SQLStandardLexer.DelimitedIdentifier,
        SQLStandardLexer.Quotted
    );

    @NotNull
    public SQLQueryCompletionContext obtainCompletionContext(@Nullable DBCExecutionContext dbcExecutionContext, int offset) {
        ScriptItemAtOffset scriptItem = this.findScriptItem(offset);
        if (scriptItem != null) { // TODO consider statements separation which is ignored for now
            scriptItem.item.waitForRefresh();
            int position = offset - scriptItem.offset;

            SQLQuerySelectionModel model = scriptItem.item.getQueryModel();
            if (model != null) {
                STMTreeNode syntaxNode = model.getSyntaxNode();
                
                SynaxInspectionResult sr = SQLQuerySyntaxTreeInspections.prepareAbstractSyntaxInspection(syntaxNode, position);
                SQLQueryDataContext context = null;
                
                SQLQueryNodeModel node = model.findNodeContaining(position);
                SQLQueryLexicalScopeItem lexicalItem = null;
                if (node != null) {
                    SQLQueryLexicalScope scope = node.findLexicalScope(position);
                    if (scope != null) {
                        context = scope.getContext();
                        lexicalItem = scope.findItem(position);
                    }
                    if (context == null) {
                        context = node.getGivenDataContext();
                    }
                }
                
                ArrayDeque<STMTreeTermNode> nameNodes = new ArrayDeque<>();
                {
                    List<STMTreeTermNode> allTerms = SQLQuerySyntaxTreeInspections.prepareTerms(syntaxNode);
                    int index = AbstractSyntaxNode.binarySearchByKey(allTerms, t -> t.getRealInterval().a, position, Comparator.comparingInt(k -> k));
                    if (index < 0) {
                        index = ~index - 1;
                    }
                    if (allTerms.get(index).getRealInterval().b == position  - 1) {
                        for (int i = index; i >= 0; i--) {
                            STMTreeTermNode term = allTerms.get(i);
                            if (knownIdentifierPartTerms.contains(term.symbol.getType())
                                || term.getStmParent().getNodeKindId() == SQLStandardParser.RULE_nonReserved
                            ) {
                                nameNodes.addFirst(term);
                            } else {
                                break;
                            }
                        }
                    }
                    
                }
                
                return SQLQueryCompletionContext.prepare(scriptItem, dbcExecutionContext, sr, context, lexicalItem, nameNodes.toArray(STMTreeTermNode[]::new));
            } else {
                return SQLQueryCompletionContext.EMPTY;
            }
        } else {
            return SQLQueryCompletionContext.prepareOffquery(0);
        }
    }

    @NotNull
    public List<ScriptItemAtOffset> getScriptItems() {
        List<ScriptItemAtOffset> result = new ArrayList<>();
        NodesIterator<SQLDocumentScriptItemSyntaxContext> it = this.scriptItems.nodesIteratorAt(Integer.MIN_VALUE);
        while (it.next()) {
            result.add(new ScriptItemAtOffset(it.getCurrOffset(), it.getCurrValue()));
        }
        return result;
    }

    @Nullable
    public ScriptItemAtOffset findScriptItem(int offset) {
        if (offset == this.lastItemAccessOffset) {
            // found, do nothing
        } else if (offset >= this.lastAccessedItemOffset && this.lastAccessedScriptItem != null &&
            offset < this.lastAccessedItemOffset + this.lastAccessedScriptItem.length()) {
            this.lastItemAccessOffset = offset;
        } else {
            NodesIterator<SQLDocumentScriptItemSyntaxContext> it = this.scriptItems.nodesIteratorAt(offset);
            SQLDocumentScriptItemSyntaxContext scriptItem = it.getCurrValue();
            int itemOffset = it.getCurrOffset();
            if (scriptItem == null && it.prev()) {
                scriptItem = it.getCurrValue();
                itemOffset = it.getCurrOffset();
            }

            this.lastItemAccessOffset = offset;
                                                              // area behind the query belongs to prepending query
            if (scriptItem != null && itemOffset <= offset) { // && itemOffset + scriptItem.length() > offset) {
                this.lastAccessedItemOffset = itemOffset;
                this.lastAccessedScriptItem = scriptItem;
            } else {
                this.lastAccessedItemOffset = Integer.MAX_VALUE;
                this.lastAccessedScriptItem = null;
            }
        }
        return this.lastAccessedScriptItem == null ?
            null :
            new ScriptItemAtOffset(this.lastAccessedItemOffset, this.lastAccessedScriptItem);
    }

    /**
     * Find token by offset
     */
    @Nullable
    public SQLQuerySymbolEntry findToken(int offset) {
        if (offset == this.lastTokenAccessOffset) {
            // found, do nothing
        } else if (offset >= this.lastAccessedTokenOffset && this.lastAccessedTokenEntry != null &&
            offset < this.lastAccessedTokenOffset + this.lastAccessedTokenEntry.getInterval().length()) {
            this.lastTokenAccessOffset = offset;
        } else {
            ScriptItemAtOffset scriptItem = this.findScriptItem(offset);
            TokenEntryAtOffset token = scriptItem == null ? null : scriptItem.item.findToken(offset - scriptItem.offset);

            this.lastTokenAccessOffset = offset;
            if (token != null) {
                this.lastAccessedTokenOffset = token.offset + scriptItem.offset;
                this.lastAccessedTokenEntry = token.entry;
            } else {
                this.lastAccessedTokenOffset = Integer.MAX_VALUE;
                this.lastAccessedTokenEntry = null;
            }
        }

        return this.lastAccessedTokenEntry;
    }

    public int getLastAccessedTokenOffset() {
        return this.lastAccessedTokenOffset;
    }

    public int getLastAccessedScriptElementOffset() {
        return this.lastAccessedItemOffset;
    }

    public void resetLastAccessCache() {
        this.lastTokenAccessOffset = Integer.MAX_VALUE;
        this.lastAccessedTokenOffset = Integer.MAX_VALUE;
        this.lastAccessedTokenEntry = null;

        this.lastItemAccessOffset = Integer.MAX_VALUE;
        this.lastAccessedItemOffset = Integer.MAX_VALUE;
        this.lastAccessedScriptItem = null;
    }

    public SQLDocumentScriptItemSyntaxContext registerScriptItemContext(
        @NotNull String elementOriginalText,
        @NotNull SQLQueryModel queryModel,
        int offset,
        int length
    ) {
        SQLDocumentScriptItemSyntaxContext scriptItem = new SQLDocumentScriptItemSyntaxContext(elementOriginalText, queryModel, length);
        this.scriptItems.put(offset, scriptItem);
        this.forEachListener(l -> l.onScriptItemIntroduced(scriptItem));
        return scriptItem;
    }

    @NotNull
    public IRegion applyDelta(int offset, int oldLength, int newLength) {
        IRegion affectedRegion;
        if (oldLength > 0) {
            // TODO:
            //   if oldLength fits in one scriptItem, them remove some part of it using split-join operation
            //   otherwise, drop all the scriptItems in oldLength range and apply newLength-oldLength as offset for all the tailing

            int delta = newLength - oldLength;

            // temporary solution - just explicitly drop what was invalidated starting at the current position
            {
                // otherwise just drop the whole tail being affected
                ListNode<Integer> keyOffsetsToRemove = null;
                NodesIterator<SQLDocumentScriptItemSyntaxContext> it = this.scriptItems.nodesIteratorAt(offset);
                SQLDocumentScriptItemSyntaxContext currItem = it.getCurrValue();
                int currOffset = it.getCurrOffset();
                int lastAffectedOffset = currOffset;
                if (currItem != null) {
                    keyOffsetsToRemove = ListNode.push(keyOffsetsToRemove, currOffset);
                    this.forEachListener(l -> l.onScriptItemInvalidated(currItem));
                    lastAffectedOffset = currOffset + currItem.length();
                } else if (it.prev()) {
                    currOffset = it.getCurrOffset();
                    SQLDocumentScriptItemSyntaxContext currItem2 = it.getCurrValue();
                    if (currOffset <= offset && currOffset + currItem2.length() > offset) {
                        keyOffsetsToRemove = ListNode.push(keyOffsetsToRemove, currOffset);
                        this.forEachListener(l -> l.onScriptItemInvalidated(currItem));
                        lastAffectedOffset = currOffset + currItem2.length();
                    }
                } else {
                    lastAffectedOffset = offset + oldLength;
                }
                while (it.next() && (delta < 0 || lastAffectedOffset <= (offset + oldLength))) {
                    currOffset = it.getCurrOffset();
                    SQLDocumentScriptItemSyntaxContext currItem3 = it.getCurrValue();
                    keyOffsetsToRemove = ListNode.push(keyOffsetsToRemove, currOffset);
                    this.forEachListener(l -> l.onScriptItemInvalidated(currItem3));
                    lastAffectedOffset = currOffset + currItem3.length();
                }
                int firstAffectedOffset = 0;
                for (ListNode<Integer> kn = keyOffsetsToRemove; kn != null; kn = kn.next) {
                    firstAffectedOffset = kn.data;
                    this.scriptItems.removeAt(kn.data);
                }
                if (delta > 0) { // when delta is non-negative, we are dropping only the affected region and applying offset for the rest
                    this.scriptItems.applyOffset(offset, delta);
                }

                if (keyOffsetsToRemove != null) {
                    affectedRegion = new Region(firstAffectedOffset, lastAffectedOffset - firstAffectedOffset - oldLength + newLength);
                } else {
                    affectedRegion = null;
                }
            }
            // TODO removeAtRange(..) is needed either way

        } else { // simple insertion
            ScriptItemAtOffset scriptItem = this.findScriptItem(offset);
            if (scriptItem != null) {
                scriptItem.item.applyDelta(offset, oldLength, newLength);
                affectedRegion = new Region(scriptItem.offset, scriptItem.item.length());
            } else {
                NodesIterator<SQLDocumentScriptItemSyntaxContext> it = this.scriptItems.nodesIteratorAt(offset);
                int start = it.prev() ? it.getCurrOffset() + it.getCurrValue().length() : 0;
                int length = it.next() ? (it.getCurrOffset() - start) : Integer.MAX_VALUE;
                affectedRegion = new Region(start, length);
            }
            this.scriptItems.applyOffset(offset, newLength);
        }
        this.resetLastAccessCache();

        if (affectedRegion == null) {
            affectedRegion = new Region(offset, newLength);
        }
        return affectedRegion;
    }

    public void clear() {
        this.forEachListener(SQLDocumentSyntaxContextListener::onAllScriptItemsInvalidated);
        this.scriptItems.clear();
        this.resetLastAccessCache();
    }

    @NotNull
    public Interval dropInvisibleScriptItems(@NotNull Interval actualFragment) {
        int rangeStart = actualFragment.a;
        int rangeEnd = actualFragment.b;

        // TODO use split operation here
        ListNode<Integer> keyOffsetsToRemove = null;

        NodesIterator<SQLDocumentScriptItemSyntaxContext> it1 = this.scriptItems.nodesIteratorAt(0);
        int off1 = it1.getCurrOffset();
        if (it1.getCurrValue() != null && off1 + it1.getCurrValue().length() < rangeStart) {
            keyOffsetsToRemove = ListNode.push(keyOffsetsToRemove, off1);
            this.forEachListener(l -> l.onScriptItemInvalidated(it1.getCurrValue()));
        }
        while (it1.next() && (off1 = it1.getCurrOffset()) + it1.getCurrValue().length() < rangeStart) {
            keyOffsetsToRemove = ListNode.push(keyOffsetsToRemove, off1);
            this.forEachListener(l -> l.onScriptItemInvalidated(it1.getCurrValue()));
        }
        int actualStart = it1.next() ? it1.getCurrOffset() : Integer.MAX_VALUE;

        NodesIterator<SQLDocumentScriptItemSyntaxContext> it2 = this.scriptItems.nodesIteratorAt(Integer.MAX_VALUE);
        int off2 = it2.getCurrOffset();
        if (it2.getCurrValue() != null && off2 > rangeEnd) {
            keyOffsetsToRemove = ListNode.push(keyOffsetsToRemove, off2);
            this.forEachListener(l -> l.onScriptItemInvalidated(it2.getCurrValue()));
        }
        while (it2.prev() && (off2 = it2.getCurrOffset()) > rangeEnd) {
            keyOffsetsToRemove = ListNode.push(keyOffsetsToRemove, off2);
            this.forEachListener(l -> l.onScriptItemInvalidated(it2.getCurrValue()));
        }
        int actualEnd = it1.prev() ? it2.getCurrOffset() : 0;

        int droppedCount = 0;
        for (ListNode<Integer> kn = keyOffsetsToRemove; kn != null; kn = kn.next) {
            this.scriptItems.removeAt(kn.data);
            droppedCount++;
        }

        return new Interval(actualStart, actualEnd);
    }
}<|MERGE_RESOLUTION|>--- conflicted
+++ resolved
@@ -30,16 +30,12 @@
 import org.jkiss.dbeaver.model.stm.STMTreeTermNode;
 import org.jkiss.dbeaver.ui.editors.sql.semantics.OffsetKeyedTreeMap.NodesIterator;
 import org.jkiss.dbeaver.ui.editors.sql.semantics.SQLDocumentScriptItemSyntaxContext.TokenEntryAtOffset;
-<<<<<<< HEAD
 import org.jkiss.dbeaver.ui.editors.sql.semantics.completion.SQLQueryCompletionContext;
 import org.jkiss.dbeaver.ui.editors.sql.semantics.completion.SQLQuerySyntaxTreeInspections;
 import org.jkiss.dbeaver.ui.editors.sql.semantics.completion.SQLQuerySyntaxTreeInspections.SynaxInspectionResult;
 import org.jkiss.dbeaver.ui.editors.sql.semantics.context.SQLQueryDataContext;
+import org.jkiss.dbeaver.ui.editors.sql.semantics.model.SQLQueryModel;
 import org.jkiss.dbeaver.ui.editors.sql.semantics.model.SQLQueryNodeModel;
-import org.jkiss.dbeaver.ui.editors.sql.semantics.model.SQLQuerySelectionModel;
-=======
-import org.jkiss.dbeaver.ui.editors.sql.semantics.model.SQLQueryModel;
->>>>>>> 108978a1
 import org.jkiss.dbeaver.utils.ListNode;
 
 import java.util.ArrayDeque;
@@ -116,7 +112,7 @@
             scriptItem.item.waitForRefresh();
             int position = offset - scriptItem.offset;
 
-            SQLQuerySelectionModel model = scriptItem.item.getQueryModel();
+            SQLQueryModel model = scriptItem.item.getQueryModel();
             if (model != null) {
                 STMTreeNode syntaxNode = model.getSyntaxNode();
                 
