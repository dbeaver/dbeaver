<<<<<<< HEAD
/*
 * DBeaver - Universal Database Manager
 * Copyright (C) 2010-2024 DBeaver Corp and others
 *
 * Licensed under the Apache License, Version 2.0 (the "License");
 * you may not use this file except in compliance with the License.
 * You may obtain a copy of the License at
 *
 *     http://www.apache.org/licenses/LICENSE-2.0
 *
 * Unless required by applicable law or agreed to in writing, software
 * distributed under the License is distributed on an "AS IS" BASIS,
 * WITHOUT WARRANTIES OR CONDITIONS OF ANY KIND, either express or implied.
 * See the License for the specific language governing permissions and
 * limitations under the License.
 */
package org.jkiss.dbeaver.ui.editors.sql.semantics.context;

import org.antlr.v4.runtime.misc.Interval;
import org.jkiss.code.NotNull;
import org.jkiss.code.Nullable;
import org.jkiss.dbeaver.model.exec.DBCExecutionContext;
import org.jkiss.dbeaver.model.runtime.DBRProgressMonitor;
import org.jkiss.dbeaver.model.sql.SQLDialect;
import org.jkiss.dbeaver.model.sql.SQLSearchUtils;
import org.jkiss.dbeaver.model.sql.parser.SQLIdentifierDetector;
import org.jkiss.dbeaver.model.stm.STMTreeNode;
import org.jkiss.dbeaver.model.struct.DBSEntity;
import org.jkiss.dbeaver.model.struct.DBSObject;
import org.jkiss.dbeaver.model.struct.DBSObjectContainer;
import org.jkiss.dbeaver.model.struct.rdb.DBSTable;
import org.jkiss.dbeaver.model.struct.rdb.DBSView;
import org.jkiss.dbeaver.ui.editors.sql.semantics.context.SQLQueryResultTupleContext.SQLQueryResultColumn;
import org.jkiss.dbeaver.ui.editors.sql.semantics.model.SQLQueryRowsSourceModel;
import org.jkiss.dbeaver.ui.editors.sql.semantics.model.SQLQueryRowsTableValueModel;

import java.util.ArrayList;
import java.util.Collections;
import java.util.List;

/**
 * Represents underlying database context having real tables
 */
public class SQLQueryDataSourceContext extends SQLQueryDataContext {
    private final DBCExecutionContext executionContext;
    private final SQLDialect dialect;
    private final SQLIdentifierDetector identifierDetector;

    public SQLQueryDataSourceContext(@NotNull DBCExecutionContext executionContext, @NotNull SQLDialect dialect) {
        this.executionContext = executionContext;
        this.dialect = dialect;
        this.identifierDetector = new SQLIdentifierDetector(dialect);
    }

    @NotNull
    @Override
    public List<SQLQueryResultColumn> getColumnsList() {
        return Collections.emptyList();
    }

    @Nullable
    @Override
    public DBSEntity findRealTable(@NotNull DBRProgressMonitor monitor, @NotNull List<String> tableName) {
        if (this.executionContext.getDataSource() instanceof DBSObjectContainer container) {
            List<String> tableName2 = new ArrayList<>(tableName);
            DBSObject obj = SQLSearchUtils.findObjectByFQN(
                monitor,
                container,
                this.executionContext,
                tableName2,
                false,
                identifierDetector
            );
            return obj instanceof DBSTable table ? table : (obj instanceof DBSView view ? view : null);
        } else {
            throw new UnsupportedOperationException();
        }
    }

    @Nullable
    @Override
    public SQLQueryRowsSourceModel findRealSource(@NotNull DBSEntity table) {
        return null;
    }

//    @Override
//    public SQLQuerySymbolDefinition resolveColumn(List<String> tableName, String columnName) {
//        if (tableName.size() == 0) {
//            return null;
//        } else {
//            SQLQueryRowsSource table = this.resolveSource(tableName);
//            return table.getDataContext().resolveColumn(columnName);
//        }
//    }

    @Nullable
    @Override
    public SQLQueryResultColumn resolveColumn(@NotNull DBRProgressMonitor monitor, @NotNull String simpleName) {
        return null;
    }

    @NotNull
    @Override
    public SQLDialect getDialect() {
        return this.dialect;
    }

    @NotNull
    @Override
    public SQLQueryRowsSourceModel getDefaultTable(@NotNull STMTreeNode syntaxNode) {
        return new SQLQueryRowsTableValueModel(syntaxNode);
    }
    
    @Override
    protected void collectKnownSources(KnownSourcesInfo result) {
        // no sources have been referenced yet, so nothing to register
    }
}
=======
/*
 * DBeaver - Universal Database Manager
 * Copyright (C) 2010-2024 DBeaver Corp and others
 *
 * Licensed under the Apache License, Version 2.0 (the "License");
 * you may not use this file except in compliance with the License.
 * You may obtain a copy of the License at
 *
 *     http://www.apache.org/licenses/LICENSE-2.0
 *
 * Unless required by applicable law or agreed to in writing, software
 * distributed under the License is distributed on an "AS IS" BASIS,
 * WITHOUT WARRANTIES OR CONDITIONS OF ANY KIND, either express or implied.
 * See the License for the specific language governing permissions and
 * limitations under the License.
 */
package org.jkiss.dbeaver.ui.editors.sql.semantics.context;

import org.antlr.v4.runtime.misc.Interval;
import org.jkiss.code.NotNull;
import org.jkiss.code.Nullable;
import org.jkiss.dbeaver.model.exec.DBCExecutionContext;
import org.jkiss.dbeaver.model.runtime.DBRProgressMonitor;
import org.jkiss.dbeaver.model.runtime.VoidProgressMonitor;
import org.jkiss.dbeaver.model.sql.SQLDialect;
import org.jkiss.dbeaver.model.sql.SQLSearchUtils;
import org.jkiss.dbeaver.model.sql.parser.SQLIdentifierDetector;
import org.jkiss.dbeaver.model.struct.DBSEntity;
import org.jkiss.dbeaver.model.struct.DBSObject;
import org.jkiss.dbeaver.model.struct.DBSObjectContainer;
import org.jkiss.dbeaver.model.struct.rdb.DBSTable;
import org.jkiss.dbeaver.model.struct.rdb.DBSView;
import org.jkiss.dbeaver.ui.editors.sql.semantics.context.SQLQueryResultTupleContext.SQLQueryResultColumn;
import org.jkiss.dbeaver.ui.editors.sql.semantics.model.SQLQueryRowsSourceModel;
import org.jkiss.dbeaver.ui.editors.sql.semantics.model.SQLQueryRowsTableValueModel;

import java.util.ArrayList;
import java.util.Collections;
import java.util.List;

/**
 * Represents underlying database context having real tables
 */
public class SQLQueryDataSourceContext extends SQLQueryDataContext {
    private final DBCExecutionContext executionContext;
    private final SQLDialect dialect;
    private final SQLIdentifierDetector identifierDetector;

    public SQLQueryDataSourceContext(@NotNull DBCExecutionContext executionContext, @NotNull SQLDialect dialect) {
        this.executionContext = executionContext;
        this.dialect = dialect;
        this.identifierDetector = new SQLIdentifierDetector(dialect);
    }

    @NotNull
    @Override
    public List<SQLQueryResultColumn> getColumnsList() {
        return Collections.emptyList();
    }

    @Nullable
    @Override
    public DBSEntity findRealTable(@NotNull DBRProgressMonitor monitor, @NotNull List<String> tableName) {
        if (this.executionContext.getDataSource() instanceof DBSObjectContainer container) {
            List<String> tableName2 = new ArrayList<>(tableName);
            DBSObject obj = SQLSearchUtils.findObjectByFQN(
                monitor,
                container,
                this.executionContext,
                tableName2,
                false,
                identifierDetector
            );
            return obj instanceof DBSTable table ? table : (obj instanceof DBSView view ? view : null);
        } else {
            throw new UnsupportedOperationException();
        }
    }

    @Nullable
    @Override
    public SQLQueryRowsSourceModel findRealSource(@NotNull DBSEntity table) {
        return null;
    }

//    @Override
//    public SQLQuerySymbolDefinition resolveColumn(List<String> tableName, String columnName) {
//        if (tableName.size() == 0) {
//            return null;
//        } else {
//            SQLQueryRowsSource table = this.resolveSource(tableName);
//            return table.getDataContext().resolveColumn(columnName);
//        }
//    }

    @Nullable
    @Override
    public SQLQueryResultColumn resolveColumn(@NotNull DBRProgressMonitor monitor, @NotNull String simpleName) {
        return null;
    }

    @NotNull
    @Override
    public SQLDialect getDialect() {
        return this.dialect;
    }

    @NotNull
    @Override
    public SQLQueryRowsSourceModel getDefaultTable(@NotNull Interval range) {
        return new SQLQueryRowsTableValueModel(range, Collections.emptyList());
    }
}
>>>>>>> 108978a1
<|MERGE_RESOLUTION|>--- conflicted
+++ resolved
@@ -1,4 +1,3 @@
-<<<<<<< HEAD
 /*
  * DBeaver - Universal Database Manager
  * Copyright (C) 2010-2024 DBeaver Corp and others
@@ -108,127 +107,12 @@
 
     @NotNull
     @Override
-    public SQLQueryRowsSourceModel getDefaultTable(@NotNull STMTreeNode syntaxNode) {
-        return new SQLQueryRowsTableValueModel(syntaxNode);
+    public SQLQueryRowsSourceModel getDefaultTable(@NotNull STMTreeNode syntaxNode) {
+        return new SQLQueryRowsTableValueModel(syntaxNode, Collections.emptyList());
     }
     
     @Override
     protected void collectKnownSources(KnownSourcesInfo result) {
         // no sources have been referenced yet, so nothing to register
     }
-}
-=======
-/*
- * DBeaver - Universal Database Manager
- * Copyright (C) 2010-2024 DBeaver Corp and others
- *
- * Licensed under the Apache License, Version 2.0 (the "License");
- * you may not use this file except in compliance with the License.
- * You may obtain a copy of the License at
- *
- *     http://www.apache.org/licenses/LICENSE-2.0
- *
- * Unless required by applicable law or agreed to in writing, software
- * distributed under the License is distributed on an "AS IS" BASIS,
- * WITHOUT WARRANTIES OR CONDITIONS OF ANY KIND, either express or implied.
- * See the License for the specific language governing permissions and
- * limitations under the License.
- */
-package org.jkiss.dbeaver.ui.editors.sql.semantics.context;
-
-import org.antlr.v4.runtime.misc.Interval;
-import org.jkiss.code.NotNull;
-import org.jkiss.code.Nullable;
-import org.jkiss.dbeaver.model.exec.DBCExecutionContext;
-import org.jkiss.dbeaver.model.runtime.DBRProgressMonitor;
-import org.jkiss.dbeaver.model.runtime.VoidProgressMonitor;
-import org.jkiss.dbeaver.model.sql.SQLDialect;
-import org.jkiss.dbeaver.model.sql.SQLSearchUtils;
-import org.jkiss.dbeaver.model.sql.parser.SQLIdentifierDetector;
-import org.jkiss.dbeaver.model.struct.DBSEntity;
-import org.jkiss.dbeaver.model.struct.DBSObject;
-import org.jkiss.dbeaver.model.struct.DBSObjectContainer;
-import org.jkiss.dbeaver.model.struct.rdb.DBSTable;
-import org.jkiss.dbeaver.model.struct.rdb.DBSView;
-import org.jkiss.dbeaver.ui.editors.sql.semantics.context.SQLQueryResultTupleContext.SQLQueryResultColumn;
-import org.jkiss.dbeaver.ui.editors.sql.semantics.model.SQLQueryRowsSourceModel;
-import org.jkiss.dbeaver.ui.editors.sql.semantics.model.SQLQueryRowsTableValueModel;
-
-import java.util.ArrayList;
-import java.util.Collections;
-import java.util.List;
-
-/**
- * Represents underlying database context having real tables
- */
-public class SQLQueryDataSourceContext extends SQLQueryDataContext {
-    private final DBCExecutionContext executionContext;
-    private final SQLDialect dialect;
-    private final SQLIdentifierDetector identifierDetector;
-
-    public SQLQueryDataSourceContext(@NotNull DBCExecutionContext executionContext, @NotNull SQLDialect dialect) {
-        this.executionContext = executionContext;
-        this.dialect = dialect;
-        this.identifierDetector = new SQLIdentifierDetector(dialect);
-    }
-
-    @NotNull
-    @Override
-    public List<SQLQueryResultColumn> getColumnsList() {
-        return Collections.emptyList();
-    }
-
-    @Nullable
-    @Override
-    public DBSEntity findRealTable(@NotNull DBRProgressMonitor monitor, @NotNull List<String> tableName) {
-        if (this.executionContext.getDataSource() instanceof DBSObjectContainer container) {
-            List<String> tableName2 = new ArrayList<>(tableName);
-            DBSObject obj = SQLSearchUtils.findObjectByFQN(
-                monitor,
-                container,
-                this.executionContext,
-                tableName2,
-                false,
-                identifierDetector
-            );
-            return obj instanceof DBSTable table ? table : (obj instanceof DBSView view ? view : null);
-        } else {
-            throw new UnsupportedOperationException();
-        }
-    }
-
-    @Nullable
-    @Override
-    public SQLQueryRowsSourceModel findRealSource(@NotNull DBSEntity table) {
-        return null;
-    }
-
-//    @Override
-//    public SQLQuerySymbolDefinition resolveColumn(List<String> tableName, String columnName) {
-//        if (tableName.size() == 0) {
-//            return null;
-//        } else {
-//            SQLQueryRowsSource table = this.resolveSource(tableName);
-//            return table.getDataContext().resolveColumn(columnName);
-//        }
-//    }
-
-    @Nullable
-    @Override
-    public SQLQueryResultColumn resolveColumn(@NotNull DBRProgressMonitor monitor, @NotNull String simpleName) {
-        return null;
-    }
-
-    @NotNull
-    @Override
-    public SQLDialect getDialect() {
-        return this.dialect;
-    }
-
-    @NotNull
-    @Override
-    public SQLQueryRowsSourceModel getDefaultTable(@NotNull Interval range) {
-        return new SQLQueryRowsTableValueModel(range, Collections.emptyList());
-    }
-}
->>>>>>> 108978a1
+}