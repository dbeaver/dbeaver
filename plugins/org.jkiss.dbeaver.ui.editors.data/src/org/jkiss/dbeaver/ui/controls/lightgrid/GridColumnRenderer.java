/*
 * DBeaver - Universal Database Manager
 * Copyright (C) 2010-2022 DBeaver Corp and others
 *
 * Licensed under the Apache License, Version 2.0 (the "License");
 * you may not use this file except in compliance with the License.
 * You may obtain a copy of the License at
 *
 *     http://www.apache.org/licenses/LICENSE-2.0
 *
 * Unless required by applicable law or agreed to in writing, software
 * distributed under the License is distributed on an "AS IS" BASIS,
 * WITHOUT WARRANTIES OR CONDITIONS OF ANY KIND, either express or implied.
 * See the License for the specific language governing permissions and
 * limitations under the License.
 */

package org.jkiss.dbeaver.ui.controls.lightgrid;

import org.eclipse.swt.SWT;
import org.eclipse.swt.graphics.Font;
import org.eclipse.swt.graphics.GC;
import org.eclipse.swt.graphics.Image;
import org.eclipse.swt.graphics.Rectangle;
import org.jkiss.code.Nullable;
import org.jkiss.dbeaver.ui.DBeaverIcons;
import org.jkiss.dbeaver.ui.UIIcon;
import org.jkiss.dbeaver.ui.UITextUtils;
import org.jkiss.utils.CommonUtils;

/**
 * Grid column renderer
 */
class GridColumnRenderer extends AbstractRenderer {
    public static final int LEFT_MARGIN = 6;
    public static final int RIGHT_MARGIN = 6;
    public static final int BOTTOM_MARGIN = 6;
    public static final int TOP_MARGIN = 6;
    public static final int ARROW_MARGIN = 6;
    public static final int IMAGE_SPACING = 3;

    public static final Image IMAGE_ASTERISK = DBeaverIcons.getImage(UIIcon.SORT_UNKNOWN);
    public static final Image IMAGE_DESC = DBeaverIcons.getImage(UIIcon.SORT_INCREASE);
    public static final Image IMAGE_ASC = DBeaverIcons.getImage(UIIcon.SORT_DECREASE);
<<<<<<< HEAD
    // Use drop-down icon
    public static final Image IMAGE_FILTER = DBeaverIcons.getImage(UIIcon.DROP_DOWN);
=======
    public static final Image IMAGE_FILTER = DBeaverIcons.getImage(UIIcon.FILTER_SMALL);
>>>>>>> 82fabf84

    public static final int SORT_WIDTH = IMAGE_DESC.getBounds().width;
    public static final int FILTER_WIDTH = IMAGE_FILTER.getBounds().width;

    // The border was disabled because it looked goofy
    private static final boolean PAINT_COLUMN_FOCUS_BORDER = false;

    public  GridColumnRenderer(LightGrid grid) {
        super(grid);
    }

    public static Rectangle getSortControlBounds() {
        return IMAGE_DESC.getBounds();
    }
    
    public static Rectangle getFilterControlBounds() {
    	return IMAGE_FILTER.getBounds();
    }

    @Nullable
    protected Image getColumnImage(IGridItem element) {
        return grid.getLabelProvider().getImage(element);
    }

    protected String getColumnText(IGridItem item)
    {
        return grid.getLabelProvider().getText(item);
    }

    protected String getColumnDescription(IGridColumn item)
    {
        return grid.getLabelProvider().getDescription(item);
    }

    protected Font getColumnFont(IGridColumn element) {
        Font font = grid.getLabelProvider().getFont(element);
        return font != null ? font : grid.normalFont;
    }

    public void paint(GC gc, Rectangle bounds, boolean selected, boolean hovering, IGridColumn element) {

        boolean hasFilters = grid.getContentProvider().isElementSupportsFilter(element);

        //GridColumn col = grid.getColumnByElement(cell.col);
        //AbstractRenderer arrowRenderer = col.getSortRenderer();
        int sortOrder = grid.getContentProvider().getSortOrder(element);
        final Rectangle sortBounds = getSortControlBounds();
        final Rectangle filterBounds = getFilterControlBounds();

        boolean flat = true;
        boolean drawSelected = false;

        gc.setBackground(grid.getLabelProvider().getHeaderBackground(element, selected || hovering));
        gc.setForeground(grid.getLabelProvider().getHeaderForeground(element, selected || hovering));

        gc.fillRectangle(bounds.x, bounds.y, bounds.width, bounds.height);

        int pushedDrawingOffset = 0;
        if (hovering) {
            pushedDrawingOffset = 1;
        }

        int x = LEFT_MARGIN;

        Image columnImage = getColumnImage(element);
        if (columnImage != null) {
            int y = bounds.y + pushedDrawingOffset + TOP_MARGIN;

            gc.drawImage(columnImage, bounds.x + x + pushedDrawingOffset, y);
            x += columnImage.getBounds().width + IMAGE_SPACING;
        }

        int width = bounds.width - x;

        if (sortOrder == SWT.NONE) {
            width -= RIGHT_MARGIN;
        } else {
            width -= ARROW_MARGIN + sortBounds.width;
        }
        if (hasFilters) {
            width -= filterBounds.width;
        }
        //gc.setForeground(getDisplay().getSystemColor(SWT.COLOR_WIDGET_FOREGROUND));

        int y = bounds.y + TOP_MARGIN;

        {
            // Column name
            String text = getColumnText(element);
            text = UITextUtils.getShortString(grid.fontMetrics, text, width);
            // set the font to be used to display the text.
            gc.setFont(getColumnFont(element));
//            if (element == grid.getFocusColumnElement()) {
//                gc.drawLine(bounds.x + x + pushedDrawingOffset, bounds.y + bounds.height - pushedDrawingOffset, bounds.x + bounds.width - RIGHT_MARGIN, bounds.y + bounds.height - BOTTOM_MARGIN);
//            }

            gc.setClipping(bounds.x + x + pushedDrawingOffset, y + pushedDrawingOffset, width, grid.fontMetrics.getHeight());
            gc.drawString(text, bounds.x + x + pushedDrawingOffset, y + pushedDrawingOffset, isTransparent);
            gc.setClipping((Rectangle) null);
        }

        if (sortOrder != SWT.NONE) {
            if (drawSelected) {
                sortBounds.x = bounds.x + bounds.width - ARROW_MARGIN - sortBounds.width + 1;
                sortBounds.y = y;
            } else {
                sortBounds.x = bounds.x + bounds.width - ARROW_MARGIN - sortBounds.width;
                sortBounds.y = y;
            }
            sortBounds.x += IMAGE_SPACING;
            paintSort(gc, sortBounds, sortOrder);
        }

        if (hasFilters) {
            gc.drawImage(IMAGE_FILTER,
                bounds.x + bounds.width - filterBounds.width -
                    (sortOrder != SWT.NONE ? IMAGE_SPACING + sortBounds.width + 1 : ARROW_MARGIN),
                y);
        }

        {
            // Draw column description
            String text = getColumnDescription(element);
            if (!CommonUtils.isEmpty(text)) {
                y += TOP_MARGIN + grid.fontMetrics.getHeight();
                text = UITextUtils.getShortString(grid.fontMetrics, text, width);
                gc.setFont(grid.normalFont);
                gc.drawString(text, bounds.x + x + pushedDrawingOffset, y + pushedDrawingOffset, isTransparent);
            }
        }

        // Draw border
        if (PAINT_COLUMN_FOCUS_BORDER && element == grid.getFocusColumnElement()) {
            drawSelected = selected;

            if (drawSelected) {
                gc.setForeground(getDisplay().getSystemColor(SWT.COLOR_WIDGET_NORMAL_SHADOW));
            } else {
                gc.setForeground(getDisplay().getSystemColor(SWT.COLOR_WIDGET_HIGHLIGHT_SHADOW));
            }

            gc.drawLine(bounds.x, bounds.y, bounds.x + bounds.width - 1, bounds.y);
            gc.drawLine(bounds.x, bounds.y, bounds.x, bounds.y + bounds.height - 1);

            if (!drawSelected) {
                gc.setForeground(getDisplay().getSystemColor(SWT.COLOR_WIDGET_LIGHT_SHADOW));
                gc.drawLine(bounds.x + 1, bounds.y + 1,
                    bounds.x + bounds.width - 2, bounds.y + 1);
                gc.drawLine(bounds.x + 1, bounds.y + 1, bounds.x + 1,
                    bounds.y + bounds.height - 2);
            }

            if (drawSelected) {
                gc.setForeground(getDisplay().getSystemColor(SWT.COLOR_WIDGET_NORMAL_SHADOW));
            } else {
                gc.setForeground(getDisplay().getSystemColor(SWT.COLOR_WIDGET_DARK_SHADOW));
            }
            gc.drawLine(bounds.x + bounds.width - 1, bounds.y, bounds.x + bounds.width - 1, bounds.y + bounds.height - 1);
            gc.drawLine(bounds.x, bounds.y + bounds.height - 1, bounds.x + bounds.width - 1, bounds.y + bounds.height - 1);

            if (!drawSelected) {
                gc.setForeground(getDisplay().getSystemColor(SWT.COLOR_WIDGET_NORMAL_SHADOW));
                gc.drawLine(bounds.x + bounds.width - 2, bounds.y + 1, bounds.x + bounds.width - 2, bounds.y + bounds.height - 2);
                gc.drawLine(bounds.x + 1, bounds.y + bounds.height - 2, bounds.x + bounds.width - 2, bounds.y + bounds.height - 2);
            }

        } else {
            gc.setForeground(grid.getLabelProvider().getHeaderBorder(element));
            gc.drawLine(bounds.x + bounds.width - 1, bounds.y, bounds.x + bounds.width - 1, bounds.y + bounds.height - 1);
            gc.drawLine(bounds.x, bounds.y + bounds.height - 1, bounds.x + bounds.width - 1, bounds.y + bounds.height - 1);
        }

        gc.setFont(grid.normalFont);
    }

    public static void paintSort(GC gc, Rectangle bounds, int sort)
    {
        switch (sort) {
            case SWT.DEFAULT:
                gc.drawImage(IMAGE_ASTERISK, bounds.x, bounds.y);
                break;
            case SWT.UP:
                gc.drawImage(IMAGE_ASC, bounds.x, bounds.y);
                break;
            case SWT.DOWN:
                gc.drawImage(IMAGE_DESC, bounds.x, bounds.y);
                break;
        }
/*
        if (isSelected()) {
            gc.drawLine(bounds.x, bounds.y, bounds.x + 6, bounds.y);
            gc.drawLine(bounds.x + 1, bounds.y + 1, bounds.x + 5, bounds.y + 1);
            gc.drawLine(bounds.x + 2, bounds.y + 2, bounds.x + 4, bounds.y + 2);
            gc.drawPoint(bounds.x + 3, bounds.y + 3);
        } else {
            gc.drawPoint(bounds.x + 3, bounds.y);
            gc.drawLine(bounds.x + 2, bounds.y + 1, bounds.x + 4, bounds.y + 1);
            gc.drawLine(bounds.x + 1, bounds.y + 2, bounds.x + 5, bounds.y + 2);
            gc.drawLine(bounds.x, bounds.y + 3, bounds.x + 6, bounds.y + 3);
        }
*/
    }
}<|MERGE_RESOLUTION|>--- conflicted
+++ resolved
@@ -42,12 +42,9 @@
     public static final Image IMAGE_ASTERISK = DBeaverIcons.getImage(UIIcon.SORT_UNKNOWN);
     public static final Image IMAGE_DESC = DBeaverIcons.getImage(UIIcon.SORT_INCREASE);
     public static final Image IMAGE_ASC = DBeaverIcons.getImage(UIIcon.SORT_DECREASE);
-<<<<<<< HEAD
     // Use drop-down icon
     public static final Image IMAGE_FILTER = DBeaverIcons.getImage(UIIcon.DROP_DOWN);
-=======
     public static final Image IMAGE_FILTER = DBeaverIcons.getImage(UIIcon.FILTER_SMALL);
->>>>>>> 82fabf84
 
     public static final int SORT_WIDTH = IMAGE_DESC.getBounds().width;
     public static final int FILTER_WIDTH = IMAGE_FILTER.getBounds().width;
@@ -227,7 +224,7 @@
     {
         switch (sort) {
             case SWT.DEFAULT:
-                gc.drawImage(IMAGE_ASTERISK, bounds.x, bounds.y);
+                //gc.drawImage(IMAGE_ASTERISK, bounds.x, bounds.y);
                 break;
             case SWT.UP:
                 gc.drawImage(IMAGE_ASC, bounds.x, bounds.y);
