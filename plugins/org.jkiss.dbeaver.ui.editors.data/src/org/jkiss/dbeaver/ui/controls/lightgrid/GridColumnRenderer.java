--- conflicted
+++ resolved
@@ -142,7 +142,64 @@
             gc.setClipping((Rectangle) null);
         }
 
-<<<<<<< HEAD
+        // Draw border
+        if (PAINT_COLUMN_FOCUS_BORDER && element == grid.getFocusColumnElement()) {
+            drawSelected = selected;
+
+            if (drawSelected) {
+                gc.setForeground(getDisplay().getSystemColor(SWT.COLOR_WIDGET_NORMAL_SHADOW));
+            } else {
+                gc.setForeground(getDisplay().getSystemColor(SWT.COLOR_WIDGET_HIGHLIGHT_SHADOW));
+            }
+
+            gc.drawLine(bounds.x, bounds.y, bounds.x + bounds.width - 1, bounds.y);
+            gc.drawLine(bounds.x, bounds.y, bounds.x, bounds.y + bounds.height - 1);
+
+            if (!drawSelected) {
+                gc.setForeground(getDisplay().getSystemColor(SWT.COLOR_WIDGET_LIGHT_SHADOW));
+                gc.drawLine(bounds.x + 1, bounds.y + 1,
+                    bounds.x + bounds.width - 2, bounds.y + 1);
+                gc.drawLine(bounds.x + 1, bounds.y + 1, bounds.x + 1,
+                    bounds.y + bounds.height - 2);
+            }
+
+            if (drawSelected) {
+                gc.setForeground(getDisplay().getSystemColor(SWT.COLOR_WIDGET_NORMAL_SHADOW));
+            } else {
+                gc.setForeground(getDisplay().getSystemColor(SWT.COLOR_WIDGET_DARK_SHADOW));
+            }
+            gc.drawLine(bounds.x + bounds.width - 1, bounds.y, bounds.x + bounds.width - 1, bounds.y + bounds.height - 1);
+            gc.drawLine(bounds.x, bounds.y + bounds.height - 1, bounds.x + bounds.width - 1, bounds.y + bounds.height - 1);
+
+            if (!drawSelected) {
+                gc.setForeground(getDisplay().getSystemColor(SWT.COLOR_WIDGET_NORMAL_SHADOW));
+                gc.drawLine(bounds.x + bounds.width - 2, bounds.y + 1, bounds.x + bounds.width - 2, bounds.y + bounds.height - 2);
+                gc.drawLine(bounds.x + 1, bounds.y + bounds.height - 2, bounds.x + bounds.width - 2, bounds.y + bounds.height - 2);
+            }
+
+        } else {
+            gc.setForeground(grid.getLabelProvider().getHeaderBorder(element));
+            gc.drawLine(bounds.x + bounds.width - 1, bounds.y, bounds.x + bounds.width - 1, bounds.y + bounds.height - 1);
+            gc.drawLine(bounds.x, bounds.y + bounds.height - 1, bounds.x + bounds.width - 1, bounds.y + bounds.height - 1);
+        }
+
+        // Sort icon
+        if (sortOrder != SWT.NONE) {
+            sortBounds.x = bounds.x + bounds.width - sortBounds.width - filterBounds.width - IMAGE_SPACING;
+            sortBounds.y = y;
+            if (drawSelected) {
+                sortBounds.x++;
+            }
+            paintSort(gc, sortBounds, sortOrder, false);
+        }
+
+        // Drop-down icon
+        if (hasFilters) {
+            gc.drawImage(IMAGE_FILTER, bounds.x + bounds.width - filterBounds.width - IMAGE_SPACING, y);
+            // (sortOrder != SWT.NONE ? IMAGE_SPACING + sortBounds.width + 1 : ARROW_MARGIN)
+        }
+
+
         {
             // Draw column description
             String text = getColumnDescription(element);
@@ -154,84 +211,6 @@
             }
         }
 
-=======
->>>>>>> a8afcb8f
-        // Draw border
-        if (PAINT_COLUMN_FOCUS_BORDER && element == grid.getFocusColumnElement()) {
-            drawSelected = selected;
-
-            if (drawSelected) {
-                gc.setForeground(getDisplay().getSystemColor(SWT.COLOR_WIDGET_NORMAL_SHADOW));
-            } else {
-                gc.setForeground(getDisplay().getSystemColor(SWT.COLOR_WIDGET_HIGHLIGHT_SHADOW));
-            }
-
-            gc.drawLine(bounds.x, bounds.y, bounds.x + bounds.width - 1, bounds.y);
-            gc.drawLine(bounds.x, bounds.y, bounds.x, bounds.y + bounds.height - 1);
-
-            if (!drawSelected) {
-                gc.setForeground(getDisplay().getSystemColor(SWT.COLOR_WIDGET_LIGHT_SHADOW));
-                gc.drawLine(bounds.x + 1, bounds.y + 1,
-                    bounds.x + bounds.width - 2, bounds.y + 1);
-                gc.drawLine(bounds.x + 1, bounds.y + 1, bounds.x + 1,
-                    bounds.y + bounds.height - 2);
-            }
-
-            if (drawSelected) {
-                gc.setForeground(getDisplay().getSystemColor(SWT.COLOR_WIDGET_NORMAL_SHADOW));
-            } else {
-                gc.setForeground(getDisplay().getSystemColor(SWT.COLOR_WIDGET_DARK_SHADOW));
-            }
-            gc.drawLine(bounds.x + bounds.width - 1, bounds.y, bounds.x + bounds.width - 1, bounds.y + bounds.height - 1);
-            gc.drawLine(bounds.x, bounds.y + bounds.height - 1, bounds.x + bounds.width - 1, bounds.y + bounds.height - 1);
-
-            if (!drawSelected) {
-                gc.setForeground(getDisplay().getSystemColor(SWT.COLOR_WIDGET_NORMAL_SHADOW));
-                gc.drawLine(bounds.x + bounds.width - 2, bounds.y + 1, bounds.x + bounds.width - 2, bounds.y + bounds.height - 2);
-                gc.drawLine(bounds.x + 1, bounds.y + bounds.height - 2, bounds.x + bounds.width - 2, bounds.y + bounds.height - 2);
-            }
-
-        } else {
-            gc.setForeground(grid.getLabelProvider().getHeaderBorder(element));
-            gc.drawLine(bounds.x + bounds.width - 1, bounds.y, bounds.x + bounds.width - 1, bounds.y + bounds.height - 1);
-            gc.drawLine(bounds.x, bounds.y + bounds.height - 1, bounds.x + bounds.width - 1, bounds.y + bounds.height - 1);
-        }
-
-        // Sort icon
-        if (sortOrder != SWT.NONE) {
-            sortBounds.x = bounds.x + bounds.width - sortBounds.width - filterBounds.width - IMAGE_SPACING;
-            sortBounds.y = y;
-            if (drawSelected) {
-                sortBounds.x++;
-            }
-<<<<<<< HEAD
-            paintSort(gc, sortBounds, sortOrder);
-=======
-            paintSort(gc, sortBounds, sortOrder, false);
->>>>>>> a8afcb8f
-        }
-
-        // Drop-down icon
-        if (hasFilters) {
-            gc.drawImage(IMAGE_FILTER, bounds.x + bounds.width - filterBounds.width - IMAGE_SPACING, y);
-            // (sortOrder != SWT.NONE ? IMAGE_SPACING + sortBounds.width + 1 : ARROW_MARGIN)
-        }
-
-<<<<<<< HEAD
-=======
-
-        {
-            // Draw column description
-            String text = getColumnDescription(element);
-            if (!CommonUtils.isEmpty(text)) {
-                y += TOP_MARGIN + grid.fontMetrics.getHeight();
-                text = UITextUtils.getShortString(grid.fontMetrics, text, width);
-                gc.setFont(grid.normalFont);
-                gc.drawString(text, bounds.x + x + pushedDrawingOffset, y + pushedDrawingOffset, isTransparent);
-            }
-        }
-
->>>>>>> a8afcb8f
         gc.setFont(grid.normalFont);
     }
 
@@ -239,13 +218,9 @@
     {
         switch (sort) {
             case SWT.DEFAULT:
-<<<<<<< HEAD
-                //gc.drawImage(IMAGE_ASTERISK, bounds.x, bounds.y);
-=======
                 if (forcePaintDefault) {
                     gc.drawImage(IMAGE_ASTERISK, bounds.x, bounds.y);
                 }
->>>>>>> a8afcb8f
                 break;
             case SWT.UP:
                 gc.drawImage(IMAGE_ASC, bounds.x, bounds.y);
