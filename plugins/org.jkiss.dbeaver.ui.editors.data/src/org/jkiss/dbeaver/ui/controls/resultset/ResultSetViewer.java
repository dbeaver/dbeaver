--- conflicted
+++ resolved
@@ -2261,15 +2261,11 @@
             if (orderingMode == ResultSetUtils.OrderingMode.SERVER_SIDE && supportsDataFilter()) {
                 if (ConfirmationDialog.confirmAction(
                     viewerPanel.getShell(),
-                    ConfirmationDialog.WARNING, ResultSetPreferences.CONFIRM_ORDER_RESULTSET,
+                    ResultSetPreferences.CONFIRM_ORDER_RESULTSET,
                     ConfirmationDialog.QUESTION,
-<<<<<<< HEAD
-                    columnElement.getName()) != IDialogConstants.YES_ID)
+                    ConfirmationDialog.WARNING,
+                    columnElement.getName()) != IDialogConstants.YES_ID) 
                 {
-=======
-                    ConfirmationDialog.WARNING,
-                    columnElement.getName()) != IDialogConstants.YES_ID) {
->>>>>>> 524819aa
                     return;
                 }
             }
