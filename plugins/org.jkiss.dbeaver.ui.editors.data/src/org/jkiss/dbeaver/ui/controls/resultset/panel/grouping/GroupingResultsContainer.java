/*
 * DBeaver - Universal Database Manager
 * Copyright (C) 2010-2023 DBeaver Corp and others
 *
 * Licensed under the Apache License, Version 2.0 (the "License");
 * you may not use this file except in compliance with the License.
 * You may obtain a copy of the License at
 *
 *     http://www.apache.org/licenses/LICENSE-2.0
 *
 * Unless required by applicable law or agreed to in writing, software
 * distributed under the License is distributed on an "AS IS" BASIS,
 * WITHOUT WARRANTIES OR CONDITIONS OF ANY KIND, either express or implied.
 * See the License for the specific language governing permissions and
 * limitations under the License.
 */
package org.jkiss.dbeaver.ui.controls.resultset.panel.grouping;

import org.eclipse.swt.widgets.Composite;
import org.jkiss.code.NotNull;
import org.jkiss.code.Nullable;
import org.jkiss.dbeaver.DBException;
import org.jkiss.dbeaver.Log;
import org.jkiss.dbeaver.model.DBPDataSource;
import org.jkiss.dbeaver.model.DBUtils;
import org.jkiss.dbeaver.model.app.DBPProject;
import org.jkiss.dbeaver.model.data.DBDDataFilter;
import org.jkiss.dbeaver.model.exec.DBCExecutionContext;
import org.jkiss.dbeaver.model.exec.DBCStatistics;
import org.jkiss.dbeaver.model.impl.DBObjectNameCaseTransformer;
import org.jkiss.dbeaver.model.runtime.DBRProgressMonitor;
import org.jkiss.dbeaver.model.sql.*;
import org.jkiss.dbeaver.model.struct.DBSDataContainer;
import org.jkiss.dbeaver.model.struct.DBSEntity;
import org.jkiss.dbeaver.ui.DataEditorFeatures;
import org.jkiss.dbeaver.ui.controls.resultset.*;
import org.jkiss.dbeaver.ui.controls.resultset.view.EmptyPresentation;
import org.jkiss.utils.CommonUtils;

import java.util.ArrayList;
import java.util.Collections;
import java.util.List;
import java.util.Map;

public class GroupingResultsContainer implements IResultSetContainer {

    private static final Log log = Log.getLog(GroupingResultsContainer.class);

    public static final String FUNCTION_COUNT = "COUNT";

    private final IResultSetPresentation presentation;
    private final GroupingDataContainer dataContainer;
    private final ResultSetViewer groupingViewer;
    private final List<String> groupAttributes = new ArrayList<>();
    private final List<String> groupFunctions = new ArrayList<>();

    public GroupingResultsContainer(Composite parent, IResultSetPresentation presentation) {
        this.presentation = presentation;
        this.dataContainer = new GroupingDataContainer(presentation.getController());
        this.groupingViewer = new ResultSetViewer(parent, presentation.getController().getSite(), this);

        initDefaultSettings();
    }

    private String getDefaultFunction() {
        DBPDataSource dataSource = dataContainer.getDataSource();
        return FUNCTION_COUNT + "(" +
            (dataSource == null ? SQLConstants.COLUMN_ASTERISK :
            dataSource.getSQLDialect().getDefaultGroupAttribute()) + ")";
    }

    private void initDefaultSettings() {
        this.groupAttributes.clear();
        this.groupFunctions.clear();
        addGroupingFunctions(Collections.singletonList(getDefaultFunction()));
    }

    public IResultSetPresentation getOwnerPresentation() {
        return presentation;
    }

    public List<String> getGroupAttributes() {
        return groupAttributes;
    }

    public List<String> getGroupFunctions() {
        return groupFunctions;
    }

    @Nullable
    @Override
    public DBPProject getProject() {
        DBSDataContainer dataContainer = getDataContainer();
        return dataContainer == null || dataContainer.getDataSource() == null ? null : dataContainer.getDataSource().getContainer().getProject();
    }

    @Override
    public DBCExecutionContext getExecutionContext() {
        return presentation.getController().getExecutionContext();
    }

    @NotNull
    @Override
    public IResultSetController getResultSetController() {
        return groupingViewer;
    }

    @Override
    public DBSDataContainer getDataContainer() {
        return this.dataContainer;
    }

    @Override
    public boolean isReadyToRun() {
        return true;
    }

    @Override
    public void openNewContainer(DBRProgressMonitor monitor, @NotNull DBSDataContainer dataContainer, @NotNull DBDDataFilter newFilter) {

    }

    @Override
    public IResultSetDecorator createResultSetDecorator() {
        return new GroupingResultsDecorator(this);
    }

    void clearGroupingAttributes() {
        groupAttributes.clear();
    }

    void addGroupingAttributes(List<String> attributes) {
        for (String attrName : attributes) {
            attrName = cleanupObjectName(attrName);
            if (!groupAttributes.contains(attrName)) {
                groupAttributes.add(attrName);
            }
        }
    }

    boolean removeGroupingAttribute(List<String> attributes) {
        boolean changed = false;
        for (String attrName : attributes) {
            attrName = cleanupObjectName(attrName);
            if (groupAttributes.contains(attrName)) {
                groupAttributes.remove(attrName);
                changed = true;
            }
        }
        if (changed) {
            resetDataFilters();
        }
        return changed;
    }

    private String cleanupObjectName(String attrName) {
        DBPDataSource dataSource = getDataContainer().getDataSource();
        if (DBUtils.isQuotedIdentifier(dataSource, attrName)) {
            attrName = DBUtils.getUnQuotedIdentifier(dataSource, attrName);
        } else {
            attrName = DBObjectNameCaseTransformer.transformName(dataSource, attrName);
        }
        return attrName;
    }

    public void addGroupingFunctions(List<String> functions) {
        for (String func : functions) {
            func = DBUtils.getUnQuotedIdentifier(getDataContainer().getDataSource(), func);
            if (!groupFunctions.contains(func)) {
                groupFunctions.add(func);
            }
        }
    }

    public boolean removeGroupingFunction(List<String> attributes) {
        boolean changed = false;
        for (String func : attributes) {
            func = DBUtils.getUnQuotedIdentifier(getDataContainer().getDataSource(), func);
            if (groupFunctions.contains(func)) {
                groupFunctions.remove(func);
                changed = true;
            }
        }
        return changed;
    }

    public void clearGrouping() {
        initDefaultSettings();
        groupingViewer.clearData(true);

        groupingViewer.clearDataFilter(false);
        groupingViewer.resetHistory();
        dataContainer.setGroupingQuery(null);
        dataContainer.setGroupingAttributes(null);
        if (!(groupingViewer.getActivePresentation() instanceof EmptyPresentation)) {
            groupingViewer.showEmptyPresentation();
        }
    }

    public void rebuildGrouping() throws DBException {
        if (groupAttributes.isEmpty() || groupFunctions.isEmpty()) {
            groupingViewer.showEmptyPresentation();
            return;
        }
        DBCStatistics statistics = presentation.getController().getModel().getStatistics();
        if (statistics == null) {
            throw new DBException("No main query - can't perform grouping");
        }
        DBSDataContainer dbsDataContainer = presentation.getController().getDataContainer();
        boolean isCustomQuery = !(dbsDataContainer instanceof DBSEntity);
        DBPDataSource dataSource = dataContainer.getDataSource();
        if (dataSource == null) {
            throw new DBException("No active datasource");
        }
        SQLDialect dialect = SQLUtils.getDialectFromDataSource(dataSource);
        SQLSyntaxManager syntaxManager = new SQLSyntaxManager();
        syntaxManager.init(dialect, presentation.getController().getPreferenceStore());
        String queryText = statistics.getQueryText();
        boolean isShowDuplicatesOnly = dataSource.getContainer().getPreferenceStore().getBoolean(ResultSetPreferences.RS_GROUPING_SHOW_DUPLICATES_ONLY);

        var groupingQueryGenerator = new SQLGroupingQueryGenerator(dataSource, dbsDataContainer, dialect, syntaxManager, groupAttributes, groupFunctions, isShowDuplicatesOnly);
        dataContainer.setGroupingQuery(groupingQueryGenerator.generateGroupingQuery(queryText));
        dataContainer.setGroupingAttributes(groupAttributes.toArray(String[]::new));
        DBDDataFilter dataFilter;
        if (presentation.getController().getModel().isMetadataChanged()) {
            dataFilter = new DBDDataFilter();
        } else {
            dataFilter = new DBDDataFilter(groupingViewer.getModel().getDataFilter());
        }

<<<<<<< HEAD
        boolean isDefaultGrouping = groupFunctions.size() == 1 && groupFunctions.get(0).equalsIgnoreCase(DEFAULT_FUNCTION);
=======
        boolean isDefaultGrouping = groupFunctions.size() == 1 && groupFunctions.get(0).equals(getDefaultFunction());
>>>>>>> 1ad21c12
        String defaultSorting = dataSource.getContainer().getPreferenceStore().getString(ResultSetPreferences.RS_GROUPING_DEFAULT_SORTING);
        if (!CommonUtils.isEmpty(defaultSorting) && isDefaultGrouping) {
            if (false/*dialect.supportsOrderByIndex()*/) {
                // By default sort by count in desc order
                int countPosition = groupAttributes.size() + 1;
                StringBuilder orderBy = new StringBuilder();
                orderBy.append(countPosition).append(" ").append(defaultSorting);
                for (int i = 0; i < groupAttributes.size(); i++) {
                    orderBy.append(",").append(i + 1);
                }
                dataFilter.setOrder(orderBy.toString());
            } else {
                var funcAliases = groupingQueryGenerator.getFuncAliases();
                dataFilter.setOrder(funcAliases[funcAliases.length - 1] + " " + defaultSorting);
            }
        }
        DataEditorFeatures.RESULT_SET_PANEL_GROUPING.use(Map.of(
            "custom", isCustomQuery,
            "default", isDefaultGrouping,
            "dups", isShowDuplicatesOnly));
        groupingViewer.setDataFilter(dataFilter, true);
        //groupingViewer.refresh();
    }

    void setGrouping(List<String> attributes, List<String> functions) {
        groupAttributes.clear();
        addGroupingAttributes(attributes);

        groupFunctions.clear();
        addGroupingFunctions(functions);

        resetDataFilters();
    }

    private void resetDataFilters() {
        groupingViewer.getModel().createDataFilter();
    }
}<|MERGE_RESOLUTION|>--- conflicted
+++ resolved
@@ -228,11 +228,7 @@
             dataFilter = new DBDDataFilter(groupingViewer.getModel().getDataFilter());
         }
 
-<<<<<<< HEAD
-        boolean isDefaultGrouping = groupFunctions.size() == 1 && groupFunctions.get(0).equalsIgnoreCase(DEFAULT_FUNCTION);
-=======
-        boolean isDefaultGrouping = groupFunctions.size() == 1 && groupFunctions.get(0).equals(getDefaultFunction());
->>>>>>> 1ad21c12
+        boolean isDefaultGrouping = groupFunctions.size() == 1 && groupFunctions.get(0).equalsIgnoreCase(getDefaultFunction());
         String defaultSorting = dataSource.getContainer().getPreferenceStore().getString(ResultSetPreferences.RS_GROUPING_DEFAULT_SORTING);
         if (!CommonUtils.isEmpty(defaultSorting) && isDefaultGrouping) {
             if (false/*dialect.supportsOrderByIndex()*/) {
