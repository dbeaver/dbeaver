--- conflicted
+++ resolved
@@ -174,7 +174,6 @@
 dialog_trigger_edit_page_label_trigger_function = Trigger function
 dialog_trigger_edit_page_select_function_title = Select function for trigger
 
-<<<<<<< HEAD
 procedure_check_label = Check
 procedure_check_label2 = Check "{0}"
 procedure_check_label_ext = Stored procedures check
@@ -183,7 +182,7 @@
 source_view_show_header_description = Shows auto-generated function header
 message_open_console = Open console
 error_cant_open_sql_editor = Cant open SQL editor
-=======
+
 dialog_query_planner_settings_title = PostgreSQL explain plan configuration
 dialog_query_planner_settings_control_label = Extra EXPLAIN settings
 dialog_query_planner_settings_analyze = ANALYSE
@@ -201,5 +200,4 @@
 dialog_query_planner_settings_timing = TIMING
 dialog_query_planner_settings_timing_tip = Include actual startup time and time spent in each node in the output. It defaults to TRUE.
 dialog_query_planner_settings_summary = SUMMARY
-dialog_query_planner_settings_summary_tip = Include summary information (e.g., totaled timing information) after the query plan.\nSummary information is included by default when ANALYZE is used but otherwise is not included by default,\nbut can be enabled using this option.
->>>>>>> 3c34420e
+dialog_query_planner_settings_summary_tip = Include summary information (e.g., totaled timing information) after the query plan.\nSummary information is included by default when ANALYZE is used but otherwise is not included by default,\nbut can be enabled using this option.