--- conflicted
+++ resolved
@@ -190,7 +190,6 @@
 
     public static String dialog_trigger_edit_page_label_trigger_function;
     public static String dialog_trigger_edit_page_select_function_title;
-<<<<<<< HEAD
     
     /* Procedure check, etc */
     
@@ -203,7 +202,7 @@
     public static String message_open_console;
     public static String error_cant_open_sql_editor;
     
-=======
+    /* Query planner dialog */
 
     public static String dialog_query_planner_settings_title;
     public static String dialog_query_planner_settings_control_label;
@@ -224,7 +223,6 @@
     public static String dialog_query_planner_settings_summary;
     public static String dialog_query_planner_settings_summary_tip;
 
->>>>>>> 3c34420e
     static {
         // initialize resource bundle
         NLS.initializeMessages(BUNDLE_NAME, PostgreMessages.class);
