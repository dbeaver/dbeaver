--- conflicted
+++ resolved
@@ -130,22 +130,15 @@
     List<DBAAuthProfile> getAllAuthProfiles();
     @NotNull
     List<DBAAuthProfile> getApplicableAuthProfiles(@Nullable DBPDriver driver);
-<<<<<<< HEAD
-    void updateAuthProfile(DBAAuthProfile profile);
 
+    void updateAuthProfile(@NotNull DBAAuthProfile profile);
+    void removeAuthProfile(@NotNull DBAAuthProfile profile);
     /**
      * Set collection of profiles.
      *
      * @param profiles - profile collection
      */
-    void setAuthProfiles(Collection<DBAAuthProfile> profiles);
-
-    void removeAuthProfile(DBAAuthProfile profile);
-=======
-    void updateAuthProfile(@NotNull DBAAuthProfile profile);
-    void removeAuthProfile(@NotNull DBAAuthProfile profile);
->>>>>>> 046491a0
-
+    void setAuthProfiles(@NotNull Collection<DBAAuthProfile> profiles);
 
     void flushConfig();
     void refreshConfig();
