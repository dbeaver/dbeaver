--- conflicted
+++ resolved
@@ -88,7 +88,6 @@
     @Nullable
     Path getDefaultWorkingFolder();
 
-<<<<<<< HEAD
     /**
      * Unique application instance identifier.
      * Generated on every application launch.
@@ -101,6 +100,5 @@
      */
     long getApplicationStartTime();
 
-=======
->>>>>>> bf87c8e7
+
 }