/*
 * DBeaver - Universal Database Manager
 * Copyright (C) 2010-2022 DBeaver Corp and others
 * Copyright (C) 2011-2012 Eugene Fradkin (eugene.fradkin@gmail.com)
 *
 * Licensed under the Apache License, Version 2.0 (the "License");
 * you may not use this file except in compliance with the License.
 * You may obtain a copy of the License at
 *
 *     http://www.apache.org/licenses/LICENSE-2.0
 *
 * Unless required by applicable law or agreed to in writing, software
 * distributed under the License is distributed on an "AS IS" BASIS,
 * WITHOUT WARRANTIES OR CONDITIONS OF ANY KIND, either express or implied.
 * See the License for the specific language governing permissions and
 * limitations under the License.
 */
package org.jkiss.dbeaver.model.messages;

import org.eclipse.osgi.util.NLS;

public class ModelMessages extends NLS {
	static final String BUNDLE_NAME = "org.jkiss.dbeaver.model.messages.ModelResources"; //$NON-NLS-1$

	public static String error_not_connected_to_database;

	public static String error_can_create_temp_dir;
	public static String error_can_create_temp_file;
	public static String dialog_web_download_text_known;
	public static String dialog_web_download_text_unknown;

	public static String common_error_sql;

	public static String model_constraint_type_foreign_key;
	public static String model_constraint_type_primary_key;
	public static String model_constraint_type_unique_key;

	public static String model_navigator__connections;
	public static String model_navigator_Connection;

	public static String model_connection_events_event_after_connect;
	public static String model_connection_events_event_after_disconnect;
	public static String model_connection_events_event_before_connect;
	public static String model_connection_events_event_before_disconnect;

	public static String model_edit_execute_;
	public static String model_jdbc_read_database_meta_data;

	public static String model_jdbc__rows_fetched;
	public static String model_jdbc_array_result_set;
	public static String model_jdbc_create_new_constraint;
	public static String model_jdbc_create_new_foreign_key;
	public static String model_jdbc_create_new_index;
	public static String model_jdbc_create_new_object;
	public static String model_jdbc_create_new_table;
	public static String model_jdbc_create_new_table_column;
	public static String model_jdbc_Database;
	public static String model_jdbc_delete_object;
	public static String model_jdbc_driver_properties;
	public static String model_jdbc_drop_constraint;
	public static String model_jdbc_drop_foreign_key;
	public static String model_jdbc_drop_index;
	public static String model_jdbc_drop_table;
	public static String model_jdbc_drop_table_column;
	public static String model_jdbc_exception_bad_savepoint_object;
	public static String model_jdbc_exception_could_not_bind_statement_parameter;
	public static String model_jdbc_exception_could_not_close_connection;
	public static String model_jdbc_exception_could_not_get_result_set_value;
	public static String model_jdbc_exception_internal_jdbc_driver_error;
	public static String model_jdbc_exception_invalid_transaction_isolation_parameter;
	public static String model_jdbc_exception_unsupported_array_type_;
	public static String model_jdbc_exception_unsupported_value_type_;
	public static String model_jdbc_fetch_table_data;
	public static String model_jdbc_fetch_table_row_count;
	public static String model_jdbc_find_best_row_identifier;
	public static String model_jdbc_find_objects_by_name;
	public static String model_jdbc_find_version_columns;
	public static String model_jdbc_jdbc_error;
	public static String model_jdbc_load_catalogs;
	public static String model_jdbc_load_client_info;
	public static String model_jdbc_load_column_privileges;
	public static String model_jdbc_load_columns;
	public static String model_jdbc_load_cross_reference;
	public static String model_jdbc_load_exported_keys;
	public static String model_jdbc_load_from_file_;
	public static String model_jdbc_load_function_columns;
	public static String model_jdbc_load_functions;
	public static String model_jdbc_load_imported_keys;
	public static String model_jdbc_load_indexes;
	public static String model_jdbc_load_primary_keys;
	public static String model_jdbc_load_procedure_columns;
	public static String model_jdbc_load_procedures;
	public static String model_jdbc_load_schemas;
	public static String model_jdbc_load_super_tables;
	public static String model_jdbc_load_super_types;
	public static String model_jdbc_load_table_privileges;
	public static String model_jdbc_load_table_types;
	public static String model_jdbc_load_tables;
	public static String model_jdbc_load_type_info;
	public static String model_jdbc_load_udt_attributes;
	public static String model_jdbc_load_udts;
	public static String model_jdbc_lob_and_binary_data_cant_be_edited_inline;
	public static String model_jdbc_max_length;
	public static String model_jdbc_None;
	public static String model_jdbc_precision;
	public static String model_jdbc_Procedure;
	public static String model_jdbc_read_committed;
	public static String model_jdbc_read_uncommitted;
	public static String model_jdbc_rename_object;
	public static String model_jdbc_reorder_object;
	public static String model_jdbc_repeatable_read;
	public static String model_jdbc_save_to_file_;
	public static String model_jdbc_scale;
	public static String model_jdbc_Schema;
	public static String model_jdbc_Serializable;
	public static String model_jdbc_type_name;
	public static String model_jdbc_unknown;
	public static String model_jdbc_unsupported_column_type_;
	public static String model_jdbc_unsupported_content_value_type_;
	public static String model_jdbc_unsupported_value_type_;

	public static String model_navigator_Description;
	public static String model_navigator_load_;
	public static String model_navigator_load_items_;
	public static String model_navigator_Model_root;
	public static String model_navigator_Name;
	public static String model_navigator_Project;

	public static String model_navigator_Root;

	public static String model_struct_Association;
    public static String model_struct_Cascade;
	public static String model_struct_Check;
	public static String model_struct_Clustered;
    public static String model_struct_Foreign_Key;
	public static String model_struct_Hashed;
    public static String model_struct_Index;
    public static String model_struct_Inheritance;
	public static String model_struct_No_Action;
	public static String model_struct_Not_NULL;
	public static String model_struct_Other;
	public static String model_struct_Primary_Key;
	public static String model_struct_Restrict;
	public static String model_struct_Set_Default;
	public static String model_struct_Set_NULL;
	public static String model_struct_Statistic;
	public static String model_struct_Unique_Key;
    public static String model_struct_Virtual_Key;
	public static String model_struct_Virtual_Foreign_Key;
    public static String model_struct_Pseudo_Key;
	public static String model_struct_Unknown;

	public static String CreateLinkedFileRunnable_e_cancelled_link;
	public static String CreateLinkedFileRunnable_e_unable_to_link;
	public static String CreateLinkedFolderRunnable_e_cancelled_link;
	public static String CreateLinkedFolderRunnable_e_unable_to_link;

	public static String dbp_connection_type_table_development;

	public static String dbp_connection_type_table_production;

	public static String dbp_connection_type_table_production_database;

	public static String dbp_connection_type_table_regular_development_database;

	public static String dbp_connection_type_table_test;

	public static String dbp_connection_type_table_test_database;

    public static String dialog_connection_wizard_start_connection_monitor_close;
    public static String dialog_connection_wizard_start_connection_monitor_start;
    public static String dialog_connection_wizard_start_connection_monitor_subtask_test;
    public static String dialog_connection_wizard_start_connection_monitor_success;
    public static String dialog_connection_wizard_start_connection_monitor_connected;
    public static String dialog_connection_wizard_start_connection_monitor_thread;
    public static String dialog_connection_wizard_start_dialog_error_message;

    public static String dbp_permission_edit_data_name;
    public static String dbp_permission_edit_data_description;
	public static String dbp_permission_edit_metadata_name;
	public static String dbp_permission_edit_metadata_description;
	public static String dbp_permission_execute_scripts_name;
	public static String dbp_permission_execute_scripts_description;
	public static String dbp_permission_import_data_name;
	public static String dbp_permission_import_data_description;

	public static String task_rows_fetched_message_part;
	public static String task_rows_modified_message_part;
	public static String task_statements_executed_message_part;

	public static String controls_querylog__ms;
	public static String controls_querylog_action_clear_log;
	public static String controls_querylog_action_copy;
	public static String controls_querylog_action_copy_all_fields;
	public static String controls_querylog_action_select_all;
	public static String controls_querylog_column_duration_name;
	public static String controls_querylog_column_duration_tooltip;
	public static String controls_querylog_column_result_name;
	public static String controls_querylog_column_result_tooltip;
	public static String controls_querylog_column_rows_name;
	public static String controls_querylog_column_rows_tooltip;
	public static String controls_querylog_column_text_name;
	public static String controls_querylog_column_text_tooltip;
	public static String controls_querylog_column_time_name;
	public static String controls_querylog_column_time_tooltip;
	public static String controls_querylog_column_type_name;
	public static String controls_querylog_column_type_tooltip;
	public static String controls_querylog_column_connection_name;
	public static String controls_querylog_column_connection_tooltip;
	public static String controls_querylog_column_context_name;
	public static String controls_querylog_column_context_tooltip;
	public static String controls_querylog_commit;
	public static String controls_querylog_connected_to;
	public static String controls_querylog_disconnected_from;
	public static String controls_querylog_error;
	public static String controls_querylog_format_minutes;
	public static String controls_querylog_job_refresh;
	public static String controls_querylog_label_result;
	public static String controls_querylog_label_text;
	public static String controls_querylog_label_time;
	public static String controls_querylog_label_type;
	public static String controls_querylog_rollback;
	public static String controls_querylog_savepoint;
	public static String controls_querylog_script;
	public static String controls_querylog_shell_text;
	public static String controls_querylog_success;
	public static String controls_querylog_transaction;
	
	public static String tasks_restore_confirmation_title;
	public static String tasks_restore_confirmation_cancelled_message;
    public static String tasks_restore_confirmation_message;
	public static String tasks_restore_readonly_title;
	public static String tasks_restore_readonly_message;

<<<<<<< HEAD
    public static String jdbc_content_view_error_message_title;
    public static String jdbc_content_view_error_message_body;
=======
	public static String project_shared_display_name;
	public static String project_private_display_name;
>>>>>>> 954a876f

	static {
		// initialize resource bundle
		NLS.initializeMessages(BUNDLE_NAME, ModelMessages.class);
	}

	private ModelMessages() {
	}
}
<|MERGE_RESOLUTION|>--- conflicted
+++ resolved
@@ -1,250 +1,248 @@
-/*
- * DBeaver - Universal Database Manager
- * Copyright (C) 2010-2022 DBeaver Corp and others
- * Copyright (C) 2011-2012 Eugene Fradkin (eugene.fradkin@gmail.com)
- *
- * Licensed under the Apache License, Version 2.0 (the "License");
- * you may not use this file except in compliance with the License.
- * You may obtain a copy of the License at
- *
- *     http://www.apache.org/licenses/LICENSE-2.0
- *
- * Unless required by applicable law or agreed to in writing, software
- * distributed under the License is distributed on an "AS IS" BASIS,
- * WITHOUT WARRANTIES OR CONDITIONS OF ANY KIND, either express or implied.
- * See the License for the specific language governing permissions and
- * limitations under the License.
- */
-package org.jkiss.dbeaver.model.messages;
-
-import org.eclipse.osgi.util.NLS;
-
-public class ModelMessages extends NLS {
-	static final String BUNDLE_NAME = "org.jkiss.dbeaver.model.messages.ModelResources"; //$NON-NLS-1$
-
-	public static String error_not_connected_to_database;
-
-	public static String error_can_create_temp_dir;
-	public static String error_can_create_temp_file;
-	public static String dialog_web_download_text_known;
-	public static String dialog_web_download_text_unknown;
-
-	public static String common_error_sql;
-
-	public static String model_constraint_type_foreign_key;
-	public static String model_constraint_type_primary_key;
-	public static String model_constraint_type_unique_key;
-
-	public static String model_navigator__connections;
-	public static String model_navigator_Connection;
-
-	public static String model_connection_events_event_after_connect;
-	public static String model_connection_events_event_after_disconnect;
-	public static String model_connection_events_event_before_connect;
-	public static String model_connection_events_event_before_disconnect;
-
-	public static String model_edit_execute_;
-	public static String model_jdbc_read_database_meta_data;
-
-	public static String model_jdbc__rows_fetched;
-	public static String model_jdbc_array_result_set;
-	public static String model_jdbc_create_new_constraint;
-	public static String model_jdbc_create_new_foreign_key;
-	public static String model_jdbc_create_new_index;
-	public static String model_jdbc_create_new_object;
-	public static String model_jdbc_create_new_table;
-	public static String model_jdbc_create_new_table_column;
-	public static String model_jdbc_Database;
-	public static String model_jdbc_delete_object;
-	public static String model_jdbc_driver_properties;
-	public static String model_jdbc_drop_constraint;
-	public static String model_jdbc_drop_foreign_key;
-	public static String model_jdbc_drop_index;
-	public static String model_jdbc_drop_table;
-	public static String model_jdbc_drop_table_column;
-	public static String model_jdbc_exception_bad_savepoint_object;
-	public static String model_jdbc_exception_could_not_bind_statement_parameter;
-	public static String model_jdbc_exception_could_not_close_connection;
-	public static String model_jdbc_exception_could_not_get_result_set_value;
-	public static String model_jdbc_exception_internal_jdbc_driver_error;
-	public static String model_jdbc_exception_invalid_transaction_isolation_parameter;
-	public static String model_jdbc_exception_unsupported_array_type_;
-	public static String model_jdbc_exception_unsupported_value_type_;
-	public static String model_jdbc_fetch_table_data;
-	public static String model_jdbc_fetch_table_row_count;
-	public static String model_jdbc_find_best_row_identifier;
-	public static String model_jdbc_find_objects_by_name;
-	public static String model_jdbc_find_version_columns;
-	public static String model_jdbc_jdbc_error;
-	public static String model_jdbc_load_catalogs;
-	public static String model_jdbc_load_client_info;
-	public static String model_jdbc_load_column_privileges;
-	public static String model_jdbc_load_columns;
-	public static String model_jdbc_load_cross_reference;
-	public static String model_jdbc_load_exported_keys;
-	public static String model_jdbc_load_from_file_;
-	public static String model_jdbc_load_function_columns;
-	public static String model_jdbc_load_functions;
-	public static String model_jdbc_load_imported_keys;
-	public static String model_jdbc_load_indexes;
-	public static String model_jdbc_load_primary_keys;
-	public static String model_jdbc_load_procedure_columns;
-	public static String model_jdbc_load_procedures;
-	public static String model_jdbc_load_schemas;
-	public static String model_jdbc_load_super_tables;
-	public static String model_jdbc_load_super_types;
-	public static String model_jdbc_load_table_privileges;
-	public static String model_jdbc_load_table_types;
-	public static String model_jdbc_load_tables;
-	public static String model_jdbc_load_type_info;
-	public static String model_jdbc_load_udt_attributes;
-	public static String model_jdbc_load_udts;
-	public static String model_jdbc_lob_and_binary_data_cant_be_edited_inline;
-	public static String model_jdbc_max_length;
-	public static String model_jdbc_None;
-	public static String model_jdbc_precision;
-	public static String model_jdbc_Procedure;
-	public static String model_jdbc_read_committed;
-	public static String model_jdbc_read_uncommitted;
-	public static String model_jdbc_rename_object;
-	public static String model_jdbc_reorder_object;
-	public static String model_jdbc_repeatable_read;
-	public static String model_jdbc_save_to_file_;
-	public static String model_jdbc_scale;
-	public static String model_jdbc_Schema;
-	public static String model_jdbc_Serializable;
-	public static String model_jdbc_type_name;
-	public static String model_jdbc_unknown;
-	public static String model_jdbc_unsupported_column_type_;
-	public static String model_jdbc_unsupported_content_value_type_;
-	public static String model_jdbc_unsupported_value_type_;
-
-	public static String model_navigator_Description;
-	public static String model_navigator_load_;
-	public static String model_navigator_load_items_;
-	public static String model_navigator_Model_root;
-	public static String model_navigator_Name;
-	public static String model_navigator_Project;
-
-	public static String model_navigator_Root;
-
-	public static String model_struct_Association;
-    public static String model_struct_Cascade;
-	public static String model_struct_Check;
-	public static String model_struct_Clustered;
-    public static String model_struct_Foreign_Key;
-	public static String model_struct_Hashed;
-    public static String model_struct_Index;
-    public static String model_struct_Inheritance;
-	public static String model_struct_No_Action;
-	public static String model_struct_Not_NULL;
-	public static String model_struct_Other;
-	public static String model_struct_Primary_Key;
-	public static String model_struct_Restrict;
-	public static String model_struct_Set_Default;
-	public static String model_struct_Set_NULL;
-	public static String model_struct_Statistic;
-	public static String model_struct_Unique_Key;
-    public static String model_struct_Virtual_Key;
-	public static String model_struct_Virtual_Foreign_Key;
-    public static String model_struct_Pseudo_Key;
-	public static String model_struct_Unknown;
-
-	public static String CreateLinkedFileRunnable_e_cancelled_link;
-	public static String CreateLinkedFileRunnable_e_unable_to_link;
-	public static String CreateLinkedFolderRunnable_e_cancelled_link;
-	public static String CreateLinkedFolderRunnable_e_unable_to_link;
-
-	public static String dbp_connection_type_table_development;
-
-	public static String dbp_connection_type_table_production;
-
-	public static String dbp_connection_type_table_production_database;
-
-	public static String dbp_connection_type_table_regular_development_database;
-
-	public static String dbp_connection_type_table_test;
-
-	public static String dbp_connection_type_table_test_database;
-
-    public static String dialog_connection_wizard_start_connection_monitor_close;
-    public static String dialog_connection_wizard_start_connection_monitor_start;
-    public static String dialog_connection_wizard_start_connection_monitor_subtask_test;
-    public static String dialog_connection_wizard_start_connection_monitor_success;
-    public static String dialog_connection_wizard_start_connection_monitor_connected;
-    public static String dialog_connection_wizard_start_connection_monitor_thread;
-    public static String dialog_connection_wizard_start_dialog_error_message;
-
-    public static String dbp_permission_edit_data_name;
-    public static String dbp_permission_edit_data_description;
-	public static String dbp_permission_edit_metadata_name;
-	public static String dbp_permission_edit_metadata_description;
-	public static String dbp_permission_execute_scripts_name;
-	public static String dbp_permission_execute_scripts_description;
-	public static String dbp_permission_import_data_name;
-	public static String dbp_permission_import_data_description;
-
-	public static String task_rows_fetched_message_part;
-	public static String task_rows_modified_message_part;
-	public static String task_statements_executed_message_part;
-
-	public static String controls_querylog__ms;
-	public static String controls_querylog_action_clear_log;
-	public static String controls_querylog_action_copy;
-	public static String controls_querylog_action_copy_all_fields;
-	public static String controls_querylog_action_select_all;
-	public static String controls_querylog_column_duration_name;
-	public static String controls_querylog_column_duration_tooltip;
-	public static String controls_querylog_column_result_name;
-	public static String controls_querylog_column_result_tooltip;
-	public static String controls_querylog_column_rows_name;
-	public static String controls_querylog_column_rows_tooltip;
-	public static String controls_querylog_column_text_name;
-	public static String controls_querylog_column_text_tooltip;
-	public static String controls_querylog_column_time_name;
-	public static String controls_querylog_column_time_tooltip;
-	public static String controls_querylog_column_type_name;
-	public static String controls_querylog_column_type_tooltip;
-	public static String controls_querylog_column_connection_name;
-	public static String controls_querylog_column_connection_tooltip;
-	public static String controls_querylog_column_context_name;
-	public static String controls_querylog_column_context_tooltip;
-	public static String controls_querylog_commit;
-	public static String controls_querylog_connected_to;
-	public static String controls_querylog_disconnected_from;
-	public static String controls_querylog_error;
-	public static String controls_querylog_format_minutes;
-	public static String controls_querylog_job_refresh;
-	public static String controls_querylog_label_result;
-	public static String controls_querylog_label_text;
-	public static String controls_querylog_label_time;
-	public static String controls_querylog_label_type;
-	public static String controls_querylog_rollback;
-	public static String controls_querylog_savepoint;
-	public static String controls_querylog_script;
-	public static String controls_querylog_shell_text;
-	public static String controls_querylog_success;
-	public static String controls_querylog_transaction;
-	
-	public static String tasks_restore_confirmation_title;
-	public static String tasks_restore_confirmation_cancelled_message;
-    public static String tasks_restore_confirmation_message;
-	public static String tasks_restore_readonly_title;
-	public static String tasks_restore_readonly_message;
-
-<<<<<<< HEAD
-    public static String jdbc_content_view_error_message_title;
-    public static String jdbc_content_view_error_message_body;
-=======
-	public static String project_shared_display_name;
-	public static String project_private_display_name;
->>>>>>> 954a876f
-
-	static {
-		// initialize resource bundle
-		NLS.initializeMessages(BUNDLE_NAME, ModelMessages.class);
-	}
-
-	private ModelMessages() {
-	}
-}
+/*
+ * DBeaver - Universal Database Manager
+ * Copyright (C) 2010-2022 DBeaver Corp and others
+ * Copyright (C) 2011-2012 Eugene Fradkin (eugene.fradkin@gmail.com)
+ *
+ * Licensed under the Apache License, Version 2.0 (the "License");
+ * you may not use this file except in compliance with the License.
+ * You may obtain a copy of the License at
+ *
+ *     http://www.apache.org/licenses/LICENSE-2.0
+ *
+ * Unless required by applicable law or agreed to in writing, software
+ * distributed under the License is distributed on an "AS IS" BASIS,
+ * WITHOUT WARRANTIES OR CONDITIONS OF ANY KIND, either express or implied.
+ * See the License for the specific language governing permissions and
+ * limitations under the License.
+ */
+package org.jkiss.dbeaver.model.messages;
+
+import org.eclipse.osgi.util.NLS;
+
+public class ModelMessages extends NLS {
+	static final String BUNDLE_NAME = "org.jkiss.dbeaver.model.messages.ModelResources"; //$NON-NLS-1$
+
+	public static String error_not_connected_to_database;
+
+	public static String error_can_create_temp_dir;
+	public static String error_can_create_temp_file;
+	public static String dialog_web_download_text_known;
+	public static String dialog_web_download_text_unknown;
+
+	public static String common_error_sql;
+
+	public static String model_constraint_type_foreign_key;
+	public static String model_constraint_type_primary_key;
+	public static String model_constraint_type_unique_key;
+
+	public static String model_navigator__connections;
+	public static String model_navigator_Connection;
+
+	public static String model_connection_events_event_after_connect;
+	public static String model_connection_events_event_after_disconnect;
+	public static String model_connection_events_event_before_connect;
+	public static String model_connection_events_event_before_disconnect;
+
+	public static String model_edit_execute_;
+	public static String model_jdbc_read_database_meta_data;
+
+	public static String model_jdbc__rows_fetched;
+	public static String model_jdbc_array_result_set;
+	public static String model_jdbc_create_new_constraint;
+	public static String model_jdbc_create_new_foreign_key;
+	public static String model_jdbc_create_new_index;
+	public static String model_jdbc_create_new_object;
+	public static String model_jdbc_create_new_table;
+	public static String model_jdbc_create_new_table_column;
+	public static String model_jdbc_Database;
+	public static String model_jdbc_delete_object;
+	public static String model_jdbc_driver_properties;
+	public static String model_jdbc_drop_constraint;
+	public static String model_jdbc_drop_foreign_key;
+	public static String model_jdbc_drop_index;
+	public static String model_jdbc_drop_table;
+	public static String model_jdbc_drop_table_column;
+	public static String model_jdbc_exception_bad_savepoint_object;
+	public static String model_jdbc_exception_could_not_bind_statement_parameter;
+	public static String model_jdbc_exception_could_not_close_connection;
+	public static String model_jdbc_exception_could_not_get_result_set_value;
+	public static String model_jdbc_exception_internal_jdbc_driver_error;
+	public static String model_jdbc_exception_invalid_transaction_isolation_parameter;
+	public static String model_jdbc_exception_unsupported_array_type_;
+	public static String model_jdbc_exception_unsupported_value_type_;
+	public static String model_jdbc_fetch_table_data;
+	public static String model_jdbc_fetch_table_row_count;
+	public static String model_jdbc_find_best_row_identifier;
+	public static String model_jdbc_find_objects_by_name;
+	public static String model_jdbc_find_version_columns;
+	public static String model_jdbc_jdbc_error;
+	public static String model_jdbc_load_catalogs;
+	public static String model_jdbc_load_client_info;
+	public static String model_jdbc_load_column_privileges;
+	public static String model_jdbc_load_columns;
+	public static String model_jdbc_load_cross_reference;
+	public static String model_jdbc_load_exported_keys;
+	public static String model_jdbc_load_from_file_;
+	public static String model_jdbc_load_function_columns;
+	public static String model_jdbc_load_functions;
+	public static String model_jdbc_load_imported_keys;
+	public static String model_jdbc_load_indexes;
+	public static String model_jdbc_load_primary_keys;
+	public static String model_jdbc_load_procedure_columns;
+	public static String model_jdbc_load_procedures;
+	public static String model_jdbc_load_schemas;
+	public static String model_jdbc_load_super_tables;
+	public static String model_jdbc_load_super_types;
+	public static String model_jdbc_load_table_privileges;
+	public static String model_jdbc_load_table_types;
+	public static String model_jdbc_load_tables;
+	public static String model_jdbc_load_type_info;
+	public static String model_jdbc_load_udt_attributes;
+	public static String model_jdbc_load_udts;
+	public static String model_jdbc_lob_and_binary_data_cant_be_edited_inline;
+	public static String model_jdbc_max_length;
+	public static String model_jdbc_None;
+	public static String model_jdbc_precision;
+	public static String model_jdbc_Procedure;
+	public static String model_jdbc_read_committed;
+	public static String model_jdbc_read_uncommitted;
+	public static String model_jdbc_rename_object;
+	public static String model_jdbc_reorder_object;
+	public static String model_jdbc_repeatable_read;
+	public static String model_jdbc_save_to_file_;
+	public static String model_jdbc_scale;
+	public static String model_jdbc_Schema;
+	public static String model_jdbc_Serializable;
+	public static String model_jdbc_type_name;
+	public static String model_jdbc_unknown;
+	public static String model_jdbc_unsupported_column_type_;
+	public static String model_jdbc_unsupported_content_value_type_;
+	public static String model_jdbc_unsupported_value_type_;
+
+	public static String model_navigator_Description;
+	public static String model_navigator_load_;
+	public static String model_navigator_load_items_;
+	public static String model_navigator_Model_root;
+	public static String model_navigator_Name;
+	public static String model_navigator_Project;
+
+	public static String model_navigator_Root;
+
+	public static String model_struct_Association;
+    public static String model_struct_Cascade;
+	public static String model_struct_Check;
+	public static String model_struct_Clustered;
+    public static String model_struct_Foreign_Key;
+	public static String model_struct_Hashed;
+    public static String model_struct_Index;
+    public static String model_struct_Inheritance;
+	public static String model_struct_No_Action;
+	public static String model_struct_Not_NULL;
+	public static String model_struct_Other;
+	public static String model_struct_Primary_Key;
+	public static String model_struct_Restrict;
+	public static String model_struct_Set_Default;
+	public static String model_struct_Set_NULL;
+	public static String model_struct_Statistic;
+	public static String model_struct_Unique_Key;
+    public static String model_struct_Virtual_Key;
+	public static String model_struct_Virtual_Foreign_Key;
+    public static String model_struct_Pseudo_Key;
+	public static String model_struct_Unknown;
+
+	public static String CreateLinkedFileRunnable_e_cancelled_link;
+	public static String CreateLinkedFileRunnable_e_unable_to_link;
+	public static String CreateLinkedFolderRunnable_e_cancelled_link;
+	public static String CreateLinkedFolderRunnable_e_unable_to_link;
+
+	public static String dbp_connection_type_table_development;
+
+	public static String dbp_connection_type_table_production;
+
+	public static String dbp_connection_type_table_production_database;
+
+	public static String dbp_connection_type_table_regular_development_database;
+
+	public static String dbp_connection_type_table_test;
+
+	public static String dbp_connection_type_table_test_database;
+
+    public static String dialog_connection_wizard_start_connection_monitor_close;
+    public static String dialog_connection_wizard_start_connection_monitor_start;
+    public static String dialog_connection_wizard_start_connection_monitor_subtask_test;
+    public static String dialog_connection_wizard_start_connection_monitor_success;
+    public static String dialog_connection_wizard_start_connection_monitor_connected;
+    public static String dialog_connection_wizard_start_connection_monitor_thread;
+    public static String dialog_connection_wizard_start_dialog_error_message;
+
+    public static String dbp_permission_edit_data_name;
+    public static String dbp_permission_edit_data_description;
+	public static String dbp_permission_edit_metadata_name;
+	public static String dbp_permission_edit_metadata_description;
+	public static String dbp_permission_execute_scripts_name;
+	public static String dbp_permission_execute_scripts_description;
+	public static String dbp_permission_import_data_name;
+	public static String dbp_permission_import_data_description;
+
+	public static String task_rows_fetched_message_part;
+	public static String task_rows_modified_message_part;
+	public static String task_statements_executed_message_part;
+
+	public static String controls_querylog__ms;
+	public static String controls_querylog_action_clear_log;
+	public static String controls_querylog_action_copy;
+	public static String controls_querylog_action_copy_all_fields;
+	public static String controls_querylog_action_select_all;
+	public static String controls_querylog_column_duration_name;
+	public static String controls_querylog_column_duration_tooltip;
+	public static String controls_querylog_column_result_name;
+	public static String controls_querylog_column_result_tooltip;
+	public static String controls_querylog_column_rows_name;
+	public static String controls_querylog_column_rows_tooltip;
+	public static String controls_querylog_column_text_name;
+	public static String controls_querylog_column_text_tooltip;
+	public static String controls_querylog_column_time_name;
+	public static String controls_querylog_column_time_tooltip;
+	public static String controls_querylog_column_type_name;
+	public static String controls_querylog_column_type_tooltip;
+	public static String controls_querylog_column_connection_name;
+	public static String controls_querylog_column_connection_tooltip;
+	public static String controls_querylog_column_context_name;
+	public static String controls_querylog_column_context_tooltip;
+	public static String controls_querylog_commit;
+	public static String controls_querylog_connected_to;
+	public static String controls_querylog_disconnected_from;
+	public static String controls_querylog_error;
+	public static String controls_querylog_format_minutes;
+	public static String controls_querylog_job_refresh;
+	public static String controls_querylog_label_result;
+	public static String controls_querylog_label_text;
+	public static String controls_querylog_label_time;
+	public static String controls_querylog_label_type;
+	public static String controls_querylog_rollback;
+	public static String controls_querylog_savepoint;
+	public static String controls_querylog_script;
+	public static String controls_querylog_shell_text;
+	public static String controls_querylog_success;
+	public static String controls_querylog_transaction;
+	
+	public static String tasks_restore_confirmation_title;
+	public static String tasks_restore_confirmation_cancelled_message;
+    public static String tasks_restore_confirmation_message;
+	public static String tasks_restore_readonly_title;
+	public static String tasks_restore_readonly_message;
+
+	public static String project_shared_display_name;
+	public static String project_private_display_name;
+  
+  public static String jdbc_content_view_error_message_title;
+  public static String jdbc_content_view_error_message_body;
+
+	static {
+		// initialize resource bundle
+		NLS.initializeMessages(BUNDLE_NAME, ModelMessages.class);
+	}
+
+	private ModelMessages() {
+	}
+}