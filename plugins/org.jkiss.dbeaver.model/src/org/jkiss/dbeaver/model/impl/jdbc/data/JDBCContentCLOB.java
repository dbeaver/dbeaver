--- conflicted
+++ resolved
@@ -1,274 +1,252 @@
-/*
- * DBeaver - Universal Database Manager
- * Copyright (C) 2010-2022 DBeaver Corp and others
- *
- * Licensed under the Apache License, Version 2.0 (the "License");
- * you may not use this file except in compliance with the License.
- * You may obtain a copy of the License at
- *
- *     http://www.apache.org/licenses/LICENSE-2.0
- *
- * Unless required by applicable law or agreed to in writing, software
- * distributed under the License is distributed on an "AS IS" BASIS,
- * WITHOUT WARRANTIES OR CONDITIONS OF ANY KIND, either express or implied.
- * See the License for the specific language governing permissions and
- * limitations under the License.
- */
-package org.jkiss.dbeaver.model.impl.jdbc.data;
-
-import org.jkiss.code.NotNull;
-import org.jkiss.dbeaver.Log;
-import org.jkiss.dbeaver.ModelPreferences;
-import org.jkiss.dbeaver.model.app.DBPPlatform;
-import org.jkiss.dbeaver.model.data.DBDContent;
-import org.jkiss.dbeaver.model.data.DBDContentCached;
-import org.jkiss.dbeaver.model.data.DBDContentStorage;
-import org.jkiss.dbeaver.model.data.DBDDisplayFormat;
-import org.jkiss.dbeaver.model.data.storage.ExternalContentStorage;
-import org.jkiss.dbeaver.model.data.storage.StringContentStorage;
-import org.jkiss.dbeaver.model.data.storage.TemporaryContentStorage;
-import org.jkiss.dbeaver.model.exec.DBCException;
-import org.jkiss.dbeaver.model.exec.DBCExecutionContext;
-import org.jkiss.dbeaver.model.exec.jdbc.JDBCPreparedStatement;
-import org.jkiss.dbeaver.model.exec.jdbc.JDBCSession;
-import org.jkiss.dbeaver.model.runtime.DBRProgressMonitor;
-import org.jkiss.dbeaver.model.struct.DBSTypedObject;
-import org.jkiss.dbeaver.runtime.DBWorkbench;
-import org.jkiss.dbeaver.utils.ContentUtils;
-import org.jkiss.dbeaver.utils.MimeTypes;
-import org.jkiss.utils.CommonUtils;
-
-import java.io.IOException;
-import java.io.Reader;
-import java.io.Writer;
-import java.nio.charset.Charset;
-import java.nio.file.Files;
-import java.nio.file.Path;
-import java.sql.Clob;
-import java.sql.SQLException;
-import java.sql.SQLFeatureNotSupportedException;
-
-/**
- * JDBCContentCLOB
- *
- * @author Serge Rider
- */
-public class JDBCContentCLOB extends JDBCContentLOB implements DBDContent {
-
-    private static final Log log = Log.getLog(JDBCContentCLOB.class);
-
-    private Clob clob;
-    private Reader tmpReader;
-
-    public JDBCContentCLOB(DBCExecutionContext executionContext, Clob clob) {
-        super(executionContext);
-        this.clob = clob;
-    }
-
-    @Override
-    public long getLOBLength() throws DBCException {
-        if (clob == null) {
-            return 0;
-        }
-        try {
-            return clob.length();
-        } catch (Throwable e) {
-            throw new DBCException(e, executionContext);
-        }
-    }
-
-    @NotNull
-    @Override
-    public String getContentType()
-    {
-        return MimeTypes.TEXT_PLAIN;
-    }
-
-    @Override
-    public DBDContentStorage getContents(DBRProgressMonitor monitor)
-        throws DBCException
-    {
-        if (storage == null && clob != null) {
-            try {
-                long contentLength = getContentLength();
-                DBPPlatform platform = DBWorkbench.getPlatform();
-                if (contentLength < platform.getPreferenceStore().getInt(ModelPreferences.MEMORY_CONTENT_MAX_SIZE)) {
-                    try {
-                        String subString = clob.getSubString(1, (int) contentLength);
-                        storage = new JDBCContentChars(executionContext, subString);
-                    } catch (Exception e) {
-                        log.debug("Can't get CLOB as substring", e);
-                        try {
-                            storage = StringContentStorage.createFromReader(clob.getCharacterStream(), contentLength);
-                        } catch (IOException e1) {
-                            throw new DBCException("IO error while reading content", e);
-                        } catch (Throwable e1) {
-                            throw new DBCException(e, executionContext);
-                        }
-                    }
-                } else {
-                    // Create new local storage
-                    File tempFile;
-                    try {
-                        tempFile = ContentUtils.createTempContentFile(monitor, platform, "clob" + clob.hashCode());
-                    } catch (IOException e) {
-                        throw new DBCException("Can't create temp file", e);
-                    }
-                    try (Writer os = new OutputStreamWriter(new FileOutputStream(tempFile), getDefaultEncoding())) {
-                        ContentUtils.copyStreams(clob.getCharacterStream(), contentLength, os, monitor);
-                    } catch (IOException e) {
-                        ContentUtils.deleteTempFile(tempFile);
-                        throw new DBCException("IO error while copying content", e);
-                    } catch (Throwable e) {
-                        ContentUtils.deleteTempFile(tempFile);
-                        throw new DBCException(e, executionContext);
-                    }
-                    this.storage = new TemporaryContentStorage(platform, tempFile, getDefaultEncoding(), true);
-                }
-<<<<<<< HEAD
-            } catch (DBCException e) {
-                handleContentReadingException(e);
-=======
-            } else {
-                // Create new local storage
-                Path tempFile;
-                try {
-                    tempFile = ContentUtils.createTempContentFile(monitor, platform, "clob" + clob.hashCode());
-                }
-                catch (IOException e) {
-                    throw new DBCException("Can't create temp file", e);
-                }
-                try (Writer os = Files.newBufferedWriter(tempFile, Charset.forName(getDefaultEncoding()))) {
-                    ContentUtils.copyStreams(clob.getCharacterStream(), contentLength, os, monitor);
-                } catch (IOException e) {
-                    ContentUtils.deleteTempFile(tempFile);
-                    throw new DBCException("IO error while copying content", e);
-                } catch (Throwable e) {
-                    ContentUtils.deleteTempFile(tempFile);
-                    throw new DBCException(e, executionContext);
-                }
-                this.storage = new TemporaryContentStorage(platform, tempFile, getDefaultEncoding(), true);
->>>>>>> 15ce4bc2
-            }
-            // Free lob - we don't need it anymore
-            releaseClob();
-        }
-        return storage;
-    }
-
-    @Override
-    public void release()
-    {
-        releaseTempStream();
-        releaseClob();
-        super.release();
-    }
-
-    private void releaseClob() {
-        if (clob != null) {
-            try {
-                clob.free();
-            } catch (Throwable e) {
-                // Log as warning only if it is an exception.
-                log.debug("Error freeing CLOB: " + e.getClass().getName() + ": " + e.getMessage());
-            }
-            clob = null;
-        }
-    }
-
-    private void releaseTempStream() {
-        if (tmpReader != null) {
-            ContentUtils.close(tmpReader);
-            tmpReader = null;
-        }
-    }
-
-    @Override
-    public void bindParameter(JDBCSession session, JDBCPreparedStatement preparedStatement,
-                              DBSTypedObject columnType, int paramIndex)
-        throws DBCException
-    {
-        try {
-            if (storage != null) {
-//                String stringValue = ContentUtils.getContentStringValue(session.getProgressMonitor(), this);
-//                preparedStatement.setString(paramIndex, stringValue);
-                // Try 3 jdbc methods to set character stream
-                releaseTempStream();
-                tmpReader = storage.getContentReader();
-                try {
-                    preparedStatement.setNCharacterStream(
-                        paramIndex,
-                        tmpReader);
-                }
-                catch (Throwable e) {
-                    if (e instanceof SQLException && !(e instanceof SQLFeatureNotSupportedException)) {
-                        throw (SQLException)e;
-                    } else {
-                        long streamLength = ContentUtils.calculateContentLength(storage.getContentReader());
-                        try {
-                            preparedStatement.setCharacterStream(
-                                paramIndex,
-                                tmpReader,
-                                streamLength);
-                        }
-                        catch (Throwable e1) {
-                            if (e1 instanceof SQLException && !(e instanceof SQLFeatureNotSupportedException)) {
-                                throw (SQLException)e1;
-                            } else {
-                                preparedStatement.setCharacterStream(
-                                    paramIndex,
-                                    tmpReader,
-                                    (int)streamLength);
-                            }
-                        }
-                    }
-                }
-            } else if (clob != null) {
-                preparedStatement.setClob(paramIndex, clob);
-            } else {
-                preparedStatement.setNull(paramIndex, java.sql.Types.CLOB);
-            }
-        }
-        catch (SQLException e) {
-            throw new DBCException(e, session.getExecutionContext());
-        }
-        catch (Throwable e) {
-            throw new DBCException("IO error while binding content", e);
-        }
-    }
-
-    @Override
-    public Object getRawValue() {
-        return clob;
-    }
-
-    @Override
-    public boolean isNull()
-    {
-        return clob == null && storage == null;
-    }
-
-    @Override
-    protected JDBCContentLOB createNewContent()
-    {
-        return new JDBCContentCLOB(executionContext, null);
-    }
-
-    @Override
-    public String getDisplayString(DBDDisplayFormat format)
-    {
-        if (clob == null && storage == null) {
-            return null;
-        }
-        if (storage != null) {
-            if (storage instanceof DBDContentCached) {
-                return CommonUtils.toString(((DBDContentCached) storage).getCachedValue());
-            } else {
-                if (storage instanceof ExternalContentStorage) {
-                    return "[" + ((ExternalContentStorage) storage).getFile().getFileName() + "]";
-                }
-            }
-        }
-        return "[CLOB]";
-    }
-}
+/*
+ * DBeaver - Universal Database Manager
+ * Copyright (C) 2010-2022 DBeaver Corp and others
+ *
+ * Licensed under the Apache License, Version 2.0 (the "License");
+ * you may not use this file except in compliance with the License.
+ * You may obtain a copy of the License at
+ *
+ *     http://www.apache.org/licenses/LICENSE-2.0
+ *
+ * Unless required by applicable law or agreed to in writing, software
+ * distributed under the License is distributed on an "AS IS" BASIS,
+ * WITHOUT WARRANTIES OR CONDITIONS OF ANY KIND, either express or implied.
+ * See the License for the specific language governing permissions and
+ * limitations under the License.
+ */
+package org.jkiss.dbeaver.model.impl.jdbc.data;
+
+import org.jkiss.code.NotNull;
+import org.jkiss.dbeaver.Log;
+import org.jkiss.dbeaver.ModelPreferences;
+import org.jkiss.dbeaver.model.app.DBPPlatform;
+import org.jkiss.dbeaver.model.data.DBDContent;
+import org.jkiss.dbeaver.model.data.DBDContentCached;
+import org.jkiss.dbeaver.model.data.DBDContentStorage;
+import org.jkiss.dbeaver.model.data.DBDDisplayFormat;
+import org.jkiss.dbeaver.model.data.storage.ExternalContentStorage;
+import org.jkiss.dbeaver.model.data.storage.StringContentStorage;
+import org.jkiss.dbeaver.model.data.storage.TemporaryContentStorage;
+import org.jkiss.dbeaver.model.exec.DBCException;
+import org.jkiss.dbeaver.model.exec.DBCExecutionContext;
+import org.jkiss.dbeaver.model.exec.jdbc.JDBCPreparedStatement;
+import org.jkiss.dbeaver.model.exec.jdbc.JDBCSession;
+import org.jkiss.dbeaver.model.runtime.DBRProgressMonitor;
+import org.jkiss.dbeaver.model.struct.DBSTypedObject;
+import org.jkiss.dbeaver.runtime.DBWorkbench;
+import org.jkiss.dbeaver.utils.ContentUtils;
+import org.jkiss.dbeaver.utils.MimeTypes;
+import org.jkiss.utils.CommonUtils;
+
+import java.io.IOException;
+import java.io.Reader;
+import java.io.Writer;
+import java.nio.charset.Charset;
+import java.nio.file.Files;
+import java.nio.file.Path;
+import java.sql.Clob;
+import java.sql.SQLException;
+import java.sql.SQLFeatureNotSupportedException;
+
+/**
+ * JDBCContentCLOB
+ *
+ * @author Serge Rider
+ */
+public class JDBCContentCLOB extends JDBCContentLOB implements DBDContent {
+
+    private static final Log log = Log.getLog(JDBCContentCLOB.class);
+
+    private Clob clob;
+    private Reader tmpReader;
+
+    public JDBCContentCLOB(DBCExecutionContext executionContext, Clob clob) {
+        super(executionContext);
+        this.clob = clob;
+    }
+
+    @Override
+    public long getLOBLength() throws DBCException {
+        if (clob == null) {
+            return 0;
+        }
+        try {
+            return clob.length();
+        } catch (Throwable e) {
+            throw new DBCException(e, executionContext);
+        }
+    }
+
+    @NotNull
+    @Override
+    public String getContentType()
+    {
+        return MimeTypes.TEXT_PLAIN;
+    }
+
+    @Override
+    public DBDContentStorage getContents(DBRProgressMonitor monitor)
+        throws DBCException
+    {
+        if (storage == null && clob != null) {
+            try {
+                long contentLength = getContentLength();
+                DBPPlatform platform = DBWorkbench.getPlatform();
+                if (contentLength < platform.getPreferenceStore().getInt(ModelPreferences.MEMORY_CONTENT_MAX_SIZE)) {
+                    try {
+                        String subString = clob.getSubString(1, (int) contentLength);
+                        storage = new JDBCContentChars(executionContext, subString);
+                    } catch (Exception e) {
+                        log.debug("Can't get CLOB as substring", e);
+                        try {
+                            storage = StringContentStorage.createFromReader(clob.getCharacterStream(), contentLength);
+                        } catch (IOException e1) {
+                            throw new DBCException("IO error while reading content", e);
+                        } catch (Throwable e1) {
+                            throw new DBCException(e, executionContext);
+                        }
+                    }
+                } else {
+                    // Create new local storage
+                    Path tempFile;
+                    try {
+                        tempFile = ContentUtils.createTempContentFile(monitor, platform, "clob" + clob.hashCode());
+                    } catch (IOException e) {
+                        throw new DBCException("Can't create temp file", e);
+                    }
+                    try (Writer os = Files.newBufferedWriter(tempFile, Charset.forName(getDefaultEncoding()))) {
+                        ContentUtils.copyStreams(clob.getCharacterStream(), contentLength, os, monitor);
+                    } catch (IOException e) {
+                        ContentUtils.deleteTempFile(tempFile);
+                        throw new DBCException("IO error while copying content", e);
+                    } catch (Throwable e) {
+                        ContentUtils.deleteTempFile(tempFile);
+                        throw new DBCException(e, executionContext);
+                    }
+                    this.storage = new TemporaryContentStorage(platform, tempFile, getDefaultEncoding(), true);
+                }
+            } catch (DBCException e) {
+                handleContentReadingException(e);
+            }
+            // Free lob - we don't need it anymore
+            releaseClob();
+        }
+        return storage;
+    }
+
+    @Override
+    public void release()
+    {
+        releaseTempStream();
+        releaseClob();
+        super.release();
+    }
+
+    private void releaseClob() {
+        if (clob != null) {
+            try {
+                clob.free();
+            } catch (Throwable e) {
+                // Log as warning only if it is an exception.
+                log.debug("Error freeing CLOB: " + e.getClass().getName() + ": " + e.getMessage());
+            }
+            clob = null;
+        }
+    }
+
+    private void releaseTempStream() {
+        if (tmpReader != null) {
+            ContentUtils.close(tmpReader);
+            tmpReader = null;
+        }
+    }
+
+    @Override
+    public void bindParameter(JDBCSession session, JDBCPreparedStatement preparedStatement,
+                              DBSTypedObject columnType, int paramIndex)
+        throws DBCException
+    {
+        try {
+            if (storage != null) {
+//                String stringValue = ContentUtils.getContentStringValue(session.getProgressMonitor(), this);
+//                preparedStatement.setString(paramIndex, stringValue);
+                // Try 3 jdbc methods to set character stream
+                releaseTempStream();
+                tmpReader = storage.getContentReader();
+                try {
+                    preparedStatement.setNCharacterStream(
+                        paramIndex,
+                        tmpReader);
+                }
+                catch (Throwable e) {
+                    if (e instanceof SQLException && !(e instanceof SQLFeatureNotSupportedException)) {
+                        throw (SQLException)e;
+                    } else {
+                        long streamLength = ContentUtils.calculateContentLength(storage.getContentReader());
+                        try {
+                            preparedStatement.setCharacterStream(
+                                paramIndex,
+                                tmpReader,
+                                streamLength);
+                        }
+                        catch (Throwable e1) {
+                            if (e1 instanceof SQLException && !(e instanceof SQLFeatureNotSupportedException)) {
+                                throw (SQLException)e1;
+                            } else {
+                                preparedStatement.setCharacterStream(
+                                    paramIndex,
+                                    tmpReader,
+                                    (int)streamLength);
+                            }
+                        }
+                    }
+                }
+            } else if (clob != null) {
+                preparedStatement.setClob(paramIndex, clob);
+            } else {
+                preparedStatement.setNull(paramIndex, java.sql.Types.CLOB);
+            }
+        }
+        catch (SQLException e) {
+            throw new DBCException(e, session.getExecutionContext());
+        }
+        catch (Throwable e) {
+            throw new DBCException("IO error while binding content", e);
+        }
+    }
+
+    @Override
+    public Object getRawValue() {
+        return clob;
+    }
+
+    @Override
+    public boolean isNull()
+    {
+        return clob == null && storage == null;
+    }
+
+    @Override
+    protected JDBCContentLOB createNewContent()
+    {
+        return new JDBCContentCLOB(executionContext, null);
+    }
+
+    @Override
+    public String getDisplayString(DBDDisplayFormat format)
+    {
+        if (clob == null && storage == null) {
+            return null;
+        }
+        if (storage != null) {
+            if (storage instanceof DBDContentCached) {
+                return CommonUtils.toString(((DBDContentCached) storage).getCachedValue());
+            } else {
+                if (storage instanceof ExternalContentStorage) {
+                    return "[" + ((ExternalContentStorage) storage).getFile().getFileName() + "]";
+                }
+            }
+        }
+        return "[CLOB]";
+    }
+}