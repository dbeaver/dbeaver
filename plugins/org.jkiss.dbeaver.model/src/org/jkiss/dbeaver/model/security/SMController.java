--- conflicted
+++ resolved
@@ -98,17 +98,6 @@
     ///////////////////////////////////////////
     // Permissions
 
-    @NotNull
-    SMDataSourceGrant[] getSubjectConnectionAccess(@NotNull String[] subjectId) throws DBException;
-
-    @NotNull
-    SMDataSourceGrant[] getConnectionSubjectAccess(String connectionId) throws DBException;
-
-    void setConnectionSubjectAccess(
-        @NotNull String connectionId,
-        @Nullable String[] subjects,
-        @Nullable String grantorId) throws DBException;
-
     SMAuthPermissions getTokenPermissions(String token) throws DBException;
 
     ///////////////////////////////////////////
@@ -116,13 +105,8 @@
 
     SMAuthProviderDescriptor[] getAvailableAuthProviders() throws DBException;
 
-
     @NotNull
-<<<<<<< HEAD
-    List<SMObjectPermissions> getAvailableObjectsPermissions(
-=======
     List<SMObjectPermissions> getAllAvailableObjectsPermissions(
->>>>>>> 7687b98d
         @NotNull String subjectId,
         @NotNull SMObjectType objectType
     ) throws DBException;
