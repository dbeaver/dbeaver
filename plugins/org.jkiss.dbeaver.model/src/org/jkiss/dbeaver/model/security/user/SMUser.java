/*
 * DBeaver - Universal Database Manager
 * Copyright (C) 2010-2022 DBeaver Corp and others
 *
 * Licensed under the Apache License, Version 2.0 (the "License");
 * you may not use this file except in compliance with the License.
 * You may obtain a copy of the License at
 *
 *     http://www.apache.org/licenses/LICENSE-2.0
 *
 * Unless required by applicable law or agreed to in writing, software
 * distributed under the License is distributed on an "AS IS" BASIS,
 * WITHOUT WARRANTIES OR CONDITIONS OF ANY KIND, either express or implied.
 * See the License for the specific language governing permissions and
 * limitations under the License.
 */
package org.jkiss.dbeaver.model.security.user;

import org.jkiss.code.NotNull;
import org.jkiss.code.Nullable;

import java.util.Map;

public class SMUser extends SMSubject {

    private String[] userTeams;
    private boolean enabled;
    private final String authRole;

    public SMUser(
        @NotNull String userId,
        boolean enabled,
        @Nullable String authRole
    ) {
        this(userId, null, new String[0], enabled, authRole);
    }

    public SMUser(
        @NotNull String userId,
        @Nullable Map<String, String> metaParameters,
        @NotNull String[] teams,
        boolean enabled,
        @Nullable String authRole
    ) {
        super(userId, metaParameters);
        this.userTeams = teams;
        this.enabled = enabled;
        this.authRole = authRole;
    }

    @NotNull
    public String getUserId() {
        return subjectId;
    }

    @NotNull
    public String[] getUserTeams() {
        return userTeams;
    }

    public void setUserTeams(@NotNull String[] userTeams) {
        this.userTeams = userTeams;
    }

    public boolean isEnabled() {
        return enabled;
    }

    public void enableUser(boolean enabled) {
        this.enabled = enabled;
    }

<<<<<<< HEAD
=======
    public void setMetaParameter(String name, String value) {
        metaParameters.put(name, value);
    }

    @Nullable
    public String getAuthRole() {
        return authRole;
    }
>>>>>>> 9b9abbb4
}<|MERGE_RESOLUTION|>--- conflicted
+++ resolved
@@ -70,15 +70,4 @@
         this.enabled = enabled;
     }
 
-<<<<<<< HEAD
-=======
-    public void setMetaParameter(String name, String value) {
-        metaParameters.put(name, value);
-    }
-
-    @Nullable
-    public String getAuthRole() {
-        return authRole;
-    }
->>>>>>> 9b9abbb4
 }