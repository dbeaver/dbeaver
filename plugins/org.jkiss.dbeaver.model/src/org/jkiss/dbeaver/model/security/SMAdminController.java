/*
 * DBeaver - Universal Database Manager
 * Copyright (C) 2010-2022 DBeaver Corp and others
 *
 * Licensed under the Apache License, Version 2.0 (the "License");
 * you may not use this file except in compliance with the License.
 * You may obtain a copy of the License at
 *
 *     http://www.apache.org/licenses/LICENSE-2.0
 *
 * Unless required by applicable law or agreed to in writing, software
 * distributed under the License is distributed on an "AS IS" BASIS,
 * WITHOUT WARRANTIES OR CONDITIONS OF ANY KIND, either express or implied.
 * See the License for the specific language governing permissions and
 * limitations under the License.
 */
package org.jkiss.dbeaver.model.security;

import org.jkiss.code.NotNull;
import org.jkiss.dbeaver.DBException;
import org.jkiss.dbeaver.model.security.user.SMObjectPermissions;
import org.jkiss.dbeaver.model.security.user.SMRole;
import org.jkiss.dbeaver.model.security.user.SMUser;

import java.util.List;
import java.util.Map;
import java.util.Set;

/**
 * Admin interface
 */
public interface SMAdminController extends SMController {

    ///////////////////////////////////////////
    // Users

    void createUser(String userId, Map<String, String> metaParameters) throws DBException;

    void deleteUser(String userId) throws DBException;

    void setUserRoles(String userId, String[] roleIds, String grantorId) throws DBException;

    SMUser getUserById(String userId) throws DBException;

    @NotNull
    SMUser[] findUsers(String userNameMask) throws DBException;

    void setUserMeta(String userId, Map<String, Object> metaParameters) throws DBException;

    void enableUser(String userId, boolean enabled) throws DBException;

    ///////////////////////////////////////////
    // Roles

    @NotNull
    SMRole[] readAllRoles() throws DBException;

    SMRole findRole(String roleId) throws DBException;

    @NotNull
    String[] getRoleSubjects(String roleId) throws DBException;

    void createRole(String roleId, String name, String description, String grantor) throws DBException;

    void updateRole(String roleId, String name, String description) throws DBException;

    void deleteRole(String roleId) throws DBException;

    ///////////////////////////////////////////
    // Permissions
    void setSubjectPermissions(String subjectId, List<String> permissionIds, String grantorId) throws DBException;

    void setSubjectConnectionAccess(@NotNull String subjectId, @NotNull List<String> connectionIds, String grantor) throws DBException;

    void setObjectPermissions(
        @NotNull String objectId,
        @NotNull SMObjectType objectType,
        @NotNull Set<String> subjectIds,
        @NotNull Set<String> permissions,
        @NotNull String grantor
    ) throws DBException;


    @NotNull
    SMObjectPermissions getObjectPermissions(
        @NotNull String subjectId,
        @NotNull String objectId,
        @NotNull SMObjectType objectType
    ) throws DBException;

    @NotNull
<<<<<<< HEAD
    List<SMObjectPermissionsGrant> getGrantedObjectPermissions(
=======
    List<SMObjectPermissionsGrant> getObjectPermissionGrants(
>>>>>>> 7687b98d
        @NotNull String objectId,
        @NotNull SMObjectType smObjectType
    ) throws DBException;
}<|MERGE_RESOLUTION|>--- conflicted
+++ resolved
@@ -70,16 +70,18 @@
     // Permissions
     void setSubjectPermissions(String subjectId, List<String> permissionIds, String grantorId) throws DBException;
 
-    void setSubjectConnectionAccess(@NotNull String subjectId, @NotNull List<String> connectionIds, String grantor) throws DBException;
-
     void setObjectPermissions(
-        @NotNull String objectId,
+        @NotNull Set<String> objectIds,
         @NotNull SMObjectType objectType,
         @NotNull Set<String> subjectIds,
         @NotNull Set<String> permissions,
         @NotNull String grantor
     ) throws DBException;
 
+    void deleteAllObjectPermissions(
+        @NotNull String objectId,
+        @NotNull SMObjectType objectType
+    ) throws DBException;
 
     @NotNull
     SMObjectPermissions getObjectPermissions(
@@ -89,12 +91,13 @@
     ) throws DBException;
 
     @NotNull
-<<<<<<< HEAD
-    List<SMObjectPermissionsGrant> getGrantedObjectPermissions(
-=======
     List<SMObjectPermissionsGrant> getObjectPermissionGrants(
->>>>>>> 7687b98d
         @NotNull String objectId,
         @NotNull SMObjectType smObjectType
     ) throws DBException;
+
+    List<SMObjectPermissionsGrant> getSubjectObjectPermissionGrants(
+        @NotNull String subjectId,
+        @NotNull SMObjectType smObjectType
+    ) throws DBException;
 }