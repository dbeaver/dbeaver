/*
 * DBeaver - Universal Database Manager
 * Copyright (C) 2010-2024 DBeaver Corp and others
 *
 * Licensed under the Apache License, Version 2.0 (the "License");
 * you may not use this file except in compliance with the License.
 * You may obtain a copy of the License at
 *
 *     http://www.apache.org/licenses/LICENSE-2.0
 *
 * Unless required by applicable law or agreed to in writing, software
 * distributed under the License is distributed on an "AS IS" BASIS,
 * WITHOUT WARRANTIES OR CONDITIONS OF ANY KIND, either express or implied.
 * See the License for the specific language governing permissions and
 * limitations under the License.
 */
package org.jkiss.dbeaver.ext.mssql.model.generic;

import org.jkiss.code.NotNull;
import org.jkiss.code.Nullable;
import org.jkiss.dbeaver.DBException;
import org.jkiss.dbeaver.Log;
import org.jkiss.dbeaver.ext.generic.model.*;
import org.jkiss.dbeaver.ext.generic.model.meta.GenericMetaModel;
import org.jkiss.dbeaver.ext.mssql.SQLServerConstants;
import org.jkiss.dbeaver.ext.mssql.SQLServerUtils;
import org.jkiss.dbeaver.ext.mssql.model.SQLServerView;
import org.jkiss.dbeaver.ext.mssql.model.ServerType;
import org.jkiss.dbeaver.model.*;
import org.jkiss.dbeaver.model.exec.DBCQueryTransformProvider;
import org.jkiss.dbeaver.model.exec.DBCQueryTransformType;
import org.jkiss.dbeaver.model.exec.DBCQueryTransformer;
import org.jkiss.dbeaver.model.exec.jdbc.JDBCPreparedStatement;
import org.jkiss.dbeaver.model.exec.jdbc.JDBCResultSet;
import org.jkiss.dbeaver.model.exec.jdbc.JDBCSession;
import org.jkiss.dbeaver.model.exec.jdbc.JDBCStatement;
import org.jkiss.dbeaver.model.impl.jdbc.JDBCUtils;
import org.jkiss.dbeaver.model.impl.sql.QueryTransformerTop;
import org.jkiss.dbeaver.model.runtime.DBRProgressMonitor;
import org.jkiss.dbeaver.model.struct.DBSObject;
import org.jkiss.dbeaver.model.struct.DBSObjectFilter;
import org.jkiss.dbeaver.model.struct.rdb.DBSIndexType;
import org.jkiss.dbeaver.model.struct.rdb.DBSProcedureType;
import org.jkiss.utils.CommonUtils;

import java.sql.ResultSet;
import java.sql.SQLException;
import java.sql.Statement;
import java.util.ArrayList;
import java.util.HashMap;
import java.util.List;
import java.util.Map;

/**
 * SQLServerMetaModel
 */
public class SQLServerMetaModel extends GenericMetaModel implements DBCQueryTransformProvider
{
    private static final Log log = Log.getLog(SQLServerMetaModel.class);

    private final boolean sqlServer;
    private final Map<String, Boolean> sysViewsCache = new HashMap<>();
    private boolean hasMetaDataProcedureView;

    public SQLServerMetaModel() {
        this(true);
    }

    public SQLServerMetaModel(boolean sqlServer) {
        super();
        this.sqlServer = sqlServer;
    }

    public boolean isSqlServer() {
        return sqlServer;
    }

    private boolean isSapIQ(GenericDataSource dataSource) {
        String productName = dataSource.getInfo().getDatabaseProductName();
        return productName != null && (productName.contains("IQ SAP") || productName.contains("SAP IQ") || productName.contains("Sybase IQ"));
    }

    @Override
    public SQLServerGenericDataSource createDataSourceImpl(DBRProgressMonitor monitor, DBPDataSourceContainer container) throws DBException {
        return new SQLServerGenericDataSource(monitor, container, this);
    }

    @Override
    public SQLServerGenericDatabase createCatalogImpl(@NotNull GenericDataSource dataSource, @NotNull String catalogName) {
        return new SQLServerGenericDatabase(dataSource, catalogName);
    }

    @Override
    public SQLServerGenericSchema createSchemaImpl(@NotNull GenericDataSource dataSource, GenericCatalog catalog, @NotNull String schemaName) throws DBException {
        return new SQLServerGenericSchema(dataSource, catalog, schemaName, 0);
    }

    public String getViewDDL(DBRProgressMonitor monitor, GenericView sourceObject, Map<String, Object> options) throws DBException {
        return extractSource(monitor, sourceObject.getDataSource(), sourceObject, sourceObject.getCatalog(), sourceObject.getSchema().getName(), sourceObject.getName());
    }

    @Override
    public void loadProcedures(DBRProgressMonitor monitor, @NotNull GenericObjectContainer container) throws DBException {
        if (!isSqlServer()) {
            GenericDataSource dataSource = container.getDataSource();
            String dbName = DBUtils.getQuotedIdentifier(container.getParentObject());
            try (JDBCSession session = DBUtils.openMetaSession(monitor, container, "Sybase procedure list")) {
                hasMetaDataProcedureView = hasMetaDataProcedureView(session);
                // P – Transact-SQL or SQLJ procedure
                // SF – scalar or user-defined functions - from SAP Adaptive Server version 16
                try (JDBCPreparedStatement dbStat = session.prepareStatement(
                    "select distinct so.name as proc_name,su.name as schema_name, so.[type] as type_name\n" +
                        "from " + dbName + ".dbo.sysobjects so, "+ dbName + ".dbo.sysusers su\n" +
                        "where so.type IN ('P', 'SF')\n" +
                        "and su.uid = so.uid\n" +
                        "and su.name=?"))
                {
                    dbStat.setString(1, container.getName());
                    try (JDBCResultSet dbResult = dbStat.executeQuery()) {
                        while (dbResult.nextRow()) {
                            String typeName = JDBCUtils.safeGetString(dbResult, "type_name");
                            DBSProcedureType procedureType = DBSProcedureType.PROCEDURE;
                            if ("SF".equals(typeName)) {
                                procedureType = DBSProcedureType.FUNCTION;
                            }
                            final GenericProcedure procedure = createProcedureImpl(
                                container,
                                JDBCUtils.safeGetString(dbResult, "proc_name"),
                                null,
                                null,
                                procedureType,
                                null);
                            procedure.setSource(JDBCUtils.safeGetString(dbResult, "definition"));
                            container.addProcedure(procedure);
                        }
                    }
                }
            } catch (SQLException e) {
                throw new DBException(e, dataSource);
            }
        } else {
            super.loadProcedures(monitor, container);
        }
    }

    @Override
    public SQLServerGenericProcedure createProcedureImpl(GenericStructContainer container, String procedureName, String specificName, String remarks, DBSProcedureType procedureType, GenericFunctionResultType functionResultType) {
        return new SQLServerGenericProcedure(container, procedureName, specificName, remarks, procedureType, functionResultType);
    }

    @Override
    public String getProcedureDDL(DBRProgressMonitor monitor, GenericProcedure sourceObject) throws DBException {
        String objectName = sourceObject.getName();
        GenericDataSource dataSource = sourceObject.getDataSource();
        if (isSqlServer() && dataSource.isServerVersionAtLeast(SQLServerConstants.SQL_SERVER_2005_VERSION_MAJOR, 0)) {
            try (JDBCSession session = DBUtils.openMetaSession(monitor, sourceObject, "Read routine definition")) {
                try (JDBCPreparedStatement dbStat = session.prepareStatement(
                    "SELECT definition FROM " + DBUtils.getQuotedIdentifier(sourceObject.getCatalog()) + ".sys.sql_modules WHERE object_id=OBJECT_ID(?)"
                )) {
                    dbStat.setString(1, sourceObject.getFullyQualifiedName(DBPEvaluationContext.DML));
                    try (JDBCResultSet dbResult = dbStat.executeQuery()) {
                        if (dbResult.nextRow()) {
                            return dbResult.getString(1);
                        }
                        return "-- Routine '" + objectName + "' definition not found";
                    }
                }
            } catch (SQLException e) {
                throw new DBException(e, dataSource);
            }
        }
        if (getServerType() == ServerType.SYBASE) {
            try (JDBCSession session = DBUtils.openMetaSession(monitor, sourceObject, "Read routine definition")) {
<<<<<<< HEAD
                if (dataSource instanceof SQLServerGenericDataSource sqlDataSource &&
                    sqlDataSource.hasMetaDataProcedureView()) {
                    try (JDBCPreparedStatement dbStat = session.prepareStatement(
                        "SELECT source, proc_defn " +
                            "FROM SYS.SYSPROCEDURE s\n" +
                            "LEFT JOIN " +
                            DBUtils.getQuotedIdentifier(sourceObject.getCatalog()) + ".dbo.sysobjects so " +
                            "ON so.id = s.object_id\n" +
                            "WHERE s.proc_name=?")) {
=======
                if (hasMetaDataProcedureView) {
                    try (JDBCPreparedStatement dbStat = session.prepareStatement(
                        "SELECT source, proc_defn " +
                        "FROM SYS.SYSPROCEDURE s\n" +
                        "LEFT JOIN " +
                        DBUtils.getQuotedIdentifier(sourceObject.getCatalog()) + ".dbo.sysobjects so " +
                        "ON so.id = s.object_id\n" +
                        "WHERE s.proc_name=?")) {
>>>>>>> c4a2d4b5
                        dbStat.setString(1, objectName);
                        try (JDBCResultSet dbResult = dbStat.executeQuery()) {
                            if (dbResult.nextRow()) {
                                String source = dbResult.getString(1);
                                if (!CommonUtils.isEmpty(source)) {
                                    return source;
                                }
                                return dbResult.getString(2);
                            }
                            return "-- Routine '" + objectName + "' definition not found";
                        }
                    }
                }
                return extractSource(monitor,
                    dataSource,
                    sourceObject,
                    sourceObject.getCatalog(),
                    sourceObject.getSchema().getName(),
                    objectName);
            } catch (SQLException e) {
                throw new DBException(e, dataSource);
            }
        }
        return extractSource(monitor, dataSource, sourceObject, sourceObject.getCatalog(), sourceObject.getSchema().getName(), objectName);
    }

    @Override
    public boolean supportsTriggers(@NotNull GenericDataSource dataSource) {
        return true;
    }

    @Override
    public JDBCStatement prepareTableTriggersLoadStatement(@NotNull JDBCSession session, @NotNull GenericStructContainer container, @Nullable GenericTableBase table) throws SQLException {
        String schema = SQLServerUtils.getSystemSchemaFQN(container.getDataSource(), container.getCatalog().getName(), getSystemSchema());
        StringBuilder query = new StringBuilder("SELECT triggers.name as TRIGGER_NAME, triggers.*, tables.name as OWNER FROM " + schema + ".sysobjects triggers");
        GenericSchema tableSchema = table == null ? null : table.getSchema();
        long schemaId = tableSchema instanceof SQLServerGenericSchema ? ((SQLServerGenericSchema) tableSchema).getSchemaId() : 0;
        query.append(",").append(schema).append(".sysobjects tables").append("\nWHERE triggers.type = 'TR' AND triggers.deltrig = tables.id\n");
        if (table != null) {
            if (schemaId == 0) {
                query.append("AND user_name(tables.uid) = ?");
            } else {
                query.append("AND tables.uid = ?");
            }
            query.append(" AND tables.name = ?");
        }
        JDBCPreparedStatement dbStat = session.prepareStatement(query.toString());
        if (table != null) {
            if (schemaId == 0) {
                dbStat.setString(1, tableSchema.getName());
            } else {
                dbStat.setLong(1, schemaId);
            }
            dbStat.setString(2, table.getName());
        }
        return dbStat;
    }

    @Override
    public GenericTrigger createTableTriggerImpl(@NotNull JDBCSession session, @NotNull GenericStructContainer genericStructContainer, @NotNull GenericTableBase genericTableBase, String name, @NotNull JDBCResultSet resultSet) throws DBException {
        if (CommonUtils.isEmpty(name)) {
            name = JDBCUtils.safeGetString(resultSet, 1);
        }
        if (name == null) {
            return null;
        }
        name = name.trim();
        return  new SQLServerGenericTrigger(genericTableBase, name, null);
    }

    @Override
    public List<GenericTrigger> loadTriggers(DBRProgressMonitor monitor, @NotNull GenericStructContainer container, @Nullable GenericTableBase table) throws DBException {
        try (JDBCSession session = DBUtils.openMetaSession(monitor, container, "Read triggers")) {

            try (JDBCPreparedStatement dbStat = (JDBCPreparedStatement) prepareTableTriggersLoadStatement(session, container, table)) {
                List<GenericTrigger> result = new ArrayList<>();

                try (JDBCResultSet dbResult = dbStat.executeQuery()) {
                    while (dbResult.next()) {
                        String name = JDBCUtils.safeGetString(dbResult, 1);
                        if (name == null) {
                            continue;
                        }
                        name = name.trim();
                        SQLServerGenericTrigger trigger = new SQLServerGenericTrigger(table, name, null);
                        result.add(trigger);
                    }
                }
                return result;
            }
        } catch (SQLException e) {
            throw new DBException(e, container.getDataSource());
        }
    }

    @Override
    public String getTriggerDDL(@NotNull DBRProgressMonitor monitor, @NotNull GenericTrigger trigger) throws DBException {
        GenericTableBase table = ((GenericTableTrigger) trigger).getTable();
        assert table != null;
        return extractSource(monitor, table.getDataSource(), table, table.getCatalog(), table.getSchema().getName(), trigger.getName());
    }

    @Override
    public boolean isColumnNotNullByDefault() {
        return true;
    }

    @Nullable
    @Override
    public DBCQueryTransformer createQueryTransformer(@NotNull DBCQueryTransformType type) {
        if (type == DBCQueryTransformType.RESULT_SET_LIMIT) {
            return new QueryTransformerTop();
        }
        return null;
    }

    private String extractSource(DBRProgressMonitor monitor, GenericDataSource dataSource, DBSObject object, GenericCatalog catalog, String schema, String name) throws DBException {
        ServerType serverType = getServerType();
        String systemSchema = SQLServerUtils.getSystemSchemaFQN(dataSource, catalog.getName(), getSystemSchema());
        try (JDBCSession session = DBUtils.openMetaSession(monitor, dataSource, "Read source code")) {
            String mdQuery;
            if (serverType == ServerType.SQL_SERVER) {
                final String objectFQN = DBUtils.getQuotedIdentifier(dataSource, schema) + "." + DBUtils.getQuotedIdentifier(dataSource, name);
                if (SQLServerUtils.isDriverBabelfish(dataSource.getContainer().getDriver())) {
                    mdQuery = "SELECT definition FROM sys.sql_modules WHERE object_id = (OBJECT_ID(N'" + objectFQN + "'))";
                } else {
                    mdQuery = systemSchema + ".sp_helptext '" + objectFQN + "'";
                }
            } else {
                if (isSapIQ(dataSource)) {
                    mdQuery = "SELECT s.source\n" +
                        "FROM " + systemSchema + ".sysobjects AS so\n" +
                        "JOIN sys.sysuser AS u ON u.user_id = so.uid\n" +
                        "JOIN sys.syssource AS s ON s.object_id = so.id\n" +
                        "WHERE user_name(so.uid)=? AND so.name=?";
                } else {
                    mdQuery = "SELECT sc.text\n" +
                        "FROM " + systemSchema + ".sysobjects so, " + systemSchema + ".syscomments sc\n" +
                        "WHERE user_name(so.uid)=? AND so.name=? and sc.id = so.id\n" +
                        "ORDER BY sc.colid";
                }
            }
            try (JDBCPreparedStatement dbStat = session.prepareStatement(mdQuery)) {
                if (serverType == ServerType.SYBASE) {
                    dbStat.setString(1, schema);
                    dbStat.setString(2, name);
                }
                try (JDBCResultSet dbResult = dbStat.executeQuery()) {
                    StringBuilder sql = new StringBuilder();
                    while (dbResult.nextRow()) {
                        sql.append(dbResult.getString(1));
                    }
                    String ddl = sql.toString();
                    if (object instanceof SQLServerView) {
                        ddl = ddl.replaceAll("(?i)CREATE VIEW", "CREATE OR REPLACE VIEW");
                    }
                    return ddl;
                }
            }
        } catch (SQLException e) {
            throw new DBException(e, dataSource);
        }
    }

    private boolean hasSybaseSystemView(JDBCSession session, String systemSchema, String viewName) throws SQLException {
        Boolean check;
        synchronized (sysViewsCache) {
            check = sysViewsCache.get(viewName);
        }
        if (check == null) {
            check = JDBCUtils.queryString(session, "SELECT name from " + systemSchema + ".sysobjects where name=?", viewName) != null;
            synchronized (sysViewsCache) {
                sysViewsCache.put(viewName, check);
            }
        }
        return check;
    }

    public ServerType getServerType() {
        return sqlServer ? ServerType.SQL_SERVER : ServerType.SYBASE;
    }

    @Override
    public SQLServerGenericIndex createIndexImpl(GenericTableBase table, boolean nonUnique, String qualifier, long cardinality, String indexName, DBSIndexType indexType, boolean persisted) {
        return new SQLServerGenericIndex(table, nonUnique, qualifier, cardinality, indexName, indexType, persisted);
    }

    @Override
    public String getAutoIncrementClause(GenericTableColumn column) {
        return "IDENTITY(1,1)";
    }

    @Override
    public boolean useCatalogInObjectNames() {
        return false;
    }

    @Override
    public boolean isSchemasOptional() {
        return true;
    }

    @Override
    public List<GenericSchema> loadSchemas(JDBCSession session, GenericDataSource dataSource, GenericCatalog catalog) throws DBException {
        boolean showAllSchemas = SQLServerUtils.isShowAllSchemas(dataSource);
        final DBSObjectFilter schemaFilters = dataSource.getContainer().getObjectFilter(GenericSchema.class, catalog, false);

        String sysSchema = SQLServerUtils.getSystemSchemaFQN(dataSource, catalog.getName(), getSystemSchema());
        String sql;
        if (showAllSchemas) {
            if (getServerType() == ServerType.SQL_SERVER && dataSource.isServerVersionAtLeast(SQLServerConstants.SQL_SERVER_2005_VERSION_MAJOR ,0)) {
                sql = "SELECT * FROM " + sysSchema + ".schemas";
            } else {
                sql = "SELECT * FROM " + sysSchema + ".sysusers";
            }
        } else {
            if (getServerType() == ServerType.SQL_SERVER) {
                sql = "SELECT DISTINCT s.*\n" +
                    "FROM " + sysSchema + ".schemas s, " + sysSchema + ".sysobjects o\n" +
                    "WHERE s.schema_id=o.uid\n" +
                    "ORDER BY 1";
            } else {
                sql = "SELECT DISTINCT u.name,u.uid\n" +
                    "FROM " + sysSchema + ".sysusers u, " + sysSchema + ".sysobjects o\n" +
                    "WHERE u.uid=o.uid\n" +
                    "ORDER BY 1";
            }
        }

        boolean schemaReadFailed = false;
        List<GenericSchema> result = new ArrayList<>();
        try (JDBCPreparedStatement dbStat = session.prepareStatement(sql)) {

            try (JDBCResultSet dbResult = dbStat.executeQuery()) {
                while (dbResult.next()) {
                    String name = JDBCUtils.safeGetString(dbResult, "name");
                    if (name == null) {
                        continue;
                    }
                    name = name.trim();
                    if (schemaFilters != null && !schemaFilters.matches(name)) {
                        // Doesn't match filter
                        continue;
                    }

                    long schemaId;
                    if (isSqlServer()) {
                        schemaId = JDBCUtils.safeGetLong(dbResult, "schema_id");
                    } else {
                        schemaId = JDBCUtils.safeGetLong(dbResult, "uid");
                    }
                    SQLServerGenericSchema schema = new SQLServerGenericSchema(
                        dataSource, catalog, name, schemaId);
                    result.add(schema);
                }
            }
        } catch (SQLException e) {
            if (dataSource.discoverErrorType(e) == DBPErrorAssistant.ErrorType.CONNECTION_LOST) {
                throw new DBException(e, dataSource);
            } else {
                log.warn("Schema read failed: empty list returned. Try generic method.", e);
                schemaReadFailed = true;
            }
        }
        if (result.isEmpty()) {
            if (!schemaReadFailed && !showAllSchemas) {
                // Perhaps all schemas were filtered out
                result.add(new GenericSchema(dataSource, catalog, SQLServerConstants.DEFAULT_SCHEMA_NAME));
            } else {
                // Maybe something went wrong. LEt's try to use native function
                return super.loadSchemas(session, dataSource, catalog);
            }
        }
        return result;
    }

    @Override
    public boolean supportsSequences(@NotNull GenericDataSource dataSource) {
        return getServerType() == ServerType.SQL_SERVER;
    }

    @Override
    public JDBCStatement prepareSequencesLoadStatement(@NotNull JDBCSession session, @NotNull GenericStructContainer container) throws SQLException {
        JDBCPreparedStatement dbStat = session.prepareStatement(
            "SELECT * FROM " +
                SQLServerUtils.getSystemSchemaFQN(container.getDataSource(), container.getCatalog().getName(), getSystemSchema()) +
                ".sequences WHERE schema_name(schema_id)=?");
        dbStat.setString(1, container.getSchema().getName());
        return dbStat;
    }

    @Override
    public GenericSequence createSequenceImpl(@NotNull JDBCSession session, @NotNull GenericStructContainer container, @NotNull JDBCResultSet dbResult) {
        String name = JDBCUtils.safeGetString(dbResult, "name");
        if (CommonUtils.isEmpty(name)) {
            return null;
        }
        name = name.trim();
        return new GenericSequence(
            container,
            name,
            null,
            CommonUtils.toLong(JDBCUtils.safeGetObject(dbResult, "current_value")),
            CommonUtils.toLong(JDBCUtils.safeGetObject(dbResult, "minimum_value")),
            CommonUtils.toLong(JDBCUtils.safeGetObject(dbResult, "maximum_value")),
            CommonUtils.toLong(JDBCUtils.safeGetObject(dbResult, "increment"))
        );
    }

    @Override
    public boolean supportsSynonyms(@NotNull GenericDataSource dataSource) {
        return isSqlServer();
    }

    @Override
    public JDBCStatement prepareSynonymsLoadStatement(@NotNull JDBCSession session, @NotNull GenericStructContainer container) throws SQLException {
        JDBCPreparedStatement dbStat = session.prepareStatement(
            "SELECT * FROM " + SQLServerUtils.getSystemSchemaFQN(container.getDataSource(), container.getCatalog().getName(), getSystemSchema()) + ".synonyms WHERE schema_name(schema_id)=?");
        dbStat.setString(1, container.getSchema().getName());
        return dbStat;
    }

    @Override
    public GenericSynonym createSynonymImpl(@NotNull JDBCSession session, @NotNull GenericStructContainer container, @NotNull JDBCResultSet dbResult) throws DBException {
        String name = JDBCUtils.safeGetString(dbResult, "name");
        if (CommonUtils.isEmpty(name)) {
            return null;
        }
        name = name.trim();
        return new SQLServerGenericSynonym(
            container,
            name,
            null,
            JDBCUtils.safeGetString(dbResult, "base_object_name"));
    }

    @Override
    public GenericTableBase createTableOrViewImpl(GenericStructContainer container, String tableName, String tableType, JDBCResultSet dbResult) {
        if (tableType != null && isView(tableType)) {
            return new SQLServerGenericView(container, tableName, tableType, dbResult);
        } else {
            return new SQLServerGenericTable(container, tableName, tableType, dbResult);
        }
    }

    @Override
    public GenericTableColumn createTableColumnImpl(@NotNull DBRProgressMonitor monitor, @Nullable JDBCResultSet dbResult, @NotNull GenericTableBase table, String columnName, String typeName, int valueType, int sourceType, int ordinalPos, long columnSize, long charLength, Integer scale, Integer precision, int radix, boolean notNull, String remarks, String defaultValue, boolean autoIncrement, boolean autoGenerated) throws DBException {
        return new SQLServerGenericTableColumn(table,
            columnName,
            typeName, valueType, sourceType, ordinalPos,
            columnSize,
            charLength, scale, precision, radix, notNull,
            remarks, defaultValue, autoIncrement, autoGenerated
        );
    }

    @Override
    public boolean isSystemTable(GenericTableBase table) {
        return table.getSchema() != null && getSystemSchema().equals(table.getSchema().getName()) && table.getName().startsWith("sys");
    }

    @NotNull
    private String getSystemSchema() {
        return sqlServer ? SQLServerConstants.SQL_SERVER_SYSTEM_SCHEMA : SQLServerConstants.SYBASE_SYSTEM_SCHEMA;
    }
<<<<<<< HEAD
=======

    private boolean hasMetaDataProcedureView(@NotNull JDBCSession session) {
        boolean result = false;
        try (Statement dbStat = session.createStatement()) {
            try (ResultSet resultSet = dbStat.executeQuery("SELECT TOP 1 1 FROM SYS.SYSPROCEDURE WHERE 1 <> 1")) {
                result = true;
            }
        } catch (SQLException e) {
            result = false;
        }
        return result;
    }

>>>>>>> c4a2d4b5
}<|MERGE_RESOLUTION|>--- conflicted
+++ resolved
@@ -105,7 +105,6 @@
             GenericDataSource dataSource = container.getDataSource();
             String dbName = DBUtils.getQuotedIdentifier(container.getParentObject());
             try (JDBCSession session = DBUtils.openMetaSession(monitor, container, "Sybase procedure list")) {
-                hasMetaDataProcedureView = hasMetaDataProcedureView(session);
                 // P – Transact-SQL or SQLJ procedure
                 // SF – scalar or user-defined functions - from SAP Adaptive Server version 16
                 try (JDBCPreparedStatement dbStat = session.prepareStatement(
@@ -171,7 +170,6 @@
         }
         if (getServerType() == ServerType.SYBASE) {
             try (JDBCSession session = DBUtils.openMetaSession(monitor, sourceObject, "Read routine definition")) {
-<<<<<<< HEAD
                 if (dataSource instanceof SQLServerGenericDataSource sqlDataSource &&
                     sqlDataSource.hasMetaDataProcedureView()) {
                     try (JDBCPreparedStatement dbStat = session.prepareStatement(
@@ -181,16 +179,6 @@
                             DBUtils.getQuotedIdentifier(sourceObject.getCatalog()) + ".dbo.sysobjects so " +
                             "ON so.id = s.object_id\n" +
                             "WHERE s.proc_name=?")) {
-=======
-                if (hasMetaDataProcedureView) {
-                    try (JDBCPreparedStatement dbStat = session.prepareStatement(
-                        "SELECT source, proc_defn " +
-                        "FROM SYS.SYSPROCEDURE s\n" +
-                        "LEFT JOIN " +
-                        DBUtils.getQuotedIdentifier(sourceObject.getCatalog()) + ".dbo.sysobjects so " +
-                        "ON so.id = s.object_id\n" +
-                        "WHERE s.proc_name=?")) {
->>>>>>> c4a2d4b5
                         dbStat.setString(1, objectName);
                         try (JDBCResultSet dbResult = dbStat.executeQuery()) {
                             if (dbResult.nextRow()) {
@@ -556,20 +544,4 @@
     private String getSystemSchema() {
         return sqlServer ? SQLServerConstants.SQL_SERVER_SYSTEM_SCHEMA : SQLServerConstants.SYBASE_SYSTEM_SCHEMA;
     }
-<<<<<<< HEAD
-=======
-
-    private boolean hasMetaDataProcedureView(@NotNull JDBCSession session) {
-        boolean result = false;
-        try (Statement dbStat = session.createStatement()) {
-            try (ResultSet resultSet = dbStat.executeQuery("SELECT TOP 1 1 FROM SYS.SYSPROCEDURE WHERE 1 <> 1")) {
-                result = true;
-            }
-        } catch (SQLException e) {
-            result = false;
-        }
-        return result;
-    }
-
->>>>>>> c4a2d4b5
 }