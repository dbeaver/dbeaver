--- conflicted
+++ resolved
@@ -73,11 +73,8 @@
     public static final String COLOR_ERD_HEADER_COLOR_6 = "org.jkiss.dbeaver.ui.presentation.erd.headers.color.6"; //$NON-NLS-1$
     public static final String COLOR_ERD_HEADER_COLOR_7 = "org.jkiss.dbeaver.ui.presentation.erd.headers.color.7"; //$NON-NLS-1$
 
-<<<<<<< HEAD
     public static final String CMD_SAVE_AS = "org.jkiss.dbeaver.erd.diagram.saveAs";
-=======
     public static final String CONFIRM_OPEN_EXPORTED_FILE = "erd_open_exported_file";
->>>>>>> ea88848a
 
     public static final String ICON_LOCATION_PREFIX = "platform:/plugin/" + ERDUIActivator.PLUGIN_ID + "/icons/";
 
