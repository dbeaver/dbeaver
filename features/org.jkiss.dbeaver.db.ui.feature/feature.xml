--- conflicted
+++ resolved
@@ -13,150 +13,6 @@
       %copyright
    </copyright>
 
-<<<<<<< HEAD
-   <includes
-         id="org.jkiss.dbeaver.db.feature"
-         version="0.0.0"/>
-
-   <plugin
-         id="org.jkiss.dbeaver.ext.mysql.ui"
-         download-size="0"
-         install-size="0"
-         version="0.0.0"
-         unpack="false"/>
-
-   <plugin
-           id="org.jkiss.dbeaver.ext.dameng.ui"
-           download-size="0"
-           install-size="0"
-           version="0.0.0"/>
-
-   <plugin
-         id="org.jkiss.dbeaver.ext.db2.ui"
-         download-size="0"
-         install-size="0"
-         version="0.0.0"/>
-
-   <plugin
-         id="org.jkiss.dbeaver.ext.exasol.ui"
-         download-size="0"
-         install-size="0"
-         version="0.0.0"
-         unpack="false"/>
-
-   <plugin
-         id="org.jkiss.dbeaver.ext.hana.ui"
-         download-size="0"
-         install-size="0"
-         version="0.0.0"
-         unpack="false"/>
-
-   <plugin
-         id="org.jkiss.dbeaver.ext.mssql.ui"
-         download-size="0"
-         install-size="0"
-         version="0.0.0"
-         unpack="false"/>
-
-   <plugin
-         id="org.jkiss.dbeaver.ext.oracle.ui"
-         download-size="0"
-         install-size="0"
-         version="0.0.0"
-         unpack="false"/>
-         
-   <plugin
-         id="org.jkiss.dbeaver.ext.oceanbase.ui"
-         download-size="0"
-         install-size="0"
-         version="0.0.0"
-         unpack="false"/>
-
-   <plugin
-         id="org.jkiss.dbeaver.ext.tidb.ui"
-         download-size="0"
-         install-size="0"
-         version="0.0.0"
-         unpack="false"/>
-
-   <plugin
-         id="org.jkiss.dbeaver.ext.postgresql.ui"
-         download-size="0"
-         install-size="0"
-         version="0.0.0"
-         unpack="false"/>
-
-   <plugin
-         id="org.jkiss.dbeaver.ext.generic.ui"
-         download-size="0"
-         install-size="0"
-         version="0.0.0"
-         unpack="false"/>
-
-   <plugin
-         id="org.jkiss.dbeaver.ext.vertica.ui"
-         download-size="0"
-         install-size="0"
-         version="0.0.0"
-         unpack="false"/>
-
-   <plugin
-         id="org.jkiss.dbeaver.ext.athena.ui"
-         download-size="0"
-         install-size="0"
-         version="0.0.0"
-         unpack="false"/>
-
-   <plugin
-           id="org.jkiss.dbeaver.ext.clickhouse.ui"
-           download-size="0"
-           install-size="0"
-           version="0.0.0"
-           unpack="false"/>
-
-   <plugin
-         id="org.jkiss.dbeaver.ext.bigquery.ui"
-         download-size="0"
-         install-size="0"
-         version="0.0.0"
-         unpack="false"/>
-
-   <plugin
-         id="org.jkiss.dbeaver.ext.spanner.ui"
-         download-size="0"
-         install-size="0"
-         version="0.0.0"
-         unpack="false"/>
-
-   <plugin
-         id="org.jkiss.dbeaver.ext.snowflake.ui"
-         download-size="0"
-         install-size="0"
-         version="0.0.0"
-         unpack="false"/>
-
-   <plugin
-         id="org.jkiss.dbeaver.ext.sqlite.ui"
-         download-size="0"
-         install-size="0"
-         version="0.0.0"
-         unpack="false"/>
-
-   <plugin
-         id="org.jkiss.dbeaver.ext.altibase.ui"
-         download-size="0"
-         install-size="0"
-         version="0.0.0"
-         unpack="false"/>
-
-   <plugin
-         id="org.jkiss.dbeaver.ext.wmi"
-         os="win32"
-         download-size="0"
-         install-size="0"
-         version="0.0.0"
-         unpack="false"/>
-=======
    <includes id="org.jkiss.dbeaver.db.feature" version="0.0.0"/>
 
    <plugin id="org.jkiss.dbeaver.ext.mysql.ui" download-size="0" install-size="0" version="0.0.0" />
@@ -195,6 +51,5 @@
    <plugin id="org.jkiss.dbeaver.ext.sqlite.ui" download-size="0" install-size="0" version="0.0.0" />
 
    <plugin id="org.jkiss.dbeaver.ext.wmi" os="win32" download-size="0" install-size="0" version="0.0.0" />
->>>>>>> 6a2dabe6
 
 </feature>