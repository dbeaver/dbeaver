<?xml version="1.0" encoding="UTF-8"?>
<feature
        id="org.jkiss.dbeaver.db.ui.feature"
        label="%featureName"
<<<<<<< HEAD
        version="1.0.44.qualifier"
=======
        version="1.0.45.qualifier"
>>>>>>> 4b6c09f6
        provider-name="%providerName">

    <description>
        %description
    </description>

    <copyright>
        %copyright
    </copyright>

    <license url="%licenseURL">
        %license
    </license>

    <includes id="org.jkiss.dbeaver.db.feature" version="0.0.0"/>

    <plugin id="org.jkiss.dbeaver.ext.mysql.ui" download-size="0" install-size="0" version="0.0.0" unpack="false"/>
    <plugin id="org.jkiss.dbeaver.ext.db2.ui" download-size="0" install-size="0" version="0.0.0" unpack="true"/>
    <plugin id="org.jkiss.dbeaver.ext.exasol.ui" download-size="0" install-size="0" version="0.0.0" unpack="false"/>
    <plugin id="org.jkiss.dbeaver.ext.hana.ui" download-size="0" install-size="0" version="0.0.0" unpack="false"/>
    <plugin id="org.jkiss.dbeaver.ext.mssql.ui" download-size="0" install-size="0" version="0.0.0" unpack="false"/>
    <plugin id="org.jkiss.dbeaver.ext.oracle.ui" download-size="0" install-size="0" version="0.0.0" unpack="false"/>
    <plugin id="org.jkiss.dbeaver.ext.postgresql.ui" download-size="0" install-size="0" version="0.0.0" unpack="false"/>
    <plugin id="org.jkiss.dbeaver.ext.generic.ui" download-size="0" install-size="0" version="0.0.0" unpack="false"/>
    <plugin id="org.jkiss.dbeaver.ext.vertica.ui" download-size="0" install-size="0" version="0.0.0" unpack="false"/>

    <plugin id="org.jkiss.dbeaver.ext.athena.ui" download-size="0" install-size="0" version="0.0.0" unpack="false"/>
    <plugin id="org.jkiss.dbeaver.ext.bigquery.ui" download-size="0" install-size="0" version="0.0.0" unpack="false"/>
    <plugin id="org.jkiss.dbeaver.ext.spanner.ui" download-size="0" install-size="0" version="0.0.0" unpack="false"/>
    <plugin id="org.jkiss.dbeaver.ext.snowflake.ui" download-size="0" install-size="0" version="0.0.0" unpack="false"/>
    <plugin id="org.jkiss.dbeaver.ext.sqlite.ui" download-size="0" install-size="0" version="0.0.0" unpack="false"/>
    <plugin id="org.jkiss.dbeaver.ext.datavirtuality.ui" download-size="0" install-size="0" version="0.0.0" unpack="false"/>
    <plugin id="org.jkiss.dbeaver.ext.denodo.ui" download-size="0" install-size="0" version="0.0.0" unpack="false"/>

    <plugin id="org.jkiss.dbeaver.ext.wmi" os="win32" download-size="0" install-size="0" version="0.0.0" unpack="false"/>

</feature><|MERGE_RESOLUTION|>--- conflicted
+++ resolved
@@ -2,11 +2,7 @@
 <feature
         id="org.jkiss.dbeaver.db.ui.feature"
         label="%featureName"
-<<<<<<< HEAD
-        version="1.0.44.qualifier"
-=======
         version="1.0.45.qualifier"
->>>>>>> 4b6c09f6
         provider-name="%providerName">
 
     <description>
