--- conflicted
+++ resolved
@@ -22,11 +22,8 @@
         <module>org.jkiss.dbeaver.ext.wmi.feature</module>
         <module>org.jkiss.dbeaver.ext.exasol.feature</module>
         <module>org.jkiss.dbeaver.ext.office.feature</module>
-<<<<<<< HEAD
-		<module>org.jkiss.dbeaver.ext.htmlcopypaste.feature</module>
-=======
-		<module>org.jkiss.dbeaver.ext.outlook.feature</module>
->>>>>>> e653f307
+		    <module>org.jkiss.dbeaver.ext.htmlcopypaste.feature</module>
+		    <module>org.jkiss.dbeaver.ext.outlook.feature</module>
         <module>org.jkiss.dbeaver.ext.ui.svg.feature</module>
         <module>org.jkiss.dbeaver.net.sshj.feature</module>
         <module>org.jkiss.dbeaver.rcp.feature</module>
