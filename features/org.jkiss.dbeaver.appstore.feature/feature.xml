--- conflicted
+++ resolved
@@ -2,11 +2,7 @@
 <feature
         id="org.jkiss.dbeaver.appstore.feature"
         label="%featureName"
-<<<<<<< HEAD
-        version="21.0.1.qualifier"
-=======
         version="21.0.2.qualifier"
->>>>>>> e95efd96
         provider-name="%providerName"
         plugin="org.jkiss.dbeaver.ui.app.standalone">
 
