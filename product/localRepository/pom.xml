--- conflicted
+++ resolved
@@ -54,13 +54,8 @@
 								<artifact><id>org.jkiss.bundle:org.jkiss.bundle.jfreechart:LATEST</id><transitive>false</transitive><source>false</source><override>false</override></artifact> <!-- repo:eclipse-bundle-jfreechart -->
 
 								<!-- SSH and BouncyCastle -->
-<<<<<<< HEAD
-								<artifact><id>com.jcraft:jsch:0.2.8</id><transitive>false</transitive><source>false</source><override>false</override></artifact>
-								<artifact><id>org.jkiss.bundle:org.jkiss.bundle.sshj:LATEST</id></artifact>
-=======
 								<artifact><id>com.jcraft:jsch:0.2.8</id><transitive>false</transitive><source>false</source><override>false</override></artifact> <!-- repo:jsch -->
 								<artifact><id>org.jkiss.bundle:org.jkiss.bundle.sshj:LATEST</id><transitive>false</transitive><source>false</source><override>false</override></artifact> <!-- repo:eclipse-bundle-sshj -->
->>>>>>> 9cba74da
 								<!-- Ant minimized -->
 								<artifact><id>org.jkiss.bundle:org.apache.ant:1.10.0</id></artifact> <!-- repo:eclipse-bundle-apache-ant -->
 								<!-- Jackson -->
