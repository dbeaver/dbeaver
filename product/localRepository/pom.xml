--- conflicted
+++ resolved
@@ -58,12 +58,11 @@
 								<artifact><id>org.jkiss.bundle:org.jkiss.bundle.sshj:LATEST</id><transitive>false</transitive><source>false</source><override>false</override></artifact> <!-- repo:eclipse-bundle-sshj -->
 								<!-- Ant minimized -->
 								<artifact><id>org.jkiss.bundle:org.apache.ant:1.10.0</id></artifact> <!-- repo:eclipse-bundle-apache-ant -->
-<<<<<<< HEAD
 
-=======
 								<!-- Jackson -->
 								<artifact><id>org.jkiss.bundle:org.jkiss.bundle.jackson:LATEST</id><transitive>false</transitive><source>false</source><override>false</override></artifact>
->>>>>>> 93728e6c
+								<!-- repo:eclipse-bundle-jackson -->
+
 								<!-- Batik -->
 								<artifact><id>org.jkiss.bundle:org.jkiss.bundle.apache.batik:LATEST</id><transitive>false</transitive><source>false</source><override>false</override></artifact> <!-- repo:eclipse-bundle-apache-batik -->
 								<!-- GraphQL -->
