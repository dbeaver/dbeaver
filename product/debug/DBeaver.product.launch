<<<<<<< HEAD
<?xml version="1.0" encoding="UTF-8" standalone="no"?>
<launchConfiguration type="org.eclipse.pde.ui.RuntimeWorkbench">
    <booleanAttribute key="append.args" value="true"/>
    <stringAttribute key="application" value="org.jkiss.dbeaver.ui.app.standalone.standalone"/>
    <booleanAttribute key="askclear" value="true"/>
    <booleanAttribute key="automaticAdd" value="false"/>
    <booleanAttribute key="automaticValidate" value="true"/>
    <stringAttribute key="bootstrap" value=""/>
    <stringAttribute key="checked" value="[NONE]"/>
    <booleanAttribute key="clearConfig" value="false"/>
    <booleanAttribute key="clearws" value="false"/>
    <booleanAttribute key="clearwslog" value="false"/>
    <stringAttribute key="configLocation" value="${workspace_loc}/.metadata/.plugins/org.eclipse.pde.core/DBeaver.product"/>
    <booleanAttribute key="default" value="false"/>
    <setAttribute key="deselected_workspace_bundles"/>
    <booleanAttribute key="includeOptional" value="true"/>
    <stringAttribute key="location" value="${workspace_loc}/../runtime-DBeaver.product"/>
    <booleanAttribute key="org.eclipse.jdt.launching.ATTR_ATTR_USE_ARGFILE" value="false"/>
    <booleanAttribute key="org.eclipse.jdt.launching.ATTR_SHOW_CODEDETAILS_IN_EXCEPTION_MESSAGES" value="true"/>
    <booleanAttribute key="org.eclipse.jdt.launching.ATTR_USE_START_ON_FIRST_THREAD" value="true"/>
    <stringAttribute key="org.eclipse.jdt.launching.JRE_CONTAINER" value="org.eclipse.jdt.launching.JRE_CONTAINER/org.eclipse.jdt.internal.debug.ui.launcher.StandardVMType/JavaSE-1.8"/>
    <stringAttribute key="org.eclipse.jdt.launching.PROGRAM_ARGUMENTS" value="-os ${target.os} -ws ${target.ws} -arch ${target.arch} -nl ${target.nl} -consoleLog -showsplash"/>
    <stringAttribute key="org.eclipse.jdt.launching.SOURCE_PATH_PROVIDER" value="org.eclipse.pde.ui.workbenchClasspathProvider"/>
    <stringAttribute key="org.eclipse.jdt.launching.VM_ARGUMENTS" value="-XX:+IgnoreUnrecognizedVMOptions --add-modules=ALL-SYSTEM -Xms64m -Xmx1024m"/>
    <stringAttribute key="pde.version" value="3.3"/>
    <stringAttribute key="product" value="org.jkiss.dbeaver.ui.app.standalone.product"/>
    <stringAttribute key="productFile" value="\org.jkiss.dbeaver.ce.standalone\DBeaver.product"/>
    <setAttribute key="selected_target_bundles">
        <setEntry value="biz.aQute.bndlib@default:default"/>
        <setEntry value="ch.qos.logback.classic@default:default"/>
        <setEntry value="ch.qos.logback.core@default:default"/>
        <setEntry value="ch.qos.logback.slf4j@default:default"/>
        <setEntry value="com.github.eclipsecolortheme@default:default"/>
        <setEntry value="com.github.jsqlparser@default:default"/>
        <setEntry value="com.google.gson@default:default"/>
        <setEntry value="com.google.guava*21.0.0.v20170206-1425@default:default"/>
        <setEntry value="com.google.guava*27.1.0.v20190517-1946@default:default"/>
        <setEntry value="com.google.guava*30.1.0.v20210127-2300@default:default"/>
        <setEntry value="com.ibm.icu@default:default"/>
        <setEntry value="com.jcraft.jsch@default:default"/>
        <setEntry value="com.sun.jna*4.5.1.v20190425-1842@default:default"/>
        <setEntry value="com.sun.jna*5.8.0.v20210503-0343@default:default"/>
        <setEntry value="com.sun.jna.platform*4.5.1.v20190425-1842@default:default"/>
        <setEntry value="com.sun.jna.platform*5.8.0.v20210406-1004@default:default"/>
        <setEntry value="jakarta.enterprise.cdi-api@default:default"/>
        <setEntry value="jakarta.interceptor-api@default:default"/>
        <setEntry value="jakarta.servlet-api@default:default"/>
        <setEntry value="jakarta.transaction-api@default:default"/>
        <setEntry value="javaewah@default:default"/>
        <setEntry value="javax.activation*1.1.0.v201211130549@default:default"/>
        <setEntry value="javax.activation*1.2.2.v20201119-1642@default:default"/>
        <setEntry value="javax.annotation@default:default"/>
        <setEntry value="javax.el@default:default"/>
        <setEntry value="javax.inject@default:default"/>
        <setEntry value="javax.mail@default:default"/>
        <setEntry value="javax.xml@default:default"/>
        <setEntry value="net.i2p.crypto.eddsa@default:default"/>
        <setEntry value="org.apache.ant@default:default"/>
        <setEntry value="org.apache.batik.constants@default:default"/>
        <setEntry value="org.apache.batik.css@default:default"/>
        <setEntry value="org.apache.batik.i18n@default:default"/>
        <setEntry value="org.apache.batik.util@default:default"/>
        <setEntry value="org.apache.commons.cli@default:default"/>
        <setEntry value="org.apache.commons.codec@default:default"/>
        <setEntry value="org.apache.commons.io@default:default"/>
        <setEntry value="org.apache.commons.jexl@default:default"/>
        <setEntry value="org.apache.commons.jxpath@default:default"/>
        <setEntry value="org.apache.commons.logging@default:default"/>
        <setEntry value="org.apache.felix.gogo.command@default:default"/>
        <setEntry value="org.apache.felix.gogo.runtime@default:default"/>
        <setEntry value="org.apache.felix.gogo.shell@default:default"/>
        <setEntry value="org.apache.felix.scr@1:true"/>
        <setEntry value="org.apache.log4j@default:default"/>
        <setEntry value="org.apache.lucene.analyzers-common*8.4.1.v20200122-1459@default:default"/>
        <setEntry value="org.apache.lucene.analyzers-smartcn@default:default"/>
        <setEntry value="org.apache.lucene.core*8.4.1.v20200122-1459@default:default"/>
        <setEntry value="org.apache.xalan@default:default"/>
        <setEntry value="org.apache.xml.resolver@default:default"/>
        <setEntry value="org.apache.xml.serializer@default:default"/>
        <setEntry value="org.apache.xmlgraphics@default:default"/>
        <setEntry value="org.apiguardian@default:default"/>
        <setEntry value="org.bouncycastle.bcpg@default:default"/>
        <setEntry value="org.bouncycastle.bcpkix@default:default"/>
        <setEntry value="org.bouncycastle.bcprov@default:default"/>
        <setEntry value="org.bouncycastle.bcutil@default:default"/>
        <setEntry value="org.eclipse.ant.core@default:default"/>
        <setEntry value="org.eclipse.compare.core@default:default"/>
        <setEntry value="org.eclipse.compare@default:default"/>
        <setEntry value="org.eclipse.core.commands@default:default"/>
        <setEntry value="org.eclipse.core.contenttype@default:default"/>
        <setEntry value="org.eclipse.core.databinding.beans@default:default"/>
        <setEntry value="org.eclipse.core.databinding.observable@default:default"/>
        <setEntry value="org.eclipse.core.databinding.property@default:default"/>
        <setEntry value="org.eclipse.core.databinding@default:default"/>
        <setEntry value="org.eclipse.core.expressions@default:default"/>
        <setEntry value="org.eclipse.core.filebuffers@default:default"/>
        <setEntry value="org.eclipse.core.filesystem.win32.x86_64@default:default"/>
        <setEntry value="org.eclipse.core.filesystem@default:default"/>
        <setEntry value="org.eclipse.core.jobs@default:default"/>
        <setEntry value="org.eclipse.core.net.win32.x86_64@default:default"/>
        <setEntry value="org.eclipse.core.net@default:default"/>
        <setEntry value="org.eclipse.core.resources.win32.x86_64@default:default"/>
        <setEntry value="org.eclipse.core.resources@default:default"/>
        <setEntry value="org.eclipse.core.runtime@default:true"/>
        <setEntry value="org.eclipse.core.variables@default:default"/>
        <setEntry value="org.eclipse.debug.core@default:default"/>
        <setEntry value="org.eclipse.debug.ui@default:default"/>
        <setEntry value="org.eclipse.draw2dl@default:default"/>
        <setEntry value="org.eclipse.e4.core.commands@default:default"/>
        <setEntry value="org.eclipse.e4.core.contexts@default:default"/>
        <setEntry value="org.eclipse.e4.core.di.annotations@default:default"/>
        <setEntry value="org.eclipse.e4.core.di.extensions.supplier@default:default"/>
        <setEntry value="org.eclipse.e4.core.di.extensions@default:default"/>
        <setEntry value="org.eclipse.e4.core.di@default:default"/>
        <setEntry value="org.eclipse.e4.core.services@default:default"/>
        <setEntry value="org.eclipse.e4.emf.xpath@default:default"/>
        <setEntry value="org.eclipse.e4.ui.bindings@default:default"/>
        <setEntry value="org.eclipse.e4.ui.css.core@default:default"/>
        <setEntry value="org.eclipse.e4.ui.css.swt.theme@default:default"/>
        <setEntry value="org.eclipse.e4.ui.css.swt@default:default"/>
        <setEntry value="org.eclipse.e4.ui.di@default:default"/>
        <setEntry value="org.eclipse.e4.ui.dialogs@default:default"/>
        <setEntry value="org.eclipse.e4.ui.ide@default:default"/>
        <setEntry value="org.eclipse.e4.ui.model.workbench@default:default"/>
        <setEntry value="org.eclipse.e4.ui.services@default:default"/>
        <setEntry value="org.eclipse.e4.ui.swt.win32@default:default"/>
        <setEntry value="org.eclipse.e4.ui.widgets@default:default"/>
        <setEntry value="org.eclipse.e4.ui.workbench.addons.swt@default:default"/>
        <setEntry value="org.eclipse.e4.ui.workbench.renderers.swt@default:default"/>
        <setEntry value="org.eclipse.e4.ui.workbench.swt@default:default"/>
        <setEntry value="org.eclipse.e4.ui.workbench3@default:default"/>
        <setEntry value="org.eclipse.e4.ui.workbench@default:default"/>
        <setEntry value="org.eclipse.ecf.filetransfer@default:default"/>
        <setEntry value="org.eclipse.ecf.identity@default:default"/>
        <setEntry value="org.eclipse.ecf.provider.filetransfer.ssl@default:false"/>
        <setEntry value="org.eclipse.ecf.provider.filetransfer@default:default"/>
        <setEntry value="org.eclipse.ecf.ssl@default:false"/>
        <setEntry value="org.eclipse.ecf@default:default"/>
        <setEntry value="org.eclipse.emf.common@default:default"/>
        <setEntry value="org.eclipse.emf.ecore.change@default:default"/>
        <setEntry value="org.eclipse.emf.ecore.edit@default:default"/>
        <setEntry value="org.eclipse.emf.ecore.xmi@default:default"/>
        <setEntry value="org.eclipse.emf.ecore@default:default"/>
        <setEntry value="org.eclipse.emf.edit@default:default"/>
        <setEntry value="org.eclipse.equinox.app@default:default"/>
        <setEntry value="org.eclipse.equinox.bidi@default:default"/>
        <setEntry value="org.eclipse.equinox.common@2:true"/>
        <setEntry value="org.eclipse.equinox.concurrent@default:default"/>
        <setEntry value="org.eclipse.equinox.event@default:default"/>
        <setEntry value="org.eclipse.equinox.frameworkadmin.equinox@default:default"/>
        <setEntry value="org.eclipse.equinox.frameworkadmin@default:default"/>
        <setEntry value="org.eclipse.equinox.http.jetty@default:default"/>
        <setEntry value="org.eclipse.equinox.http.servlet@default:default"/>
        <setEntry value="org.eclipse.equinox.p2.artifact.repository@default:default"/>
        <setEntry value="org.eclipse.equinox.p2.console@default:default"/>
        <setEntry value="org.eclipse.equinox.p2.core@default:default"/>
        <setEntry value="org.eclipse.equinox.p2.director.app@default:default"/>
        <setEntry value="org.eclipse.equinox.p2.director@default:default"/>
        <setEntry value="org.eclipse.equinox.p2.directorywatcher@default:default"/>
        <setEntry value="org.eclipse.equinox.p2.discovery.compatibility@default:default"/>
        <setEntry value="org.eclipse.equinox.p2.discovery@default:default"/>
        <setEntry value="org.eclipse.equinox.p2.engine@default:default"/>
        <setEntry value="org.eclipse.equinox.p2.extensionlocation@default:default"/>
        <setEntry value="org.eclipse.equinox.p2.garbagecollector@default:default"/>
        <setEntry value="org.eclipse.equinox.p2.jarprocessor@default:default"/>
        <setEntry value="org.eclipse.equinox.p2.metadata.repository@default:default"/>
        <setEntry value="org.eclipse.equinox.p2.metadata@default:default"/>
        <setEntry value="org.eclipse.equinox.p2.operations@default:default"/>
        <setEntry value="org.eclipse.equinox.p2.publisher.eclipse@default:default"/>
        <setEntry value="org.eclipse.equinox.p2.publisher@default:default"/>
        <setEntry value="org.eclipse.equinox.p2.reconciler.dropins@default:default"/>
        <setEntry value="org.eclipse.equinox.p2.repository.tools@default:default"/>
        <setEntry value="org.eclipse.equinox.p2.repository@default:default"/>
        <setEntry value="org.eclipse.equinox.p2.touchpoint.eclipse@default:default"/>
        <setEntry value="org.eclipse.equinox.p2.touchpoint.natives@default:default"/>
        <setEntry value="org.eclipse.equinox.p2.transport.ecf@default:default"/>
        <setEntry value="org.eclipse.equinox.p2.ui.discovery@default:default"/>
        <setEntry value="org.eclipse.equinox.p2.ui.sdk.scheduler@default:default"/>
        <setEntry value="org.eclipse.equinox.p2.ui.sdk@default:default"/>
        <setEntry value="org.eclipse.equinox.p2.ui@default:default"/>
        <setEntry value="org.eclipse.equinox.p2.updatechecker@default:default"/>
        <setEntry value="org.eclipse.equinox.preferences@default:default"/>
        <setEntry value="org.eclipse.equinox.registry@default:default"/>
        <setEntry value="org.eclipse.equinox.security.ui@default:default"/>
        <setEntry value="org.eclipse.equinox.security.win32.x86_64@default:default"/>
        <setEntry value="org.eclipse.equinox.security@default:default"/>
        <setEntry value="org.eclipse.equinox.simpleconfigurator.manipulator@default:default"/>
        <setEntry value="org.eclipse.equinox.simpleconfigurator@1:true"/>
        <setEntry value="org.eclipse.gef3@default:default"/>
        <setEntry value="org.eclipse.help.base@default:default"/>
        <setEntry value="org.eclipse.help.ui@default:default"/>
        <setEntry value="org.eclipse.help@default:default"/>
        <setEntry value="org.eclipse.jdt.annotation*2.2.600.v20200408-1511@default:default"/>
        <setEntry value="org.eclipse.jem.util@default:default"/>
        <setEntry value="org.eclipse.jetty.http@default:default"/>
        <setEntry value="org.eclipse.jetty.io@default:default"/>
        <setEntry value="org.eclipse.jetty.jndi@default:default"/>
        <setEntry value="org.eclipse.jetty.plus@default:default"/>
        <setEntry value="org.eclipse.jetty.security@default:default"/>
        <setEntry value="org.eclipse.jetty.server@default:default"/>
        <setEntry value="org.eclipse.jetty.servlet@default:default"/>
        <setEntry value="org.eclipse.jetty.util.ajax@default:default"/>
        <setEntry value="org.eclipse.jetty.util@default:default"/>
        <setEntry value="org.eclipse.jetty.webapp@default:default"/>
        <setEntry value="org.eclipse.jetty.xml@default:default"/>
        <setEntry value="org.eclipse.jface.databinding@default:default"/>
        <setEntry value="org.eclipse.jface.notifications@default:default"/>
        <setEntry value="org.eclipse.jface.text@default:default"/>
        <setEntry value="org.eclipse.jface@default:default"/>
        <setEntry value="org.eclipse.jsch.core@default:default"/>
        <setEntry value="org.eclipse.jsch.ui@default:default"/>
        <setEntry value="org.eclipse.ltk.core.refactoring@default:default"/>
        <setEntry value="org.eclipse.ltk.ui.refactoring@default:default"/>
        <setEntry value="org.eclipse.m2e.archetype.common@default:default"/>
        <setEntry value="org.eclipse.m2e.core.ui@default:default"/>
        <setEntry value="org.eclipse.m2e.core@default:default"/>
        <setEntry value="org.eclipse.m2e.logback.appender@default:default"/>
        <setEntry value="org.eclipse.m2e.maven.indexer@default:default"/>
        <setEntry value="org.eclipse.m2e.maven.runtime.slf4j.simple@default:default"/>
        <setEntry value="org.eclipse.m2e.maven.runtime@default:default"/>
        <setEntry value="org.eclipse.m2e.model.edit@default:default"/>
        <setEntry value="org.eclipse.m2e.workspace.cli@default:default"/>
        <setEntry value="org.eclipse.osgi.compatibility.state@default:false"/>
        <setEntry value="org.eclipse.osgi.services@default:default"/>
        <setEntry value="org.eclipse.osgi.util@default:default"/>
        <setEntry value="org.eclipse.osgi@-1:true"/>
        <setEntry value="org.eclipse.platform@default:default"/>
        <setEntry value="org.eclipse.search@default:default"/>
        <setEntry value="org.eclipse.swt.win32.win32.x86_64@default:false"/>
        <setEntry value="org.eclipse.swt@default:default"/>
        <setEntry value="org.eclipse.team.core@default:default"/>
        <setEntry value="org.eclipse.team.ui@default:default"/>
        <setEntry value="org.eclipse.text@default:default"/>
        <setEntry value="org.eclipse.ui.browser@default:default"/>
        <setEntry value="org.eclipse.ui.cheatsheets@default:default"/>
        <setEntry value="org.eclipse.ui.console@default:default"/>
        <setEntry value="org.eclipse.ui.editors@default:default"/>
        <setEntry value="org.eclipse.ui.forms@default:default"/>
        <setEntry value="org.eclipse.ui.genericeditor@default:default"/>
        <setEntry value="org.eclipse.ui.ide.application@default:default"/>
        <setEntry value="org.eclipse.ui.ide@default:default"/>
        <setEntry value="org.eclipse.ui.intro@default:default"/>
        <setEntry value="org.eclipse.ui.navigator.resources@default:default"/>
        <setEntry value="org.eclipse.ui.navigator@default:default"/>
        <setEntry value="org.eclipse.ui.net@default:default"/>
        <setEntry value="org.eclipse.ui.themes@default:default"/>
        <setEntry value="org.eclipse.ui.trace@default:default"/>
        <setEntry value="org.eclipse.ui.views.log@default:default"/>
        <setEntry value="org.eclipse.ui.views.properties.tabbed@default:default"/>
        <setEntry value="org.eclipse.ui.views@default:default"/>
        <setEntry value="org.eclipse.ui.win32@default:default"/>
        <setEntry value="org.eclipse.ui.workbench.texteditor@default:default"/>
        <setEntry value="org.eclipse.ui.workbench@default:default"/>
        <setEntry value="org.eclipse.ui@default:default"/>
        <setEntry value="org.eclipse.update.configurator@default:default"/>
        <setEntry value="org.eclipse.urischeme@default:default"/>
        <setEntry value="org.eclipse.wst.common.core@default:default"/>
        <setEntry value="org.eclipse.wst.common.emf@default:default"/>
        <setEntry value="org.eclipse.wst.common.emfworkbench.integration@default:default"/>
        <setEntry value="org.eclipse.wst.common.environment@default:default"/>
        <setEntry value="org.eclipse.wst.common.frameworks@default:default"/>
        <setEntry value="org.eclipse.wst.common.project.facet.core@default:default"/>
        <setEntry value="org.eclipse.wst.common.uriresolver@default:default"/>
        <setEntry value="org.eclipse.wst.server.preview@default:default"/>
        <setEntry value="org.eclipse.wst.sse.core@default:default"/>
        <setEntry value="org.eclipse.wst.validation@default:default"/>
        <setEntry value="org.eclipse.wst.xml.core@default:default"/>
        <setEntry value="org.eclipse.xsd@default:default"/>
        <setEntry value="org.hamcrest.core@default:default"/>
        <setEntry value="org.jkiss.bundle.apache.batik@default:default"/>
        <setEntry value="org.jkiss.bundle.apache.poi@default:default"/>
        <setEntry value="org.jkiss.bundle.gis@default:default"/>
        <setEntry value="org.jkiss.bundle.jfreechart@default:default"/>
        <setEntry value="org.jkiss.bundle.sshj@default:default"/>
        <setEntry value="org.junit.platform.commons@default:default"/>
        <setEntry value="org.junit.platform.engine@default:default"/>
        <setEntry value="org.junit.platform.launcher@default:default"/>
        <setEntry value="org.junit@default:default"/>
        <setEntry value="org.mockito.mockito-all@default:default"/>
        <setEntry value="org.objectweb.asm*9.2.0.v20210813-1119@default:default"/>
        <setEntry value="org.opentest4j@default:default"/>
        <setEntry value="org.sat4j.core@default:default"/>
        <setEntry value="org.sat4j.pb@default:default"/>
        <setEntry value="org.slf4j.api@default:default"/>
        <setEntry value="org.tukaani.xz@default:default"/>
        <setEntry value="org.w3c.css.sac@default:default"/>
        <setEntry value="org.w3c.dom.events@default:default"/>
        <setEntry value="org.w3c.dom.smil@default:default"/>
        <setEntry value="org.w3c.dom.svg@default:default"/>
    </setAttribute>
    <setAttribute key="selected_workspace_bundles">
        <setEntry value="org.jkiss.dbeaver.cmp.simple.ui@default:default"/>
        <setEntry value="org.jkiss.dbeaver.cmp.simple@default:default"/>
        <setEntry value="org.jkiss.dbeaver.core@default:default"/>
        <setEntry value="org.jkiss.dbeaver.data.console@default:default"/>
        <setEntry value="org.jkiss.dbeaver.data.gis.view@default:default"/>
        <setEntry value="org.jkiss.dbeaver.data.gis@default:default"/>
        <setEntry value="org.jkiss.dbeaver.data.office.ui@default:default"/>
        <setEntry value="org.jkiss.dbeaver.data.office@default:default"/>
        <setEntry value="org.jkiss.dbeaver.data.transfer.ui@default:default"/>
        <setEntry value="org.jkiss.dbeaver.data.transfer@default:default"/>
        <setEntry value="org.jkiss.dbeaver.debug.core@default:default"/>
        <setEntry value="org.jkiss.dbeaver.debug.ui@default:default"/>
        <setEntry value="org.jkiss.dbeaver.erd.model@default:default"/>
        <setEntry value="org.jkiss.dbeaver.erd.ui@default:default"/>
        <setEntry value="org.jkiss.dbeaver.ext.athena.ui@default:default"/>
        <setEntry value="org.jkiss.dbeaver.ext.athena@default:default"/>
        <setEntry value="org.jkiss.dbeaver.ext.bigquery.ui@default:default"/>
        <setEntry value="org.jkiss.dbeaver.ext.bigquery@default:default"/>
        <setEntry value="org.jkiss.dbeaver.ext.clickhouse@default:default"/>
        <setEntry value="org.jkiss.dbeaver.ext.datavirtuality.ui@default:default"/>
        <setEntry value="org.jkiss.dbeaver.ext.datavirtuality@default:default"/>
        <setEntry value="org.jkiss.dbeaver.ext.db2.i@default:default"/>
        <setEntry value="org.jkiss.dbeaver.ext.db2.ui@default:default"/>
        <setEntry value="org.jkiss.dbeaver.ext.db2.zos@default:default"/>
        <setEntry value="org.jkiss.dbeaver.ext.db2@default:default"/>
        <setEntry value="org.jkiss.dbeaver.ext.derby@default:default"/>
        <setEntry value="org.jkiss.dbeaver.ext.elasticsearch@default:default"/>
        <setEntry value="org.jkiss.dbeaver.ext.exasol.ui@default:default"/>
        <setEntry value="org.jkiss.dbeaver.ext.exasol@default:default"/>
        <setEntry value="org.jkiss.dbeaver.ext.firebird@default:default"/>
        <setEntry value="org.jkiss.dbeaver.ext.format.sqlworkbenchj@default:default"/>
        <setEntry value="org.jkiss.dbeaver.ext.generic.ui@default:default"/>
        <setEntry value="org.jkiss.dbeaver.ext.generic@default:default"/>
        <setEntry value="org.jkiss.dbeaver.ext.greenplum.test@default:default"/>
        <setEntry value="org.jkiss.dbeaver.ext.greenplum@default:default"/>
        <setEntry value="org.jkiss.dbeaver.ext.h2@default:default"/>
        <setEntry value="org.jkiss.dbeaver.ext.h2gis@default:default"/>
        <setEntry value="org.jkiss.dbeaver.ext.hana.ui@default:default"/>
        <setEntry value="org.jkiss.dbeaver.ext.hana@default:default"/>
        <setEntry value="org.jkiss.dbeaver.ext.hive@default:default"/>
        <setEntry value="org.jkiss.dbeaver.ext.hsqldb@default:default"/>
        <setEntry value="org.jkiss.dbeaver.ext.import_config@default:default"/>
        <setEntry value="org.jkiss.dbeaver.ext.informix@default:default"/>
        <setEntry value="org.jkiss.dbeaver.ext.kognitio@default:default"/>
        <setEntry value="org.jkiss.dbeaver.ext.mssql.ui@default:default"/>
        <setEntry value="org.jkiss.dbeaver.ext.mssql@default:default"/>
        <setEntry value="org.jkiss.dbeaver.ext.mysql.ui@default:default"/>
        <setEntry value="org.jkiss.dbeaver.ext.mysql@default:default"/>
        <setEntry value="org.jkiss.dbeaver.ext.netezza@default:default"/>
        <setEntry value="org.jkiss.dbeaver.ext.ocient@default:default"/>
        <setEntry value="org.jkiss.dbeaver.ext.opendistro@default:default"/>
        <setEntry value="org.jkiss.dbeaver.ext.oracle.test@default:default"/>
        <setEntry value="org.jkiss.dbeaver.ext.oracle.ui@default:default"/>
        <setEntry value="org.jkiss.dbeaver.ext.oracle@default:default"/>
        <setEntry value="org.jkiss.dbeaver.ext.phoenix@default:default"/>
        <setEntry value="org.jkiss.dbeaver.ext.postgresql.debug.core@default:default"/>
        <setEntry value="org.jkiss.dbeaver.ext.postgresql.debug.ui@default:default"/>
        <setEntry value="org.jkiss.dbeaver.ext.postgresql.test@default:default"/>
        <setEntry value="org.jkiss.dbeaver.ext.postgresql.ui@default:default"/>
        <setEntry value="org.jkiss.dbeaver.ext.postgresql@default:default"/>
        <setEntry value="org.jkiss.dbeaver.ext.sample.database@default:default"/>
        <setEntry value="org.jkiss.dbeaver.ext.snowflake.core@default:default"/>
        <setEntry value="org.jkiss.dbeaver.ext.snowflake.ui@default:default"/>
        <setEntry value="org.jkiss.dbeaver.ext.spanner.ui@default:default"/>
        <setEntry value="org.jkiss.dbeaver.ext.spanner@default:default"/>
        <setEntry value="org.jkiss.dbeaver.ext.sqlite.ui@default:default"/>
        <setEntry value="org.jkiss.dbeaver.ext.sqlite@default:default"/>
        <setEntry value="org.jkiss.dbeaver.ext.teradata@default:default"/>
        <setEntry value="org.jkiss.dbeaver.ext.ui.colortheme@default:default"/>
        <setEntry value="org.jkiss.dbeaver.ext.ui.locks@default:default"/>
        <setEntry value="org.jkiss.dbeaver.ext.ui.svg@default:default"/>
        <setEntry value="org.jkiss.dbeaver.ext.ui.tipoftheday@default:default"/>
        <setEntry value="org.jkiss.dbeaver.ext.vertica.ui@default:default"/>
        <setEntry value="org.jkiss.dbeaver.ext.vertica@default:default"/>
        <setEntry value="org.jkiss.dbeaver.ext.wmi@default:default"/>
        <setEntry value="org.jkiss.dbeaver.headless@default:default"/>
        <setEntry value="org.jkiss.dbeaver.model.sql@default:default"/>
        <setEntry value="org.jkiss.dbeaver.model@default:default"/>
        <setEntry value="org.jkiss.dbeaver.net.ssh.jsch@default:default"/>
        <setEntry value="org.jkiss.dbeaver.net.ssh.sshj@default:default"/>
        <setEntry value="org.jkiss.dbeaver.net.ssh.ui@default:default"/>
        <setEntry value="org.jkiss.dbeaver.net.ssh@default:default"/>
        <setEntry value="org.jkiss.dbeaver.registry@default:default"/>
        <setEntry value="org.jkiss.dbeaver.slf4j@default:false"/>
        <setEntry value="org.jkiss.dbeaver.tasks.native.ui@default:default"/>
        <setEntry value="org.jkiss.dbeaver.tasks.native@default:default"/>
        <setEntry value="org.jkiss.dbeaver.tasks.sql.ui@default:default"/>
        <setEntry value="org.jkiss.dbeaver.tasks.ui.view@default:default"/>
        <setEntry value="org.jkiss.dbeaver.tasks.ui@default:default"/>
        <setEntry value="org.jkiss.dbeaver.ui.app.standalone@default:default"/>
        <setEntry value="org.jkiss.dbeaver.ui.charts@default:default"/>
        <setEntry value="org.jkiss.dbeaver.ui.dashboard@default:default"/>
        <setEntry value="org.jkiss.dbeaver.ui.editors.acl@default:default"/>
        <setEntry value="org.jkiss.dbeaver.ui.editors.base@default:default"/>
        <setEntry value="org.jkiss.dbeaver.ui.editors.connection@default:default"/>
        <setEntry value="org.jkiss.dbeaver.ui.editors.content@default:default"/>
        <setEntry value="org.jkiss.dbeaver.ui.editors.data@default:default"/>
        <setEntry value="org.jkiss.dbeaver.ui.editors.entity@default:default"/>
        <setEntry value="org.jkiss.dbeaver.ui.editors.hex@default:default"/>
        <setEntry value="org.jkiss.dbeaver.ui.editors.image@default:default"/>
        <setEntry value="org.jkiss.dbeaver.ui.editors.json@default:default"/>
        <setEntry value="org.jkiss.dbeaver.ui.editors.session@default:default"/>
        <setEntry value="org.jkiss.dbeaver.ui.editors.sql@default:default"/>
        <setEntry value="org.jkiss.dbeaver.ui.editors.xml@default:default"/>
        <setEntry value="org.jkiss.dbeaver.ui.navigator@default:default"/>
        <setEntry value="org.jkiss.dbeaver.ui.search@default:default"/>
        <setEntry value="org.jkiss.dbeaver.ui@default:default"/>
        <setEntry value="org.jkiss.utils@default:default"/>
        <setEntry value="org.jkiss.wmi@default:default"/>
    </setAttribute>
    <booleanAttribute key="show_selected_only" value="false"/>
    <booleanAttribute key="tracing" value="false"/>
    <booleanAttribute key="useCustomFeatures" value="false"/>
    <booleanAttribute key="useDefaultConfig" value="true"/>
    <booleanAttribute key="useDefaultConfigArea" value="true"/>
    <booleanAttribute key="useProduct" value="true"/>
    <booleanAttribute key="usefeatures" value="false"/>
</launchConfiguration>
=======
<?xml version="1.0" encoding="UTF-8" standalone="no"?>
<launchConfiguration type="org.eclipse.pde.ui.RuntimeWorkbench">
    <booleanAttribute key="append.args" value="true"/>
    <stringAttribute key="application" value="org.jkiss.dbeaver.ui.app.standalone.standalone"/>
    <booleanAttribute key="askclear" value="true"/>
    <booleanAttribute key="automaticAdd" value="false"/>
    <booleanAttribute key="automaticValidate" value="true"/>
    <stringAttribute key="bootstrap" value=""/>
    <stringAttribute key="checked" value="[NONE]"/>
    <booleanAttribute key="clearConfig" value="false"/>
    <booleanAttribute key="clearws" value="false"/>
    <booleanAttribute key="clearwslog" value="false"/>
    <stringAttribute key="configLocation" value="${workspace_loc}/.metadata/.plugins/org.eclipse.pde.core/DBeaver.product"/>
    <booleanAttribute key="default" value="false"/>
    <setAttribute key="deselected_workspace_bundles"/>
    <booleanAttribute key="includeOptional" value="true"/>
    <stringAttribute key="location" value="${workspace_loc}/../runtime-DBeaver.product"/>
    <booleanAttribute key="org.eclipse.jdt.launching.ATTR_ATTR_USE_ARGFILE" value="false"/>
    <booleanAttribute key="org.eclipse.jdt.launching.ATTR_USE_START_ON_FIRST_THREAD" value="true"/>
    <stringAttribute key="org.eclipse.jdt.launching.JRE_CONTAINER" value="org.eclipse.jdt.launching.JRE_CONTAINER/org.eclipse.jdt.internal.debug.ui.launcher.StandardVMType/JavaSE-11"/>
    <stringAttribute key="org.eclipse.jdt.launching.PROGRAM_ARGUMENTS" value="-os ${target.os} -ws ${target.ws} -arch ${target.arch} -nl ${target.nl} -consoleLog -showsplash"/>
    <stringAttribute key="org.eclipse.jdt.launching.SOURCE_PATH_PROVIDER" value="org.eclipse.pde.ui.workbenchClasspathProvider"/>
    <stringAttribute key="org.eclipse.jdt.launching.VM_ARGUMENTS" value="-XX:+IgnoreUnrecognizedVMOptions --add-modules=ALL-SYSTEM -Xms64m -Xmx1024m"/>
    <stringAttribute key="pde.version" value="3.3"/>
    <stringAttribute key="product" value="org.jkiss.dbeaver.ui.app.standalone.product"/>
    <stringAttribute key="productFile" value="\org.jkiss.dbeaver.ce.standalone\DBeaver.product"/>
    <setAttribute key="selected_target_bundles">
        <setEntry value="com.github.jsqlparser@default:default"/>
        <setEntry value="com.google.gson@default:default"/>
        <setEntry value="com.google.guava*21.0.0.v20170206-1425@default:default"/>
        <setEntry value="com.google.guava*27.1.0.v20190517-1946@default:default"/>
        <setEntry value="com.ibm.icu@default:default"/>
        <setEntry value="com.jcraft.jsch@default:default"/>
        <setEntry value="com.sun.jna*4.5.1.v20190425-1842@default:default"/>
        <setEntry value="com.sun.jna*5.8.0.v20210503-0343@default:default"/>
        <setEntry value="com.sun.jna.platform*4.5.1.v20190425-1842@default:default"/>
        <setEntry value="com.sun.jna.platform*5.8.0.v20210406-1004@default:default"/>
        <setEntry value="javaewah@default:default"/>
        <setEntry value="javax.annotation@default:default"/>
        <setEntry value="javax.inject@default:default"/>
        <setEntry value="javax.xml@default:default"/>
        <setEntry value="net.i2p.crypto.eddsa@default:default"/>
        <setEntry value="org.apache.batik.constants@default:default"/>
        <setEntry value="org.apache.batik.css@default:default"/>
        <setEntry value="org.apache.batik.i18n@default:default"/>
        <setEntry value="org.apache.batik.util@default:default"/>
        <setEntry value="org.apache.commons.cli@default:default"/>
        <setEntry value="org.apache.commons.codec@default:default"/>
        <setEntry value="org.apache.commons.io@default:default"/>
        <setEntry value="org.apache.commons.jexl@default:default"/>
        <setEntry value="org.apache.commons.jxpath@default:default"/>
        <setEntry value="org.apache.commons.logging@default:default"/>
        <setEntry value="org.apache.felix.gogo.command@default:default"/>
        <setEntry value="org.apache.felix.gogo.runtime@default:default"/>
        <setEntry value="org.apache.felix.gogo.shell@default:default"/>
        <setEntry value="org.apache.felix.scr@1:true"/>
        <setEntry value="org.apache.xml.resolver@default:default"/>
        <setEntry value="org.apache.xml.serializer@default:default"/>
        <setEntry value="org.apache.xmlgraphics@default:default"/>
        <setEntry value="org.bouncycastle.bcpg@default:default"/>
        <setEntry value="org.bouncycastle.bcpkix@default:default"/>
        <setEntry value="org.bouncycastle.bcprov@default:default"/>
        <setEntry value="org.eclipse.compare.core@default:default"/>
        <setEntry value="org.eclipse.compare@default:default"/>
        <setEntry value="org.eclipse.core.commands@default:default"/>
        <setEntry value="org.eclipse.core.contenttype@default:default"/>
        <setEntry value="org.eclipse.core.databinding.beans@default:default"/>
        <setEntry value="org.eclipse.core.databinding.observable@default:default"/>
        <setEntry value="org.eclipse.core.databinding.property@default:default"/>
        <setEntry value="org.eclipse.core.databinding@default:default"/>
        <setEntry value="org.eclipse.core.expressions@default:default"/>
        <setEntry value="org.eclipse.core.filebuffers@default:default"/>
        <setEntry value="org.eclipse.core.filesystem@default:default"/>
        <setEntry value="org.eclipse.core.jobs@default:default"/>
        <setEntry value="org.eclipse.core.net@default:default"/>
        <setEntry value="org.eclipse.core.resources@default:default"/>
        <setEntry value="org.eclipse.core.runtime@default:true"/>
        <setEntry value="org.eclipse.core.variables@default:default"/>
        <setEntry value="org.eclipse.debug.core@default:default"/>
        <setEntry value="org.eclipse.debug.ui@default:default"/>
        <setEntry value="org.eclipse.draw2dl@default:default"/>
        <setEntry value="org.eclipse.e4.core.commands@default:default"/>
        <setEntry value="org.eclipse.e4.core.contexts@default:default"/>
        <setEntry value="org.eclipse.e4.core.di.annotations@default:default"/>
        <setEntry value="org.eclipse.e4.core.di.extensions.supplier@default:default"/>
        <setEntry value="org.eclipse.e4.core.di.extensions@default:default"/>
        <setEntry value="org.eclipse.e4.core.di@default:default"/>
        <setEntry value="org.eclipse.e4.core.services@default:default"/>
        <setEntry value="org.eclipse.e4.emf.xpath@default:default"/>
        <setEntry value="org.eclipse.e4.ui.bindings@default:default"/>
        <setEntry value="org.eclipse.e4.ui.css.core@default:default"/>
        <setEntry value="org.eclipse.e4.ui.css.swt.theme@default:default"/>
        <setEntry value="org.eclipse.e4.ui.css.swt@default:default"/>
        <setEntry value="org.eclipse.e4.ui.di@default:default"/>
        <setEntry value="org.eclipse.e4.ui.dialogs@default:default"/>
        <setEntry value="org.eclipse.e4.ui.ide@default:default"/>
        <setEntry value="org.eclipse.e4.ui.model.workbench@default:default"/>
        <setEntry value="org.eclipse.e4.ui.services@default:default"/>
        <setEntry value="org.eclipse.e4.ui.widgets@default:default"/>
        <setEntry value="org.eclipse.e4.ui.workbench.addons.swt@default:default"/>
        <setEntry value="org.eclipse.e4.ui.workbench.renderers.swt@default:default"/>
        <setEntry value="org.eclipse.e4.ui.workbench.swt@default:default"/>
        <setEntry value="org.eclipse.e4.ui.workbench3@default:default"/>
        <setEntry value="org.eclipse.e4.ui.workbench@default:default"/>
        <setEntry value="org.eclipse.ecf.filetransfer@default:default"/>
        <setEntry value="org.eclipse.ecf.identity@default:default"/>
        <setEntry value="org.eclipse.ecf.provider.filetransfer.ssl@default:false"/>
        <setEntry value="org.eclipse.ecf.provider.filetransfer@default:default"/>
        <setEntry value="org.eclipse.ecf.ssl@default:false"/>
        <setEntry value="org.eclipse.ecf@default:default"/>
        <setEntry value="org.eclipse.emf.common@default:default"/>
        <setEntry value="org.eclipse.emf.ecore.change@default:default"/>
        <setEntry value="org.eclipse.emf.ecore.edit@default:default"/>
        <setEntry value="org.eclipse.emf.ecore.xmi@default:default"/>
        <setEntry value="org.eclipse.emf.ecore@default:default"/>
        <setEntry value="org.eclipse.emf.edit@default:default"/>
        <setEntry value="org.eclipse.equinox.app@default:default"/>
        <setEntry value="org.eclipse.equinox.bidi@default:default"/>
        <setEntry value="org.eclipse.equinox.common@2:true"/>
        <setEntry value="org.eclipse.equinox.concurrent@default:default"/>
        <setEntry value="org.eclipse.equinox.event@default:default"/>
        <setEntry value="org.eclipse.equinox.frameworkadmin.equinox@default:default"/>
        <setEntry value="org.eclipse.equinox.frameworkadmin@default:default"/>
        <setEntry value="org.eclipse.equinox.http.servlet@default:default"/>
        <setEntry value="org.eclipse.equinox.p2.artifact.repository@default:default"/>
        <setEntry value="org.eclipse.equinox.p2.console@default:default"/>
        <setEntry value="org.eclipse.equinox.p2.core@default:default"/>
        <setEntry value="org.eclipse.equinox.p2.director.app@default:default"/>
        <setEntry value="org.eclipse.equinox.p2.director@default:default"/>
        <setEntry value="org.eclipse.equinox.p2.directorywatcher@default:default"/>
        <setEntry value="org.eclipse.equinox.p2.discovery.compatibility@default:default"/>
        <setEntry value="org.eclipse.equinox.p2.discovery@default:default"/>
        <setEntry value="org.eclipse.equinox.p2.engine@default:default"/>
        <setEntry value="org.eclipse.equinox.p2.extensionlocation@default:default"/>
        <setEntry value="org.eclipse.equinox.p2.garbagecollector@default:default"/>
        <setEntry value="org.eclipse.equinox.p2.jarprocessor@default:default"/>
        <setEntry value="org.eclipse.equinox.p2.metadata.repository@default:default"/>
        <setEntry value="org.eclipse.equinox.p2.metadata@default:default"/>
        <setEntry value="org.eclipse.equinox.p2.operations@default:default"/>
        <setEntry value="org.eclipse.equinox.p2.publisher.eclipse@default:default"/>
        <setEntry value="org.eclipse.equinox.p2.publisher@default:default"/>
        <setEntry value="org.eclipse.equinox.p2.reconciler.dropins@default:default"/>
        <setEntry value="org.eclipse.equinox.p2.repository.tools@default:default"/>
        <setEntry value="org.eclipse.equinox.p2.repository@default:default"/>
        <setEntry value="org.eclipse.equinox.p2.touchpoint.eclipse@default:default"/>
        <setEntry value="org.eclipse.equinox.p2.touchpoint.natives@default:default"/>
        <setEntry value="org.eclipse.equinox.p2.transport.ecf@default:default"/>
        <setEntry value="org.eclipse.equinox.p2.ui.discovery@default:default"/>
        <setEntry value="org.eclipse.equinox.p2.ui.sdk.scheduler@default:default"/>
        <setEntry value="org.eclipse.equinox.p2.ui.sdk@default:default"/>
        <setEntry value="org.eclipse.equinox.p2.ui@default:default"/>
        <setEntry value="org.eclipse.equinox.p2.updatechecker@default:default"/>
        <setEntry value="org.eclipse.equinox.preferences@default:default"/>
        <setEntry value="org.eclipse.equinox.registry@default:default"/>
        <setEntry value="org.eclipse.equinox.security.ui@default:default"/>
        <setEntry value="org.eclipse.equinox.security@default:default"/>
        <setEntry value="org.eclipse.equinox.simpleconfigurator.manipulator@default:default"/>
        <setEntry value="org.eclipse.equinox.simpleconfigurator@1:true"/>
        <setEntry value="org.eclipse.gef3@default:default"/>
        <setEntry value="org.eclipse.help@default:default"/>
        <setEntry value="org.eclipse.jface.databinding@default:default"/>
        <setEntry value="org.eclipse.jface.notifications@default:default"/>
        <setEntry value="org.eclipse.jface.text@default:default"/>
        <setEntry value="org.eclipse.jface@default:default"/>
        <setEntry value="org.eclipse.jsch.core@default:default"/>
        <setEntry value="org.eclipse.jsch.ui@default:default"/>
        <setEntry value="org.eclipse.ltk.core.refactoring@default:default"/>
        <setEntry value="org.eclipse.ltk.ui.refactoring@default:default"/>
        <setEntry value="org.eclipse.osgi.compatibility.state@default:false"/>
        <setEntry value="org.eclipse.osgi.services@default:default"/>
        <setEntry value="org.eclipse.osgi.util@default:default"/>
        <setEntry value="org.eclipse.osgi@-1:true"/>
        <setEntry value="org.eclipse.platform@default:default"/>
        <setEntry value="org.eclipse.search@default:default"/>
        <setEntry value="org.eclipse.swt.win32.win32.x86_64@default:false"/>
        <setEntry value="org.eclipse.swt@default:default"/>
        <setEntry value="org.eclipse.team.core@default:default"/>
        <setEntry value="org.eclipse.team.ui@default:default"/>
        <setEntry value="org.eclipse.text@default:default"/>
        <setEntry value="org.eclipse.ui.browser@default:default"/>
        <setEntry value="org.eclipse.ui.cheatsheets@default:default"/>
        <setEntry value="org.eclipse.ui.console@default:default"/>
        <setEntry value="org.eclipse.ui.editors@default:default"/>
        <setEntry value="org.eclipse.ui.forms@default:default"/>
        <setEntry value="org.eclipse.ui.genericeditor@default:default"/>
        <setEntry value="org.eclipse.ui.ide.application@default:default"/>
        <setEntry value="org.eclipse.ui.ide@default:default"/>
        <setEntry value="org.eclipse.ui.intro@default:default"/>
        <setEntry value="org.eclipse.ui.navigator.resources@default:default"/>
        <setEntry value="org.eclipse.ui.navigator@default:default"/>
        <setEntry value="org.eclipse.ui.net@default:default"/>
        <setEntry value="org.eclipse.ui.themes@default:default"/>
        <setEntry value="org.eclipse.ui.trace@default:default"/>
        <setEntry value="org.eclipse.ui.views.log@default:default"/>
        <setEntry value="org.eclipse.ui.views.properties.tabbed@default:default"/>
        <setEntry value="org.eclipse.ui.views@default:default"/>
        <setEntry value="org.eclipse.ui.workbench.texteditor@default:default"/>
        <setEntry value="org.eclipse.ui.workbench@default:default"/>
        <setEntry value="org.eclipse.ui@default:default"/>
        <setEntry value="org.eclipse.update.configurator@default:default"/>
        <setEntry value="org.eclipse.urischeme@default:default"/>
        <setEntry value="org.eclipse.xsd@default:default"/>
        <setEntry value="org.jkiss.bundle.apache.batik@default:default"/>
        <setEntry value="org.jkiss.bundle.apache.poi@default:default"/>
        <setEntry value="org.jkiss.bundle.gis@default:default"/>
        <setEntry value="org.jkiss.bundle.jfreechart@default:default"/>
        <setEntry value="org.jkiss.bundle.sshj@default:default"/>
        <setEntry value="org.objectweb.asm*8.0.1.v20200420-1007@default:default"/>
        <setEntry value="org.sat4j.core@default:default"/>
        <setEntry value="org.sat4j.pb@default:default"/>
        <setEntry value="org.slf4j.api@default:default"/>
        <setEntry value="org.tukaani.xz@default:default"/>
        <setEntry value="org.w3c.css.sac@default:default"/>
        <setEntry value="org.w3c.dom.events@default:default"/>
        <setEntry value="org.w3c.dom.smil@default:default"/>
        <setEntry value="org.w3c.dom.svg@default:default"/>
    </setAttribute>
    <setAttribute key="selected_workspace_bundles">
        <setEntry value="org.jkiss.dbeaver.cmp.simple.ui@default:default"/>
        <setEntry value="org.jkiss.dbeaver.cmp.simple@default:default"/>
        <setEntry value="org.jkiss.dbeaver.core@default:default"/>
        <setEntry value="org.jkiss.dbeaver.data.console@default:default"/>
        <setEntry value="org.jkiss.dbeaver.data.gis.view@default:default"/>
        <setEntry value="org.jkiss.dbeaver.data.gis@default:default"/>
        <setEntry value="org.jkiss.dbeaver.data.office.ui@default:default"/>
        <setEntry value="org.jkiss.dbeaver.data.office@default:default"/>
        <setEntry value="org.jkiss.dbeaver.data.transfer.ui@default:default"/>
        <setEntry value="org.jkiss.dbeaver.data.transfer@default:default"/>
        <setEntry value="org.jkiss.dbeaver.debug.core@default:default"/>
        <setEntry value="org.jkiss.dbeaver.debug.ui@default:default"/>
        <setEntry value="org.jkiss.dbeaver.erd.model@default:default"/>
        <setEntry value="org.jkiss.dbeaver.erd.ui@default:default"/>
        <setEntry value="org.jkiss.dbeaver.ext.athena.ui@default:default"/>
        <setEntry value="org.jkiss.dbeaver.ext.athena@default:default"/>
        <setEntry value="org.jkiss.dbeaver.ext.bigquery.ui@default:default"/>
        <setEntry value="org.jkiss.dbeaver.ext.bigquery@default:default"/>
        <setEntry value="org.jkiss.dbeaver.ext.clickhouse@default:default"/>
        <setEntry value="org.jkiss.dbeaver.ext.datavirtuality.ui@default:default"/>
        <setEntry value="org.jkiss.dbeaver.ext.datavirtuality@default:default"/>
        <setEntry value="org.jkiss.dbeaver.ext.db2.i@default:default"/>
        <setEntry value="org.jkiss.dbeaver.ext.db2.ui@default:default"/>
        <setEntry value="org.jkiss.dbeaver.ext.db2.zos@default:default"/>
        <setEntry value="org.jkiss.dbeaver.ext.db2@default:default"/>
        <setEntry value="org.jkiss.dbeaver.ext.derby@default:default"/>
        <setEntry value="org.jkiss.dbeaver.ext.elasticsearch@default:default"/>
        <setEntry value="org.jkiss.dbeaver.ext.exasol.ui@default:default"/>
        <setEntry value="org.jkiss.dbeaver.ext.exasol@default:default"/>
        <setEntry value="org.jkiss.dbeaver.ext.firebird@default:default"/>
        <setEntry value="org.jkiss.dbeaver.ext.format.sqlworkbenchj@default:default"/>
        <setEntry value="org.jkiss.dbeaver.ext.generic.ui@default:default"/>
        <setEntry value="org.jkiss.dbeaver.ext.generic@default:default"/>
        <setEntry value="org.jkiss.dbeaver.ext.greenplum@default:default"/>
        <setEntry value="org.jkiss.dbeaver.ext.h2@default:default"/>
        <setEntry value="org.jkiss.dbeaver.ext.h2gis@default:default"/>
        <setEntry value="org.jkiss.dbeaver.ext.hana.ui@default:default"/>
        <setEntry value="org.jkiss.dbeaver.ext.hana@default:default"/>
        <setEntry value="org.jkiss.dbeaver.ext.hive@default:default"/>
        <setEntry value="org.jkiss.dbeaver.ext.hsqldb@default:default"/>
        <setEntry value="org.jkiss.dbeaver.ext.import_config@default:default"/>
        <setEntry value="org.jkiss.dbeaver.ext.informix@default:default"/>
        <setEntry value="org.jkiss.dbeaver.ext.kognitio@default:default"/>
        <setEntry value="org.jkiss.dbeaver.ext.mssql.ui@default:default"/>
        <setEntry value="org.jkiss.dbeaver.ext.mssql@default:default"/>
        <setEntry value="org.jkiss.dbeaver.ext.mysql.ui@default:default"/>
        <setEntry value="org.jkiss.dbeaver.ext.mysql@default:default"/>
        <setEntry value="org.jkiss.dbeaver.ext.netezza@default:default"/>
        <setEntry value="org.jkiss.dbeaver.ext.ocient@default:default"/>
        <setEntry value="org.jkiss.dbeaver.ext.opendistro@default:default"/>
        <setEntry value="org.jkiss.dbeaver.ext.oracle.ui@default:default"/>
        <setEntry value="org.jkiss.dbeaver.ext.oracle@default:default"/>
        <setEntry value="org.jkiss.dbeaver.ext.phoenix@default:default"/>
        <setEntry value="org.jkiss.dbeaver.ext.postgresql.debug.core@default:default"/>
        <setEntry value="org.jkiss.dbeaver.ext.postgresql.debug.ui@default:default"/>
        <setEntry value="org.jkiss.dbeaver.ext.postgresql.ui@default:default"/>
        <setEntry value="org.jkiss.dbeaver.ext.postgresql@default:default"/>
        <setEntry value="org.jkiss.dbeaver.ext.sample.database@default:default"/>
        <setEntry value="org.jkiss.dbeaver.ext.snowflake.core@default:default"/>
        <setEntry value="org.jkiss.dbeaver.ext.snowflake.ui@default:default"/>
        <setEntry value="org.jkiss.dbeaver.ext.spanner.ui@default:default"/>
        <setEntry value="org.jkiss.dbeaver.ext.spanner@default:default"/>
        <setEntry value="org.jkiss.dbeaver.ext.sqlite.ui@default:default"/>
        <setEntry value="org.jkiss.dbeaver.ext.sqlite@default:default"/>
        <setEntry value="org.jkiss.dbeaver.ext.teradata@default:default"/>
        <setEntry value="org.jkiss.dbeaver.ext.ui.colortheme@default:default"/>
        <setEntry value="org.jkiss.dbeaver.ext.ui.locks@default:default"/>
        <setEntry value="org.jkiss.dbeaver.ext.ui.svg@default:default"/>
        <setEntry value="org.jkiss.dbeaver.ext.ui.tipoftheday@default:default"/>
        <setEntry value="org.jkiss.dbeaver.ext.vertica.ui@default:default"/>
        <setEntry value="org.jkiss.dbeaver.ext.vertica@default:default"/>
        <setEntry value="org.jkiss.dbeaver.ext.wmi@default:default"/>
        <setEntry value="org.jkiss.dbeaver.model.sql@default:default"/>
        <setEntry value="org.jkiss.dbeaver.model@default:default"/>
        <setEntry value="org.jkiss.dbeaver.net.ssh.jsch@default:default"/>
        <setEntry value="org.jkiss.dbeaver.net.ssh.sshj@default:default"/>
        <setEntry value="org.jkiss.dbeaver.net.ssh.ui@default:default"/>
        <setEntry value="org.jkiss.dbeaver.net.ssh@default:default"/>
        <setEntry value="org.jkiss.dbeaver.registry@default:default"/>
        <setEntry value="org.jkiss.dbeaver.slf4j@default:false"/>
        <setEntry value="org.jkiss.dbeaver.tasks.native.ui@default:default"/>
        <setEntry value="org.jkiss.dbeaver.tasks.native@default:default"/>
        <setEntry value="org.jkiss.dbeaver.tasks.sql.ui@default:default"/>
        <setEntry value="org.jkiss.dbeaver.tasks.ui.view@default:default"/>
        <setEntry value="org.jkiss.dbeaver.tasks.ui@default:default"/>
        <setEntry value="org.jkiss.dbeaver.ui.app.standalone@default:default"/>
        <setEntry value="org.jkiss.dbeaver.ui.charts@default:default"/>
        <setEntry value="org.jkiss.dbeaver.ui.dashboard@default:default"/>
        <setEntry value="org.jkiss.dbeaver.ui.editors.acl@default:default"/>
        <setEntry value="org.jkiss.dbeaver.ui.editors.base@default:default"/>
        <setEntry value="org.jkiss.dbeaver.ui.editors.connection@default:default"/>
        <setEntry value="org.jkiss.dbeaver.ui.editors.content@default:default"/>
        <setEntry value="org.jkiss.dbeaver.ui.editors.data@default:default"/>
        <setEntry value="org.jkiss.dbeaver.ui.editors.entity@default:default"/>
        <setEntry value="org.jkiss.dbeaver.ui.editors.hex@default:default"/>
        <setEntry value="org.jkiss.dbeaver.ui.editors.image@default:default"/>
        <setEntry value="org.jkiss.dbeaver.ui.editors.json@default:default"/>
        <setEntry value="org.jkiss.dbeaver.ui.editors.session@default:default"/>
        <setEntry value="org.jkiss.dbeaver.ui.editors.sql@default:default"/>
        <setEntry value="org.jkiss.dbeaver.ui.editors.xml@default:default"/>
        <setEntry value="org.jkiss.dbeaver.ui.navigator@default:default"/>
        <setEntry value="org.jkiss.dbeaver.ui.search@default:default"/>
        <setEntry value="org.jkiss.dbeaver.ui@default:default"/>
        <setEntry value="org.jkiss.utils@default:default"/>
        <setEntry value="org.jkiss.wmi@default:default"/>
    </setAttribute>
    <booleanAttribute key="show_selected_only" value="false"/>
    <booleanAttribute key="tracing" value="false"/>
    <booleanAttribute key="useCustomFeatures" value="false"/>
    <booleanAttribute key="useDefaultConfig" value="true"/>
    <booleanAttribute key="useDefaultConfigArea" value="true"/>
    <booleanAttribute key="useProduct" value="true"/>
    <booleanAttribute key="usefeatures" value="false"/>
</launchConfiguration>
>>>>>>> 51567498
<|MERGE_RESOLUTION|>--- conflicted
+++ resolved
@@ -1,744 +1,332 @@
-<<<<<<< HEAD
-<?xml version="1.0" encoding="UTF-8" standalone="no"?>
-<launchConfiguration type="org.eclipse.pde.ui.RuntimeWorkbench">
-    <booleanAttribute key="append.args" value="true"/>
-    <stringAttribute key="application" value="org.jkiss.dbeaver.ui.app.standalone.standalone"/>
-    <booleanAttribute key="askclear" value="true"/>
-    <booleanAttribute key="automaticAdd" value="false"/>
-    <booleanAttribute key="automaticValidate" value="true"/>
-    <stringAttribute key="bootstrap" value=""/>
-    <stringAttribute key="checked" value="[NONE]"/>
-    <booleanAttribute key="clearConfig" value="false"/>
-    <booleanAttribute key="clearws" value="false"/>
-    <booleanAttribute key="clearwslog" value="false"/>
-    <stringAttribute key="configLocation" value="${workspace_loc}/.metadata/.plugins/org.eclipse.pde.core/DBeaver.product"/>
-    <booleanAttribute key="default" value="false"/>
-    <setAttribute key="deselected_workspace_bundles"/>
-    <booleanAttribute key="includeOptional" value="true"/>
-    <stringAttribute key="location" value="${workspace_loc}/../runtime-DBeaver.product"/>
-    <booleanAttribute key="org.eclipse.jdt.launching.ATTR_ATTR_USE_ARGFILE" value="false"/>
-    <booleanAttribute key="org.eclipse.jdt.launching.ATTR_SHOW_CODEDETAILS_IN_EXCEPTION_MESSAGES" value="true"/>
-    <booleanAttribute key="org.eclipse.jdt.launching.ATTR_USE_START_ON_FIRST_THREAD" value="true"/>
-    <stringAttribute key="org.eclipse.jdt.launching.JRE_CONTAINER" value="org.eclipse.jdt.launching.JRE_CONTAINER/org.eclipse.jdt.internal.debug.ui.launcher.StandardVMType/JavaSE-1.8"/>
-    <stringAttribute key="org.eclipse.jdt.launching.PROGRAM_ARGUMENTS" value="-os ${target.os} -ws ${target.ws} -arch ${target.arch} -nl ${target.nl} -consoleLog -showsplash"/>
-    <stringAttribute key="org.eclipse.jdt.launching.SOURCE_PATH_PROVIDER" value="org.eclipse.pde.ui.workbenchClasspathProvider"/>
-    <stringAttribute key="org.eclipse.jdt.launching.VM_ARGUMENTS" value="-XX:+IgnoreUnrecognizedVMOptions --add-modules=ALL-SYSTEM -Xms64m -Xmx1024m"/>
-    <stringAttribute key="pde.version" value="3.3"/>
-    <stringAttribute key="product" value="org.jkiss.dbeaver.ui.app.standalone.product"/>
-    <stringAttribute key="productFile" value="\org.jkiss.dbeaver.ce.standalone\DBeaver.product"/>
-    <setAttribute key="selected_target_bundles">
-        <setEntry value="biz.aQute.bndlib@default:default"/>
-        <setEntry value="ch.qos.logback.classic@default:default"/>
-        <setEntry value="ch.qos.logback.core@default:default"/>
-        <setEntry value="ch.qos.logback.slf4j@default:default"/>
-        <setEntry value="com.github.eclipsecolortheme@default:default"/>
-        <setEntry value="com.github.jsqlparser@default:default"/>
-        <setEntry value="com.google.gson@default:default"/>
-        <setEntry value="com.google.guava*21.0.0.v20170206-1425@default:default"/>
-        <setEntry value="com.google.guava*27.1.0.v20190517-1946@default:default"/>
-        <setEntry value="com.google.guava*30.1.0.v20210127-2300@default:default"/>
-        <setEntry value="com.ibm.icu@default:default"/>
-        <setEntry value="com.jcraft.jsch@default:default"/>
-        <setEntry value="com.sun.jna*4.5.1.v20190425-1842@default:default"/>
-        <setEntry value="com.sun.jna*5.8.0.v20210503-0343@default:default"/>
-        <setEntry value="com.sun.jna.platform*4.5.1.v20190425-1842@default:default"/>
-        <setEntry value="com.sun.jna.platform*5.8.0.v20210406-1004@default:default"/>
-        <setEntry value="jakarta.enterprise.cdi-api@default:default"/>
-        <setEntry value="jakarta.interceptor-api@default:default"/>
-        <setEntry value="jakarta.servlet-api@default:default"/>
-        <setEntry value="jakarta.transaction-api@default:default"/>
-        <setEntry value="javaewah@default:default"/>
-        <setEntry value="javax.activation*1.1.0.v201211130549@default:default"/>
-        <setEntry value="javax.activation*1.2.2.v20201119-1642@default:default"/>
-        <setEntry value="javax.annotation@default:default"/>
-        <setEntry value="javax.el@default:default"/>
-        <setEntry value="javax.inject@default:default"/>
-        <setEntry value="javax.mail@default:default"/>
-        <setEntry value="javax.xml@default:default"/>
-        <setEntry value="net.i2p.crypto.eddsa@default:default"/>
-        <setEntry value="org.apache.ant@default:default"/>
-        <setEntry value="org.apache.batik.constants@default:default"/>
-        <setEntry value="org.apache.batik.css@default:default"/>
-        <setEntry value="org.apache.batik.i18n@default:default"/>
-        <setEntry value="org.apache.batik.util@default:default"/>
-        <setEntry value="org.apache.commons.cli@default:default"/>
-        <setEntry value="org.apache.commons.codec@default:default"/>
-        <setEntry value="org.apache.commons.io@default:default"/>
-        <setEntry value="org.apache.commons.jexl@default:default"/>
-        <setEntry value="org.apache.commons.jxpath@default:default"/>
-        <setEntry value="org.apache.commons.logging@default:default"/>
-        <setEntry value="org.apache.felix.gogo.command@default:default"/>
-        <setEntry value="org.apache.felix.gogo.runtime@default:default"/>
-        <setEntry value="org.apache.felix.gogo.shell@default:default"/>
-        <setEntry value="org.apache.felix.scr@1:true"/>
-        <setEntry value="org.apache.log4j@default:default"/>
-        <setEntry value="org.apache.lucene.analyzers-common*8.4.1.v20200122-1459@default:default"/>
-        <setEntry value="org.apache.lucene.analyzers-smartcn@default:default"/>
-        <setEntry value="org.apache.lucene.core*8.4.1.v20200122-1459@default:default"/>
-        <setEntry value="org.apache.xalan@default:default"/>
-        <setEntry value="org.apache.xml.resolver@default:default"/>
-        <setEntry value="org.apache.xml.serializer@default:default"/>
-        <setEntry value="org.apache.xmlgraphics@default:default"/>
-        <setEntry value="org.apiguardian@default:default"/>
-        <setEntry value="org.bouncycastle.bcpg@default:default"/>
-        <setEntry value="org.bouncycastle.bcpkix@default:default"/>
-        <setEntry value="org.bouncycastle.bcprov@default:default"/>
-        <setEntry value="org.bouncycastle.bcutil@default:default"/>
-        <setEntry value="org.eclipse.ant.core@default:default"/>
-        <setEntry value="org.eclipse.compare.core@default:default"/>
-        <setEntry value="org.eclipse.compare@default:default"/>
-        <setEntry value="org.eclipse.core.commands@default:default"/>
-        <setEntry value="org.eclipse.core.contenttype@default:default"/>
-        <setEntry value="org.eclipse.core.databinding.beans@default:default"/>
-        <setEntry value="org.eclipse.core.databinding.observable@default:default"/>
-        <setEntry value="org.eclipse.core.databinding.property@default:default"/>
-        <setEntry value="org.eclipse.core.databinding@default:default"/>
-        <setEntry value="org.eclipse.core.expressions@default:default"/>
-        <setEntry value="org.eclipse.core.filebuffers@default:default"/>
-        <setEntry value="org.eclipse.core.filesystem.win32.x86_64@default:default"/>
-        <setEntry value="org.eclipse.core.filesystem@default:default"/>
-        <setEntry value="org.eclipse.core.jobs@default:default"/>
-        <setEntry value="org.eclipse.core.net.win32.x86_64@default:default"/>
-        <setEntry value="org.eclipse.core.net@default:default"/>
-        <setEntry value="org.eclipse.core.resources.win32.x86_64@default:default"/>
-        <setEntry value="org.eclipse.core.resources@default:default"/>
-        <setEntry value="org.eclipse.core.runtime@default:true"/>
-        <setEntry value="org.eclipse.core.variables@default:default"/>
-        <setEntry value="org.eclipse.debug.core@default:default"/>
-        <setEntry value="org.eclipse.debug.ui@default:default"/>
-        <setEntry value="org.eclipse.draw2dl@default:default"/>
-        <setEntry value="org.eclipse.e4.core.commands@default:default"/>
-        <setEntry value="org.eclipse.e4.core.contexts@default:default"/>
-        <setEntry value="org.eclipse.e4.core.di.annotations@default:default"/>
-        <setEntry value="org.eclipse.e4.core.di.extensions.supplier@default:default"/>
-        <setEntry value="org.eclipse.e4.core.di.extensions@default:default"/>
-        <setEntry value="org.eclipse.e4.core.di@default:default"/>
-        <setEntry value="org.eclipse.e4.core.services@default:default"/>
-        <setEntry value="org.eclipse.e4.emf.xpath@default:default"/>
-        <setEntry value="org.eclipse.e4.ui.bindings@default:default"/>
-        <setEntry value="org.eclipse.e4.ui.css.core@default:default"/>
-        <setEntry value="org.eclipse.e4.ui.css.swt.theme@default:default"/>
-        <setEntry value="org.eclipse.e4.ui.css.swt@default:default"/>
-        <setEntry value="org.eclipse.e4.ui.di@default:default"/>
-        <setEntry value="org.eclipse.e4.ui.dialogs@default:default"/>
-        <setEntry value="org.eclipse.e4.ui.ide@default:default"/>
-        <setEntry value="org.eclipse.e4.ui.model.workbench@default:default"/>
-        <setEntry value="org.eclipse.e4.ui.services@default:default"/>
-        <setEntry value="org.eclipse.e4.ui.swt.win32@default:default"/>
-        <setEntry value="org.eclipse.e4.ui.widgets@default:default"/>
-        <setEntry value="org.eclipse.e4.ui.workbench.addons.swt@default:default"/>
-        <setEntry value="org.eclipse.e4.ui.workbench.renderers.swt@default:default"/>
-        <setEntry value="org.eclipse.e4.ui.workbench.swt@default:default"/>
-        <setEntry value="org.eclipse.e4.ui.workbench3@default:default"/>
-        <setEntry value="org.eclipse.e4.ui.workbench@default:default"/>
-        <setEntry value="org.eclipse.ecf.filetransfer@default:default"/>
-        <setEntry value="org.eclipse.ecf.identity@default:default"/>
-        <setEntry value="org.eclipse.ecf.provider.filetransfer.ssl@default:false"/>
-        <setEntry value="org.eclipse.ecf.provider.filetransfer@default:default"/>
-        <setEntry value="org.eclipse.ecf.ssl@default:false"/>
-        <setEntry value="org.eclipse.ecf@default:default"/>
-        <setEntry value="org.eclipse.emf.common@default:default"/>
-        <setEntry value="org.eclipse.emf.ecore.change@default:default"/>
-        <setEntry value="org.eclipse.emf.ecore.edit@default:default"/>
-        <setEntry value="org.eclipse.emf.ecore.xmi@default:default"/>
-        <setEntry value="org.eclipse.emf.ecore@default:default"/>
-        <setEntry value="org.eclipse.emf.edit@default:default"/>
-        <setEntry value="org.eclipse.equinox.app@default:default"/>
-        <setEntry value="org.eclipse.equinox.bidi@default:default"/>
-        <setEntry value="org.eclipse.equinox.common@2:true"/>
-        <setEntry value="org.eclipse.equinox.concurrent@default:default"/>
-        <setEntry value="org.eclipse.equinox.event@default:default"/>
-        <setEntry value="org.eclipse.equinox.frameworkadmin.equinox@default:default"/>
-        <setEntry value="org.eclipse.equinox.frameworkadmin@default:default"/>
-        <setEntry value="org.eclipse.equinox.http.jetty@default:default"/>
-        <setEntry value="org.eclipse.equinox.http.servlet@default:default"/>
-        <setEntry value="org.eclipse.equinox.p2.artifact.repository@default:default"/>
-        <setEntry value="org.eclipse.equinox.p2.console@default:default"/>
-        <setEntry value="org.eclipse.equinox.p2.core@default:default"/>
-        <setEntry value="org.eclipse.equinox.p2.director.app@default:default"/>
-        <setEntry value="org.eclipse.equinox.p2.director@default:default"/>
-        <setEntry value="org.eclipse.equinox.p2.directorywatcher@default:default"/>
-        <setEntry value="org.eclipse.equinox.p2.discovery.compatibility@default:default"/>
-        <setEntry value="org.eclipse.equinox.p2.discovery@default:default"/>
-        <setEntry value="org.eclipse.equinox.p2.engine@default:default"/>
-        <setEntry value="org.eclipse.equinox.p2.extensionlocation@default:default"/>
-        <setEntry value="org.eclipse.equinox.p2.garbagecollector@default:default"/>
-        <setEntry value="org.eclipse.equinox.p2.jarprocessor@default:default"/>
-        <setEntry value="org.eclipse.equinox.p2.metadata.repository@default:default"/>
-        <setEntry value="org.eclipse.equinox.p2.metadata@default:default"/>
-        <setEntry value="org.eclipse.equinox.p2.operations@default:default"/>
-        <setEntry value="org.eclipse.equinox.p2.publisher.eclipse@default:default"/>
-        <setEntry value="org.eclipse.equinox.p2.publisher@default:default"/>
-        <setEntry value="org.eclipse.equinox.p2.reconciler.dropins@default:default"/>
-        <setEntry value="org.eclipse.equinox.p2.repository.tools@default:default"/>
-        <setEntry value="org.eclipse.equinox.p2.repository@default:default"/>
-        <setEntry value="org.eclipse.equinox.p2.touchpoint.eclipse@default:default"/>
-        <setEntry value="org.eclipse.equinox.p2.touchpoint.natives@default:default"/>
-        <setEntry value="org.eclipse.equinox.p2.transport.ecf@default:default"/>
-        <setEntry value="org.eclipse.equinox.p2.ui.discovery@default:default"/>
-        <setEntry value="org.eclipse.equinox.p2.ui.sdk.scheduler@default:default"/>
-        <setEntry value="org.eclipse.equinox.p2.ui.sdk@default:default"/>
-        <setEntry value="org.eclipse.equinox.p2.ui@default:default"/>
-        <setEntry value="org.eclipse.equinox.p2.updatechecker@default:default"/>
-        <setEntry value="org.eclipse.equinox.preferences@default:default"/>
-        <setEntry value="org.eclipse.equinox.registry@default:default"/>
-        <setEntry value="org.eclipse.equinox.security.ui@default:default"/>
-        <setEntry value="org.eclipse.equinox.security.win32.x86_64@default:default"/>
-        <setEntry value="org.eclipse.equinox.security@default:default"/>
-        <setEntry value="org.eclipse.equinox.simpleconfigurator.manipulator@default:default"/>
-        <setEntry value="org.eclipse.equinox.simpleconfigurator@1:true"/>
-        <setEntry value="org.eclipse.gef3@default:default"/>
-        <setEntry value="org.eclipse.help.base@default:default"/>
-        <setEntry value="org.eclipse.help.ui@default:default"/>
-        <setEntry value="org.eclipse.help@default:default"/>
-        <setEntry value="org.eclipse.jdt.annotation*2.2.600.v20200408-1511@default:default"/>
-        <setEntry value="org.eclipse.jem.util@default:default"/>
-        <setEntry value="org.eclipse.jetty.http@default:default"/>
-        <setEntry value="org.eclipse.jetty.io@default:default"/>
-        <setEntry value="org.eclipse.jetty.jndi@default:default"/>
-        <setEntry value="org.eclipse.jetty.plus@default:default"/>
-        <setEntry value="org.eclipse.jetty.security@default:default"/>
-        <setEntry value="org.eclipse.jetty.server@default:default"/>
-        <setEntry value="org.eclipse.jetty.servlet@default:default"/>
-        <setEntry value="org.eclipse.jetty.util.ajax@default:default"/>
-        <setEntry value="org.eclipse.jetty.util@default:default"/>
-        <setEntry value="org.eclipse.jetty.webapp@default:default"/>
-        <setEntry value="org.eclipse.jetty.xml@default:default"/>
-        <setEntry value="org.eclipse.jface.databinding@default:default"/>
-        <setEntry value="org.eclipse.jface.notifications@default:default"/>
-        <setEntry value="org.eclipse.jface.text@default:default"/>
-        <setEntry value="org.eclipse.jface@default:default"/>
-        <setEntry value="org.eclipse.jsch.core@default:default"/>
-        <setEntry value="org.eclipse.jsch.ui@default:default"/>
-        <setEntry value="org.eclipse.ltk.core.refactoring@default:default"/>
-        <setEntry value="org.eclipse.ltk.ui.refactoring@default:default"/>
-        <setEntry value="org.eclipse.m2e.archetype.common@default:default"/>
-        <setEntry value="org.eclipse.m2e.core.ui@default:default"/>
-        <setEntry value="org.eclipse.m2e.core@default:default"/>
-        <setEntry value="org.eclipse.m2e.logback.appender@default:default"/>
-        <setEntry value="org.eclipse.m2e.maven.indexer@default:default"/>
-        <setEntry value="org.eclipse.m2e.maven.runtime.slf4j.simple@default:default"/>
-        <setEntry value="org.eclipse.m2e.maven.runtime@default:default"/>
-        <setEntry value="org.eclipse.m2e.model.edit@default:default"/>
-        <setEntry value="org.eclipse.m2e.workspace.cli@default:default"/>
-        <setEntry value="org.eclipse.osgi.compatibility.state@default:false"/>
-        <setEntry value="org.eclipse.osgi.services@default:default"/>
-        <setEntry value="org.eclipse.osgi.util@default:default"/>
-        <setEntry value="org.eclipse.osgi@-1:true"/>
-        <setEntry value="org.eclipse.platform@default:default"/>
-        <setEntry value="org.eclipse.search@default:default"/>
-        <setEntry value="org.eclipse.swt.win32.win32.x86_64@default:false"/>
-        <setEntry value="org.eclipse.swt@default:default"/>
-        <setEntry value="org.eclipse.team.core@default:default"/>
-        <setEntry value="org.eclipse.team.ui@default:default"/>
-        <setEntry value="org.eclipse.text@default:default"/>
-        <setEntry value="org.eclipse.ui.browser@default:default"/>
-        <setEntry value="org.eclipse.ui.cheatsheets@default:default"/>
-        <setEntry value="org.eclipse.ui.console@default:default"/>
-        <setEntry value="org.eclipse.ui.editors@default:default"/>
-        <setEntry value="org.eclipse.ui.forms@default:default"/>
-        <setEntry value="org.eclipse.ui.genericeditor@default:default"/>
-        <setEntry value="org.eclipse.ui.ide.application@default:default"/>
-        <setEntry value="org.eclipse.ui.ide@default:default"/>
-        <setEntry value="org.eclipse.ui.intro@default:default"/>
-        <setEntry value="org.eclipse.ui.navigator.resources@default:default"/>
-        <setEntry value="org.eclipse.ui.navigator@default:default"/>
-        <setEntry value="org.eclipse.ui.net@default:default"/>
-        <setEntry value="org.eclipse.ui.themes@default:default"/>
-        <setEntry value="org.eclipse.ui.trace@default:default"/>
-        <setEntry value="org.eclipse.ui.views.log@default:default"/>
-        <setEntry value="org.eclipse.ui.views.properties.tabbed@default:default"/>
-        <setEntry value="org.eclipse.ui.views@default:default"/>
-        <setEntry value="org.eclipse.ui.win32@default:default"/>
-        <setEntry value="org.eclipse.ui.workbench.texteditor@default:default"/>
-        <setEntry value="org.eclipse.ui.workbench@default:default"/>
-        <setEntry value="org.eclipse.ui@default:default"/>
-        <setEntry value="org.eclipse.update.configurator@default:default"/>
-        <setEntry value="org.eclipse.urischeme@default:default"/>
-        <setEntry value="org.eclipse.wst.common.core@default:default"/>
-        <setEntry value="org.eclipse.wst.common.emf@default:default"/>
-        <setEntry value="org.eclipse.wst.common.emfworkbench.integration@default:default"/>
-        <setEntry value="org.eclipse.wst.common.environment@default:default"/>
-        <setEntry value="org.eclipse.wst.common.frameworks@default:default"/>
-        <setEntry value="org.eclipse.wst.common.project.facet.core@default:default"/>
-        <setEntry value="org.eclipse.wst.common.uriresolver@default:default"/>
-        <setEntry value="org.eclipse.wst.server.preview@default:default"/>
-        <setEntry value="org.eclipse.wst.sse.core@default:default"/>
-        <setEntry value="org.eclipse.wst.validation@default:default"/>
-        <setEntry value="org.eclipse.wst.xml.core@default:default"/>
-        <setEntry value="org.eclipse.xsd@default:default"/>
-        <setEntry value="org.hamcrest.core@default:default"/>
-        <setEntry value="org.jkiss.bundle.apache.batik@default:default"/>
-        <setEntry value="org.jkiss.bundle.apache.poi@default:default"/>
-        <setEntry value="org.jkiss.bundle.gis@default:default"/>
-        <setEntry value="org.jkiss.bundle.jfreechart@default:default"/>
-        <setEntry value="org.jkiss.bundle.sshj@default:default"/>
-        <setEntry value="org.junit.platform.commons@default:default"/>
-        <setEntry value="org.junit.platform.engine@default:default"/>
-        <setEntry value="org.junit.platform.launcher@default:default"/>
-        <setEntry value="org.junit@default:default"/>
-        <setEntry value="org.mockito.mockito-all@default:default"/>
-        <setEntry value="org.objectweb.asm*9.2.0.v20210813-1119@default:default"/>
-        <setEntry value="org.opentest4j@default:default"/>
-        <setEntry value="org.sat4j.core@default:default"/>
-        <setEntry value="org.sat4j.pb@default:default"/>
-        <setEntry value="org.slf4j.api@default:default"/>
-        <setEntry value="org.tukaani.xz@default:default"/>
-        <setEntry value="org.w3c.css.sac@default:default"/>
-        <setEntry value="org.w3c.dom.events@default:default"/>
-        <setEntry value="org.w3c.dom.smil@default:default"/>
-        <setEntry value="org.w3c.dom.svg@default:default"/>
-    </setAttribute>
-    <setAttribute key="selected_workspace_bundles">
-        <setEntry value="org.jkiss.dbeaver.cmp.simple.ui@default:default"/>
-        <setEntry value="org.jkiss.dbeaver.cmp.simple@default:default"/>
-        <setEntry value="org.jkiss.dbeaver.core@default:default"/>
-        <setEntry value="org.jkiss.dbeaver.data.console@default:default"/>
-        <setEntry value="org.jkiss.dbeaver.data.gis.view@default:default"/>
-        <setEntry value="org.jkiss.dbeaver.data.gis@default:default"/>
-        <setEntry value="org.jkiss.dbeaver.data.office.ui@default:default"/>
-        <setEntry value="org.jkiss.dbeaver.data.office@default:default"/>
-        <setEntry value="org.jkiss.dbeaver.data.transfer.ui@default:default"/>
-        <setEntry value="org.jkiss.dbeaver.data.transfer@default:default"/>
-        <setEntry value="org.jkiss.dbeaver.debug.core@default:default"/>
-        <setEntry value="org.jkiss.dbeaver.debug.ui@default:default"/>
-        <setEntry value="org.jkiss.dbeaver.erd.model@default:default"/>
-        <setEntry value="org.jkiss.dbeaver.erd.ui@default:default"/>
-        <setEntry value="org.jkiss.dbeaver.ext.athena.ui@default:default"/>
-        <setEntry value="org.jkiss.dbeaver.ext.athena@default:default"/>
-        <setEntry value="org.jkiss.dbeaver.ext.bigquery.ui@default:default"/>
-        <setEntry value="org.jkiss.dbeaver.ext.bigquery@default:default"/>
-        <setEntry value="org.jkiss.dbeaver.ext.clickhouse@default:default"/>
-        <setEntry value="org.jkiss.dbeaver.ext.datavirtuality.ui@default:default"/>
-        <setEntry value="org.jkiss.dbeaver.ext.datavirtuality@default:default"/>
-        <setEntry value="org.jkiss.dbeaver.ext.db2.i@default:default"/>
-        <setEntry value="org.jkiss.dbeaver.ext.db2.ui@default:default"/>
-        <setEntry value="org.jkiss.dbeaver.ext.db2.zos@default:default"/>
-        <setEntry value="org.jkiss.dbeaver.ext.db2@default:default"/>
-        <setEntry value="org.jkiss.dbeaver.ext.derby@default:default"/>
-        <setEntry value="org.jkiss.dbeaver.ext.elasticsearch@default:default"/>
-        <setEntry value="org.jkiss.dbeaver.ext.exasol.ui@default:default"/>
-        <setEntry value="org.jkiss.dbeaver.ext.exasol@default:default"/>
-        <setEntry value="org.jkiss.dbeaver.ext.firebird@default:default"/>
-        <setEntry value="org.jkiss.dbeaver.ext.format.sqlworkbenchj@default:default"/>
-        <setEntry value="org.jkiss.dbeaver.ext.generic.ui@default:default"/>
-        <setEntry value="org.jkiss.dbeaver.ext.generic@default:default"/>
-        <setEntry value="org.jkiss.dbeaver.ext.greenplum.test@default:default"/>
-        <setEntry value="org.jkiss.dbeaver.ext.greenplum@default:default"/>
-        <setEntry value="org.jkiss.dbeaver.ext.h2@default:default"/>
-        <setEntry value="org.jkiss.dbeaver.ext.h2gis@default:default"/>
-        <setEntry value="org.jkiss.dbeaver.ext.hana.ui@default:default"/>
-        <setEntry value="org.jkiss.dbeaver.ext.hana@default:default"/>
-        <setEntry value="org.jkiss.dbeaver.ext.hive@default:default"/>
-        <setEntry value="org.jkiss.dbeaver.ext.hsqldb@default:default"/>
-        <setEntry value="org.jkiss.dbeaver.ext.import_config@default:default"/>
-        <setEntry value="org.jkiss.dbeaver.ext.informix@default:default"/>
-        <setEntry value="org.jkiss.dbeaver.ext.kognitio@default:default"/>
-        <setEntry value="org.jkiss.dbeaver.ext.mssql.ui@default:default"/>
-        <setEntry value="org.jkiss.dbeaver.ext.mssql@default:default"/>
-        <setEntry value="org.jkiss.dbeaver.ext.mysql.ui@default:default"/>
-        <setEntry value="org.jkiss.dbeaver.ext.mysql@default:default"/>
-        <setEntry value="org.jkiss.dbeaver.ext.netezza@default:default"/>
-        <setEntry value="org.jkiss.dbeaver.ext.ocient@default:default"/>
-        <setEntry value="org.jkiss.dbeaver.ext.opendistro@default:default"/>
-        <setEntry value="org.jkiss.dbeaver.ext.oracle.test@default:default"/>
-        <setEntry value="org.jkiss.dbeaver.ext.oracle.ui@default:default"/>
-        <setEntry value="org.jkiss.dbeaver.ext.oracle@default:default"/>
-        <setEntry value="org.jkiss.dbeaver.ext.phoenix@default:default"/>
-        <setEntry value="org.jkiss.dbeaver.ext.postgresql.debug.core@default:default"/>
-        <setEntry value="org.jkiss.dbeaver.ext.postgresql.debug.ui@default:default"/>
-        <setEntry value="org.jkiss.dbeaver.ext.postgresql.test@default:default"/>
-        <setEntry value="org.jkiss.dbeaver.ext.postgresql.ui@default:default"/>
-        <setEntry value="org.jkiss.dbeaver.ext.postgresql@default:default"/>
-        <setEntry value="org.jkiss.dbeaver.ext.sample.database@default:default"/>
-        <setEntry value="org.jkiss.dbeaver.ext.snowflake.core@default:default"/>
-        <setEntry value="org.jkiss.dbeaver.ext.snowflake.ui@default:default"/>
-        <setEntry value="org.jkiss.dbeaver.ext.spanner.ui@default:default"/>
-        <setEntry value="org.jkiss.dbeaver.ext.spanner@default:default"/>
-        <setEntry value="org.jkiss.dbeaver.ext.sqlite.ui@default:default"/>
-        <setEntry value="org.jkiss.dbeaver.ext.sqlite@default:default"/>
-        <setEntry value="org.jkiss.dbeaver.ext.teradata@default:default"/>
-        <setEntry value="org.jkiss.dbeaver.ext.ui.colortheme@default:default"/>
-        <setEntry value="org.jkiss.dbeaver.ext.ui.locks@default:default"/>
-        <setEntry value="org.jkiss.dbeaver.ext.ui.svg@default:default"/>
-        <setEntry value="org.jkiss.dbeaver.ext.ui.tipoftheday@default:default"/>
-        <setEntry value="org.jkiss.dbeaver.ext.vertica.ui@default:default"/>
-        <setEntry value="org.jkiss.dbeaver.ext.vertica@default:default"/>
-        <setEntry value="org.jkiss.dbeaver.ext.wmi@default:default"/>
-        <setEntry value="org.jkiss.dbeaver.headless@default:default"/>
-        <setEntry value="org.jkiss.dbeaver.model.sql@default:default"/>
-        <setEntry value="org.jkiss.dbeaver.model@default:default"/>
-        <setEntry value="org.jkiss.dbeaver.net.ssh.jsch@default:default"/>
-        <setEntry value="org.jkiss.dbeaver.net.ssh.sshj@default:default"/>
-        <setEntry value="org.jkiss.dbeaver.net.ssh.ui@default:default"/>
-        <setEntry value="org.jkiss.dbeaver.net.ssh@default:default"/>
-        <setEntry value="org.jkiss.dbeaver.registry@default:default"/>
-        <setEntry value="org.jkiss.dbeaver.slf4j@default:false"/>
-        <setEntry value="org.jkiss.dbeaver.tasks.native.ui@default:default"/>
-        <setEntry value="org.jkiss.dbeaver.tasks.native@default:default"/>
-        <setEntry value="org.jkiss.dbeaver.tasks.sql.ui@default:default"/>
-        <setEntry value="org.jkiss.dbeaver.tasks.ui.view@default:default"/>
-        <setEntry value="org.jkiss.dbeaver.tasks.ui@default:default"/>
-        <setEntry value="org.jkiss.dbeaver.ui.app.standalone@default:default"/>
-        <setEntry value="org.jkiss.dbeaver.ui.charts@default:default"/>
-        <setEntry value="org.jkiss.dbeaver.ui.dashboard@default:default"/>
-        <setEntry value="org.jkiss.dbeaver.ui.editors.acl@default:default"/>
-        <setEntry value="org.jkiss.dbeaver.ui.editors.base@default:default"/>
-        <setEntry value="org.jkiss.dbeaver.ui.editors.connection@default:default"/>
-        <setEntry value="org.jkiss.dbeaver.ui.editors.content@default:default"/>
-        <setEntry value="org.jkiss.dbeaver.ui.editors.data@default:default"/>
-        <setEntry value="org.jkiss.dbeaver.ui.editors.entity@default:default"/>
-        <setEntry value="org.jkiss.dbeaver.ui.editors.hex@default:default"/>
-        <setEntry value="org.jkiss.dbeaver.ui.editors.image@default:default"/>
-        <setEntry value="org.jkiss.dbeaver.ui.editors.json@default:default"/>
-        <setEntry value="org.jkiss.dbeaver.ui.editors.session@default:default"/>
-        <setEntry value="org.jkiss.dbeaver.ui.editors.sql@default:default"/>
-        <setEntry value="org.jkiss.dbeaver.ui.editors.xml@default:default"/>
-        <setEntry value="org.jkiss.dbeaver.ui.navigator@default:default"/>
-        <setEntry value="org.jkiss.dbeaver.ui.search@default:default"/>
-        <setEntry value="org.jkiss.dbeaver.ui@default:default"/>
-        <setEntry value="org.jkiss.utils@default:default"/>
-        <setEntry value="org.jkiss.wmi@default:default"/>
-    </setAttribute>
-    <booleanAttribute key="show_selected_only" value="false"/>
-    <booleanAttribute key="tracing" value="false"/>
-    <booleanAttribute key="useCustomFeatures" value="false"/>
-    <booleanAttribute key="useDefaultConfig" value="true"/>
-    <booleanAttribute key="useDefaultConfigArea" value="true"/>
-    <booleanAttribute key="useProduct" value="true"/>
-    <booleanAttribute key="usefeatures" value="false"/>
-</launchConfiguration>
-=======
-<?xml version="1.0" encoding="UTF-8" standalone="no"?>
-<launchConfiguration type="org.eclipse.pde.ui.RuntimeWorkbench">
-    <booleanAttribute key="append.args" value="true"/>
-    <stringAttribute key="application" value="org.jkiss.dbeaver.ui.app.standalone.standalone"/>
-    <booleanAttribute key="askclear" value="true"/>
-    <booleanAttribute key="automaticAdd" value="false"/>
-    <booleanAttribute key="automaticValidate" value="true"/>
-    <stringAttribute key="bootstrap" value=""/>
-    <stringAttribute key="checked" value="[NONE]"/>
-    <booleanAttribute key="clearConfig" value="false"/>
-    <booleanAttribute key="clearws" value="false"/>
-    <booleanAttribute key="clearwslog" value="false"/>
-    <stringAttribute key="configLocation" value="${workspace_loc}/.metadata/.plugins/org.eclipse.pde.core/DBeaver.product"/>
-    <booleanAttribute key="default" value="false"/>
-    <setAttribute key="deselected_workspace_bundles"/>
-    <booleanAttribute key="includeOptional" value="true"/>
-    <stringAttribute key="location" value="${workspace_loc}/../runtime-DBeaver.product"/>
-    <booleanAttribute key="org.eclipse.jdt.launching.ATTR_ATTR_USE_ARGFILE" value="false"/>
-    <booleanAttribute key="org.eclipse.jdt.launching.ATTR_USE_START_ON_FIRST_THREAD" value="true"/>
-    <stringAttribute key="org.eclipse.jdt.launching.JRE_CONTAINER" value="org.eclipse.jdt.launching.JRE_CONTAINER/org.eclipse.jdt.internal.debug.ui.launcher.StandardVMType/JavaSE-11"/>
-    <stringAttribute key="org.eclipse.jdt.launching.PROGRAM_ARGUMENTS" value="-os ${target.os} -ws ${target.ws} -arch ${target.arch} -nl ${target.nl} -consoleLog -showsplash"/>
-    <stringAttribute key="org.eclipse.jdt.launching.SOURCE_PATH_PROVIDER" value="org.eclipse.pde.ui.workbenchClasspathProvider"/>
-    <stringAttribute key="org.eclipse.jdt.launching.VM_ARGUMENTS" value="-XX:+IgnoreUnrecognizedVMOptions --add-modules=ALL-SYSTEM -Xms64m -Xmx1024m"/>
-    <stringAttribute key="pde.version" value="3.3"/>
-    <stringAttribute key="product" value="org.jkiss.dbeaver.ui.app.standalone.product"/>
-    <stringAttribute key="productFile" value="\org.jkiss.dbeaver.ce.standalone\DBeaver.product"/>
-    <setAttribute key="selected_target_bundles">
-        <setEntry value="com.github.jsqlparser@default:default"/>
-        <setEntry value="com.google.gson@default:default"/>
-        <setEntry value="com.google.guava*21.0.0.v20170206-1425@default:default"/>
-        <setEntry value="com.google.guava*27.1.0.v20190517-1946@default:default"/>
-        <setEntry value="com.ibm.icu@default:default"/>
-        <setEntry value="com.jcraft.jsch@default:default"/>
-        <setEntry value="com.sun.jna*4.5.1.v20190425-1842@default:default"/>
-        <setEntry value="com.sun.jna*5.8.0.v20210503-0343@default:default"/>
-        <setEntry value="com.sun.jna.platform*4.5.1.v20190425-1842@default:default"/>
-        <setEntry value="com.sun.jna.platform*5.8.0.v20210406-1004@default:default"/>
-        <setEntry value="javaewah@default:default"/>
-        <setEntry value="javax.annotation@default:default"/>
-        <setEntry value="javax.inject@default:default"/>
-        <setEntry value="javax.xml@default:default"/>
-        <setEntry value="net.i2p.crypto.eddsa@default:default"/>
-        <setEntry value="org.apache.batik.constants@default:default"/>
-        <setEntry value="org.apache.batik.css@default:default"/>
-        <setEntry value="org.apache.batik.i18n@default:default"/>
-        <setEntry value="org.apache.batik.util@default:default"/>
-        <setEntry value="org.apache.commons.cli@default:default"/>
-        <setEntry value="org.apache.commons.codec@default:default"/>
-        <setEntry value="org.apache.commons.io@default:default"/>
-        <setEntry value="org.apache.commons.jexl@default:default"/>
-        <setEntry value="org.apache.commons.jxpath@default:default"/>
-        <setEntry value="org.apache.commons.logging@default:default"/>
-        <setEntry value="org.apache.felix.gogo.command@default:default"/>
-        <setEntry value="org.apache.felix.gogo.runtime@default:default"/>
-        <setEntry value="org.apache.felix.gogo.shell@default:default"/>
-        <setEntry value="org.apache.felix.scr@1:true"/>
-        <setEntry value="org.apache.xml.resolver@default:default"/>
-        <setEntry value="org.apache.xml.serializer@default:default"/>
-        <setEntry value="org.apache.xmlgraphics@default:default"/>
-        <setEntry value="org.bouncycastle.bcpg@default:default"/>
-        <setEntry value="org.bouncycastle.bcpkix@default:default"/>
-        <setEntry value="org.bouncycastle.bcprov@default:default"/>
-        <setEntry value="org.eclipse.compare.core@default:default"/>
-        <setEntry value="org.eclipse.compare@default:default"/>
-        <setEntry value="org.eclipse.core.commands@default:default"/>
-        <setEntry value="org.eclipse.core.contenttype@default:default"/>
-        <setEntry value="org.eclipse.core.databinding.beans@default:default"/>
-        <setEntry value="org.eclipse.core.databinding.observable@default:default"/>
-        <setEntry value="org.eclipse.core.databinding.property@default:default"/>
-        <setEntry value="org.eclipse.core.databinding@default:default"/>
-        <setEntry value="org.eclipse.core.expressions@default:default"/>
-        <setEntry value="org.eclipse.core.filebuffers@default:default"/>
-        <setEntry value="org.eclipse.core.filesystem@default:default"/>
-        <setEntry value="org.eclipse.core.jobs@default:default"/>
-        <setEntry value="org.eclipse.core.net@default:default"/>
-        <setEntry value="org.eclipse.core.resources@default:default"/>
-        <setEntry value="org.eclipse.core.runtime@default:true"/>
-        <setEntry value="org.eclipse.core.variables@default:default"/>
-        <setEntry value="org.eclipse.debug.core@default:default"/>
-        <setEntry value="org.eclipse.debug.ui@default:default"/>
-        <setEntry value="org.eclipse.draw2dl@default:default"/>
-        <setEntry value="org.eclipse.e4.core.commands@default:default"/>
-        <setEntry value="org.eclipse.e4.core.contexts@default:default"/>
-        <setEntry value="org.eclipse.e4.core.di.annotations@default:default"/>
-        <setEntry value="org.eclipse.e4.core.di.extensions.supplier@default:default"/>
-        <setEntry value="org.eclipse.e4.core.di.extensions@default:default"/>
-        <setEntry value="org.eclipse.e4.core.di@default:default"/>
-        <setEntry value="org.eclipse.e4.core.services@default:default"/>
-        <setEntry value="org.eclipse.e4.emf.xpath@default:default"/>
-        <setEntry value="org.eclipse.e4.ui.bindings@default:default"/>
-        <setEntry value="org.eclipse.e4.ui.css.core@default:default"/>
-        <setEntry value="org.eclipse.e4.ui.css.swt.theme@default:default"/>
-        <setEntry value="org.eclipse.e4.ui.css.swt@default:default"/>
-        <setEntry value="org.eclipse.e4.ui.di@default:default"/>
-        <setEntry value="org.eclipse.e4.ui.dialogs@default:default"/>
-        <setEntry value="org.eclipse.e4.ui.ide@default:default"/>
-        <setEntry value="org.eclipse.e4.ui.model.workbench@default:default"/>
-        <setEntry value="org.eclipse.e4.ui.services@default:default"/>
-        <setEntry value="org.eclipse.e4.ui.widgets@default:default"/>
-        <setEntry value="org.eclipse.e4.ui.workbench.addons.swt@default:default"/>
-        <setEntry value="org.eclipse.e4.ui.workbench.renderers.swt@default:default"/>
-        <setEntry value="org.eclipse.e4.ui.workbench.swt@default:default"/>
-        <setEntry value="org.eclipse.e4.ui.workbench3@default:default"/>
-        <setEntry value="org.eclipse.e4.ui.workbench@default:default"/>
-        <setEntry value="org.eclipse.ecf.filetransfer@default:default"/>
-        <setEntry value="org.eclipse.ecf.identity@default:default"/>
-        <setEntry value="org.eclipse.ecf.provider.filetransfer.ssl@default:false"/>
-        <setEntry value="org.eclipse.ecf.provider.filetransfer@default:default"/>
-        <setEntry value="org.eclipse.ecf.ssl@default:false"/>
-        <setEntry value="org.eclipse.ecf@default:default"/>
-        <setEntry value="org.eclipse.emf.common@default:default"/>
-        <setEntry value="org.eclipse.emf.ecore.change@default:default"/>
-        <setEntry value="org.eclipse.emf.ecore.edit@default:default"/>
-        <setEntry value="org.eclipse.emf.ecore.xmi@default:default"/>
-        <setEntry value="org.eclipse.emf.ecore@default:default"/>
-        <setEntry value="org.eclipse.emf.edit@default:default"/>
-        <setEntry value="org.eclipse.equinox.app@default:default"/>
-        <setEntry value="org.eclipse.equinox.bidi@default:default"/>
-        <setEntry value="org.eclipse.equinox.common@2:true"/>
-        <setEntry value="org.eclipse.equinox.concurrent@default:default"/>
-        <setEntry value="org.eclipse.equinox.event@default:default"/>
-        <setEntry value="org.eclipse.equinox.frameworkadmin.equinox@default:default"/>
-        <setEntry value="org.eclipse.equinox.frameworkadmin@default:default"/>
-        <setEntry value="org.eclipse.equinox.http.servlet@default:default"/>
-        <setEntry value="org.eclipse.equinox.p2.artifact.repository@default:default"/>
-        <setEntry value="org.eclipse.equinox.p2.console@default:default"/>
-        <setEntry value="org.eclipse.equinox.p2.core@default:default"/>
-        <setEntry value="org.eclipse.equinox.p2.director.app@default:default"/>
-        <setEntry value="org.eclipse.equinox.p2.director@default:default"/>
-        <setEntry value="org.eclipse.equinox.p2.directorywatcher@default:default"/>
-        <setEntry value="org.eclipse.equinox.p2.discovery.compatibility@default:default"/>
-        <setEntry value="org.eclipse.equinox.p2.discovery@default:default"/>
-        <setEntry value="org.eclipse.equinox.p2.engine@default:default"/>
-        <setEntry value="org.eclipse.equinox.p2.extensionlocation@default:default"/>
-        <setEntry value="org.eclipse.equinox.p2.garbagecollector@default:default"/>
-        <setEntry value="org.eclipse.equinox.p2.jarprocessor@default:default"/>
-        <setEntry value="org.eclipse.equinox.p2.metadata.repository@default:default"/>
-        <setEntry value="org.eclipse.equinox.p2.metadata@default:default"/>
-        <setEntry value="org.eclipse.equinox.p2.operations@default:default"/>
-        <setEntry value="org.eclipse.equinox.p2.publisher.eclipse@default:default"/>
-        <setEntry value="org.eclipse.equinox.p2.publisher@default:default"/>
-        <setEntry value="org.eclipse.equinox.p2.reconciler.dropins@default:default"/>
-        <setEntry value="org.eclipse.equinox.p2.repository.tools@default:default"/>
-        <setEntry value="org.eclipse.equinox.p2.repository@default:default"/>
-        <setEntry value="org.eclipse.equinox.p2.touchpoint.eclipse@default:default"/>
-        <setEntry value="org.eclipse.equinox.p2.touchpoint.natives@default:default"/>
-        <setEntry value="org.eclipse.equinox.p2.transport.ecf@default:default"/>
-        <setEntry value="org.eclipse.equinox.p2.ui.discovery@default:default"/>
-        <setEntry value="org.eclipse.equinox.p2.ui.sdk.scheduler@default:default"/>
-        <setEntry value="org.eclipse.equinox.p2.ui.sdk@default:default"/>
-        <setEntry value="org.eclipse.equinox.p2.ui@default:default"/>
-        <setEntry value="org.eclipse.equinox.p2.updatechecker@default:default"/>
-        <setEntry value="org.eclipse.equinox.preferences@default:default"/>
-        <setEntry value="org.eclipse.equinox.registry@default:default"/>
-        <setEntry value="org.eclipse.equinox.security.ui@default:default"/>
-        <setEntry value="org.eclipse.equinox.security@default:default"/>
-        <setEntry value="org.eclipse.equinox.simpleconfigurator.manipulator@default:default"/>
-        <setEntry value="org.eclipse.equinox.simpleconfigurator@1:true"/>
-        <setEntry value="org.eclipse.gef3@default:default"/>
-        <setEntry value="org.eclipse.help@default:default"/>
-        <setEntry value="org.eclipse.jface.databinding@default:default"/>
-        <setEntry value="org.eclipse.jface.notifications@default:default"/>
-        <setEntry value="org.eclipse.jface.text@default:default"/>
-        <setEntry value="org.eclipse.jface@default:default"/>
-        <setEntry value="org.eclipse.jsch.core@default:default"/>
-        <setEntry value="org.eclipse.jsch.ui@default:default"/>
-        <setEntry value="org.eclipse.ltk.core.refactoring@default:default"/>
-        <setEntry value="org.eclipse.ltk.ui.refactoring@default:default"/>
-        <setEntry value="org.eclipse.osgi.compatibility.state@default:false"/>
-        <setEntry value="org.eclipse.osgi.services@default:default"/>
-        <setEntry value="org.eclipse.osgi.util@default:default"/>
-        <setEntry value="org.eclipse.osgi@-1:true"/>
-        <setEntry value="org.eclipse.platform@default:default"/>
-        <setEntry value="org.eclipse.search@default:default"/>
-        <setEntry value="org.eclipse.swt.win32.win32.x86_64@default:false"/>
-        <setEntry value="org.eclipse.swt@default:default"/>
-        <setEntry value="org.eclipse.team.core@default:default"/>
-        <setEntry value="org.eclipse.team.ui@default:default"/>
-        <setEntry value="org.eclipse.text@default:default"/>
-        <setEntry value="org.eclipse.ui.browser@default:default"/>
-        <setEntry value="org.eclipse.ui.cheatsheets@default:default"/>
-        <setEntry value="org.eclipse.ui.console@default:default"/>
-        <setEntry value="org.eclipse.ui.editors@default:default"/>
-        <setEntry value="org.eclipse.ui.forms@default:default"/>
-        <setEntry value="org.eclipse.ui.genericeditor@default:default"/>
-        <setEntry value="org.eclipse.ui.ide.application@default:default"/>
-        <setEntry value="org.eclipse.ui.ide@default:default"/>
-        <setEntry value="org.eclipse.ui.intro@default:default"/>
-        <setEntry value="org.eclipse.ui.navigator.resources@default:default"/>
-        <setEntry value="org.eclipse.ui.navigator@default:default"/>
-        <setEntry value="org.eclipse.ui.net@default:default"/>
-        <setEntry value="org.eclipse.ui.themes@default:default"/>
-        <setEntry value="org.eclipse.ui.trace@default:default"/>
-        <setEntry value="org.eclipse.ui.views.log@default:default"/>
-        <setEntry value="org.eclipse.ui.views.properties.tabbed@default:default"/>
-        <setEntry value="org.eclipse.ui.views@default:default"/>
-        <setEntry value="org.eclipse.ui.workbench.texteditor@default:default"/>
-        <setEntry value="org.eclipse.ui.workbench@default:default"/>
-        <setEntry value="org.eclipse.ui@default:default"/>
-        <setEntry value="org.eclipse.update.configurator@default:default"/>
-        <setEntry value="org.eclipse.urischeme@default:default"/>
-        <setEntry value="org.eclipse.xsd@default:default"/>
-        <setEntry value="org.jkiss.bundle.apache.batik@default:default"/>
-        <setEntry value="org.jkiss.bundle.apache.poi@default:default"/>
-        <setEntry value="org.jkiss.bundle.gis@default:default"/>
-        <setEntry value="org.jkiss.bundle.jfreechart@default:default"/>
-        <setEntry value="org.jkiss.bundle.sshj@default:default"/>
-        <setEntry value="org.objectweb.asm*8.0.1.v20200420-1007@default:default"/>
-        <setEntry value="org.sat4j.core@default:default"/>
-        <setEntry value="org.sat4j.pb@default:default"/>
-        <setEntry value="org.slf4j.api@default:default"/>
-        <setEntry value="org.tukaani.xz@default:default"/>
-        <setEntry value="org.w3c.css.sac@default:default"/>
-        <setEntry value="org.w3c.dom.events@default:default"/>
-        <setEntry value="org.w3c.dom.smil@default:default"/>
-        <setEntry value="org.w3c.dom.svg@default:default"/>
-    </setAttribute>
-    <setAttribute key="selected_workspace_bundles">
-        <setEntry value="org.jkiss.dbeaver.cmp.simple.ui@default:default"/>
-        <setEntry value="org.jkiss.dbeaver.cmp.simple@default:default"/>
-        <setEntry value="org.jkiss.dbeaver.core@default:default"/>
-        <setEntry value="org.jkiss.dbeaver.data.console@default:default"/>
-        <setEntry value="org.jkiss.dbeaver.data.gis.view@default:default"/>
-        <setEntry value="org.jkiss.dbeaver.data.gis@default:default"/>
-        <setEntry value="org.jkiss.dbeaver.data.office.ui@default:default"/>
-        <setEntry value="org.jkiss.dbeaver.data.office@default:default"/>
-        <setEntry value="org.jkiss.dbeaver.data.transfer.ui@default:default"/>
-        <setEntry value="org.jkiss.dbeaver.data.transfer@default:default"/>
-        <setEntry value="org.jkiss.dbeaver.debug.core@default:default"/>
-        <setEntry value="org.jkiss.dbeaver.debug.ui@default:default"/>
-        <setEntry value="org.jkiss.dbeaver.erd.model@default:default"/>
-        <setEntry value="org.jkiss.dbeaver.erd.ui@default:default"/>
-        <setEntry value="org.jkiss.dbeaver.ext.athena.ui@default:default"/>
-        <setEntry value="org.jkiss.dbeaver.ext.athena@default:default"/>
-        <setEntry value="org.jkiss.dbeaver.ext.bigquery.ui@default:default"/>
-        <setEntry value="org.jkiss.dbeaver.ext.bigquery@default:default"/>
-        <setEntry value="org.jkiss.dbeaver.ext.clickhouse@default:default"/>
-        <setEntry value="org.jkiss.dbeaver.ext.datavirtuality.ui@default:default"/>
-        <setEntry value="org.jkiss.dbeaver.ext.datavirtuality@default:default"/>
-        <setEntry value="org.jkiss.dbeaver.ext.db2.i@default:default"/>
-        <setEntry value="org.jkiss.dbeaver.ext.db2.ui@default:default"/>
-        <setEntry value="org.jkiss.dbeaver.ext.db2.zos@default:default"/>
-        <setEntry value="org.jkiss.dbeaver.ext.db2@default:default"/>
-        <setEntry value="org.jkiss.dbeaver.ext.derby@default:default"/>
-        <setEntry value="org.jkiss.dbeaver.ext.elasticsearch@default:default"/>
-        <setEntry value="org.jkiss.dbeaver.ext.exasol.ui@default:default"/>
-        <setEntry value="org.jkiss.dbeaver.ext.exasol@default:default"/>
-        <setEntry value="org.jkiss.dbeaver.ext.firebird@default:default"/>
-        <setEntry value="org.jkiss.dbeaver.ext.format.sqlworkbenchj@default:default"/>
-        <setEntry value="org.jkiss.dbeaver.ext.generic.ui@default:default"/>
-        <setEntry value="org.jkiss.dbeaver.ext.generic@default:default"/>
-        <setEntry value="org.jkiss.dbeaver.ext.greenplum@default:default"/>
-        <setEntry value="org.jkiss.dbeaver.ext.h2@default:default"/>
-        <setEntry value="org.jkiss.dbeaver.ext.h2gis@default:default"/>
-        <setEntry value="org.jkiss.dbeaver.ext.hana.ui@default:default"/>
-        <setEntry value="org.jkiss.dbeaver.ext.hana@default:default"/>
-        <setEntry value="org.jkiss.dbeaver.ext.hive@default:default"/>
-        <setEntry value="org.jkiss.dbeaver.ext.hsqldb@default:default"/>
-        <setEntry value="org.jkiss.dbeaver.ext.import_config@default:default"/>
-        <setEntry value="org.jkiss.dbeaver.ext.informix@default:default"/>
-        <setEntry value="org.jkiss.dbeaver.ext.kognitio@default:default"/>
-        <setEntry value="org.jkiss.dbeaver.ext.mssql.ui@default:default"/>
-        <setEntry value="org.jkiss.dbeaver.ext.mssql@default:default"/>
-        <setEntry value="org.jkiss.dbeaver.ext.mysql.ui@default:default"/>
-        <setEntry value="org.jkiss.dbeaver.ext.mysql@default:default"/>
-        <setEntry value="org.jkiss.dbeaver.ext.netezza@default:default"/>
-        <setEntry value="org.jkiss.dbeaver.ext.ocient@default:default"/>
-        <setEntry value="org.jkiss.dbeaver.ext.opendistro@default:default"/>
-        <setEntry value="org.jkiss.dbeaver.ext.oracle.ui@default:default"/>
-        <setEntry value="org.jkiss.dbeaver.ext.oracle@default:default"/>
-        <setEntry value="org.jkiss.dbeaver.ext.phoenix@default:default"/>
-        <setEntry value="org.jkiss.dbeaver.ext.postgresql.debug.core@default:default"/>
-        <setEntry value="org.jkiss.dbeaver.ext.postgresql.debug.ui@default:default"/>
-        <setEntry value="org.jkiss.dbeaver.ext.postgresql.ui@default:default"/>
-        <setEntry value="org.jkiss.dbeaver.ext.postgresql@default:default"/>
-        <setEntry value="org.jkiss.dbeaver.ext.sample.database@default:default"/>
-        <setEntry value="org.jkiss.dbeaver.ext.snowflake.core@default:default"/>
-        <setEntry value="org.jkiss.dbeaver.ext.snowflake.ui@default:default"/>
-        <setEntry value="org.jkiss.dbeaver.ext.spanner.ui@default:default"/>
-        <setEntry value="org.jkiss.dbeaver.ext.spanner@default:default"/>
-        <setEntry value="org.jkiss.dbeaver.ext.sqlite.ui@default:default"/>
-        <setEntry value="org.jkiss.dbeaver.ext.sqlite@default:default"/>
-        <setEntry value="org.jkiss.dbeaver.ext.teradata@default:default"/>
-        <setEntry value="org.jkiss.dbeaver.ext.ui.colortheme@default:default"/>
-        <setEntry value="org.jkiss.dbeaver.ext.ui.locks@default:default"/>
-        <setEntry value="org.jkiss.dbeaver.ext.ui.svg@default:default"/>
-        <setEntry value="org.jkiss.dbeaver.ext.ui.tipoftheday@default:default"/>
-        <setEntry value="org.jkiss.dbeaver.ext.vertica.ui@default:default"/>
-        <setEntry value="org.jkiss.dbeaver.ext.vertica@default:default"/>
-        <setEntry value="org.jkiss.dbeaver.ext.wmi@default:default"/>
-        <setEntry value="org.jkiss.dbeaver.model.sql@default:default"/>
-        <setEntry value="org.jkiss.dbeaver.model@default:default"/>
-        <setEntry value="org.jkiss.dbeaver.net.ssh.jsch@default:default"/>
-        <setEntry value="org.jkiss.dbeaver.net.ssh.sshj@default:default"/>
-        <setEntry value="org.jkiss.dbeaver.net.ssh.ui@default:default"/>
-        <setEntry value="org.jkiss.dbeaver.net.ssh@default:default"/>
-        <setEntry value="org.jkiss.dbeaver.registry@default:default"/>
-        <setEntry value="org.jkiss.dbeaver.slf4j@default:false"/>
-        <setEntry value="org.jkiss.dbeaver.tasks.native.ui@default:default"/>
-        <setEntry value="org.jkiss.dbeaver.tasks.native@default:default"/>
-        <setEntry value="org.jkiss.dbeaver.tasks.sql.ui@default:default"/>
-        <setEntry value="org.jkiss.dbeaver.tasks.ui.view@default:default"/>
-        <setEntry value="org.jkiss.dbeaver.tasks.ui@default:default"/>
-        <setEntry value="org.jkiss.dbeaver.ui.app.standalone@default:default"/>
-        <setEntry value="org.jkiss.dbeaver.ui.charts@default:default"/>
-        <setEntry value="org.jkiss.dbeaver.ui.dashboard@default:default"/>
-        <setEntry value="org.jkiss.dbeaver.ui.editors.acl@default:default"/>
-        <setEntry value="org.jkiss.dbeaver.ui.editors.base@default:default"/>
-        <setEntry value="org.jkiss.dbeaver.ui.editors.connection@default:default"/>
-        <setEntry value="org.jkiss.dbeaver.ui.editors.content@default:default"/>
-        <setEntry value="org.jkiss.dbeaver.ui.editors.data@default:default"/>
-        <setEntry value="org.jkiss.dbeaver.ui.editors.entity@default:default"/>
-        <setEntry value="org.jkiss.dbeaver.ui.editors.hex@default:default"/>
-        <setEntry value="org.jkiss.dbeaver.ui.editors.image@default:default"/>
-        <setEntry value="org.jkiss.dbeaver.ui.editors.json@default:default"/>
-        <setEntry value="org.jkiss.dbeaver.ui.editors.session@default:default"/>
-        <setEntry value="org.jkiss.dbeaver.ui.editors.sql@default:default"/>
-        <setEntry value="org.jkiss.dbeaver.ui.editors.xml@default:default"/>
-        <setEntry value="org.jkiss.dbeaver.ui.navigator@default:default"/>
-        <setEntry value="org.jkiss.dbeaver.ui.search@default:default"/>
-        <setEntry value="org.jkiss.dbeaver.ui@default:default"/>
-        <setEntry value="org.jkiss.utils@default:default"/>
-        <setEntry value="org.jkiss.wmi@default:default"/>
-    </setAttribute>
-    <booleanAttribute key="show_selected_only" value="false"/>
-    <booleanAttribute key="tracing" value="false"/>
-    <booleanAttribute key="useCustomFeatures" value="false"/>
-    <booleanAttribute key="useDefaultConfig" value="true"/>
-    <booleanAttribute key="useDefaultConfigArea" value="true"/>
-    <booleanAttribute key="useProduct" value="true"/>
-    <booleanAttribute key="usefeatures" value="false"/>
-</launchConfiguration>
->>>>>>> 51567498
+<?xml version="1.0" encoding="UTF-8" standalone="no"?>
+<launchConfiguration type="org.eclipse.pde.ui.RuntimeWorkbench">
+    <booleanAttribute key="append.args" value="true"/>
+    <stringAttribute key="application" value="org.jkiss.dbeaver.ui.app.standalone.standalone"/>
+    <booleanAttribute key="askclear" value="true"/>
+    <booleanAttribute key="automaticAdd" value="false"/>
+    <booleanAttribute key="automaticValidate" value="true"/>
+    <stringAttribute key="bootstrap" value=""/>
+    <stringAttribute key="checked" value="[NONE]"/>
+    <booleanAttribute key="clearConfig" value="false"/>
+    <booleanAttribute key="clearws" value="false"/>
+    <booleanAttribute key="clearwslog" value="false"/>
+    <stringAttribute key="configLocation" value="${workspace_loc}/.metadata/.plugins/org.eclipse.pde.core/DBeaver.product"/>
+    <booleanAttribute key="default" value="false"/>
+    <setAttribute key="deselected_workspace_bundles"/>
+    <booleanAttribute key="includeOptional" value="true"/>
+    <stringAttribute key="location" value="${workspace_loc}/../runtime-DBeaver.product"/>
+    <booleanAttribute key="org.eclipse.jdt.launching.ATTR_ATTR_USE_ARGFILE" value="false"/>
+    <booleanAttribute key="org.eclipse.jdt.launching.ATTR_USE_START_ON_FIRST_THREAD" value="true"/>
+    <stringAttribute key="org.eclipse.jdt.launching.JRE_CONTAINER" value="org.eclipse.jdt.launching.JRE_CONTAINER/org.eclipse.jdt.internal.debug.ui.launcher.StandardVMType/JavaSE-11"/>
+    <stringAttribute key="org.eclipse.jdt.launching.PROGRAM_ARGUMENTS" value="-os ${target.os} -ws ${target.ws} -arch ${target.arch} -nl ${target.nl} -consoleLog -showsplash"/>
+    <stringAttribute key="org.eclipse.jdt.launching.SOURCE_PATH_PROVIDER" value="org.eclipse.pde.ui.workbenchClasspathProvider"/>
+    <stringAttribute key="org.eclipse.jdt.launching.VM_ARGUMENTS" value="-XX:+IgnoreUnrecognizedVMOptions --add-modules=ALL-SYSTEM -Xms64m -Xmx1024m"/>
+    <stringAttribute key="pde.version" value="3.3"/>
+    <stringAttribute key="product" value="org.jkiss.dbeaver.ui.app.standalone.product"/>
+    <stringAttribute key="productFile" value="\org.jkiss.dbeaver.ce.standalone\DBeaver.product"/>
+    <setAttribute key="selected_target_bundles">
+        <setEntry value="com.github.jsqlparser@default:default"/>
+        <setEntry value="com.google.gson@default:default"/>
+        <setEntry value="com.google.guava*21.0.0.v20170206-1425@default:default"/>
+        <setEntry value="com.google.guava*27.1.0.v20190517-1946@default:default"/>
+        <setEntry value="com.ibm.icu@default:default"/>
+        <setEntry value="com.jcraft.jsch@default:default"/>
+        <setEntry value="com.sun.jna*4.5.1.v20190425-1842@default:default"/>
+        <setEntry value="com.sun.jna*5.8.0.v20210503-0343@default:default"/>
+        <setEntry value="com.sun.jna.platform*4.5.1.v20190425-1842@default:default"/>
+        <setEntry value="com.sun.jna.platform*5.8.0.v20210406-1004@default:default"/>
+        <setEntry value="javaewah@default:default"/>
+        <setEntry value="javax.annotation@default:default"/>
+        <setEntry value="javax.inject@default:default"/>
+        <setEntry value="javax.xml@default:default"/>
+        <setEntry value="net.i2p.crypto.eddsa@default:default"/>
+        <setEntry value="org.apache.batik.constants@default:default"/>
+        <setEntry value="org.apache.batik.css@default:default"/>
+        <setEntry value="org.apache.batik.i18n@default:default"/>
+        <setEntry value="org.apache.batik.util@default:default"/>
+        <setEntry value="org.apache.commons.cli@default:default"/>
+        <setEntry value="org.apache.commons.codec@default:default"/>
+        <setEntry value="org.apache.commons.io@default:default"/>
+        <setEntry value="org.apache.commons.jexl@default:default"/>
+        <setEntry value="org.apache.commons.jxpath@default:default"/>
+        <setEntry value="org.apache.commons.logging@default:default"/>
+        <setEntry value="org.apache.felix.gogo.command@default:default"/>
+        <setEntry value="org.apache.felix.gogo.runtime@default:default"/>
+        <setEntry value="org.apache.felix.gogo.shell@default:default"/>
+        <setEntry value="org.apache.felix.scr@1:true"/>
+        <setEntry value="org.apache.xml.resolver@default:default"/>
+        <setEntry value="org.apache.xml.serializer@default:default"/>
+        <setEntry value="org.apache.xmlgraphics@default:default"/>
+        <setEntry value="org.bouncycastle.bcpg@default:default"/>
+        <setEntry value="org.bouncycastle.bcpkix@default:default"/>
+        <setEntry value="org.bouncycastle.bcprov@default:default"/>
+        <setEntry value="org.eclipse.compare.core@default:default"/>
+        <setEntry value="org.eclipse.compare@default:default"/>
+        <setEntry value="org.eclipse.core.commands@default:default"/>
+        <setEntry value="org.eclipse.core.contenttype@default:default"/>
+        <setEntry value="org.eclipse.core.databinding.beans@default:default"/>
+        <setEntry value="org.eclipse.core.databinding.observable@default:default"/>
+        <setEntry value="org.eclipse.core.databinding.property@default:default"/>
+        <setEntry value="org.eclipse.core.databinding@default:default"/>
+        <setEntry value="org.eclipse.core.expressions@default:default"/>
+        <setEntry value="org.eclipse.core.filebuffers@default:default"/>
+        <setEntry value="org.eclipse.core.filesystem@default:default"/>
+        <setEntry value="org.eclipse.core.jobs@default:default"/>
+        <setEntry value="org.eclipse.core.net@default:default"/>
+        <setEntry value="org.eclipse.core.resources@default:default"/>
+        <setEntry value="org.eclipse.core.runtime@default:true"/>
+        <setEntry value="org.eclipse.core.variables@default:default"/>
+        <setEntry value="org.eclipse.debug.core@default:default"/>
+        <setEntry value="org.eclipse.debug.ui@default:default"/>
+        <setEntry value="org.eclipse.draw2dl@default:default"/>
+        <setEntry value="org.eclipse.e4.core.commands@default:default"/>
+        <setEntry value="org.eclipse.e4.core.contexts@default:default"/>
+        <setEntry value="org.eclipse.e4.core.di.annotations@default:default"/>
+        <setEntry value="org.eclipse.e4.core.di.extensions.supplier@default:default"/>
+        <setEntry value="org.eclipse.e4.core.di.extensions@default:default"/>
+        <setEntry value="org.eclipse.e4.core.di@default:default"/>
+        <setEntry value="org.eclipse.e4.core.services@default:default"/>
+        <setEntry value="org.eclipse.e4.emf.xpath@default:default"/>
+        <setEntry value="org.eclipse.e4.ui.bindings@default:default"/>
+        <setEntry value="org.eclipse.e4.ui.css.core@default:default"/>
+        <setEntry value="org.eclipse.e4.ui.css.swt.theme@default:default"/>
+        <setEntry value="org.eclipse.e4.ui.css.swt@default:default"/>
+        <setEntry value="org.eclipse.e4.ui.di@default:default"/>
+        <setEntry value="org.eclipse.e4.ui.dialogs@default:default"/>
+        <setEntry value="org.eclipse.e4.ui.ide@default:default"/>
+        <setEntry value="org.eclipse.e4.ui.model.workbench@default:default"/>
+        <setEntry value="org.eclipse.e4.ui.services@default:default"/>
+        <setEntry value="org.eclipse.e4.ui.widgets@default:default"/>
+        <setEntry value="org.eclipse.e4.ui.workbench.addons.swt@default:default"/>
+        <setEntry value="org.eclipse.e4.ui.workbench.renderers.swt@default:default"/>
+        <setEntry value="org.eclipse.e4.ui.workbench.swt@default:default"/>
+        <setEntry value="org.eclipse.e4.ui.workbench3@default:default"/>
+        <setEntry value="org.eclipse.e4.ui.workbench@default:default"/>
+        <setEntry value="org.eclipse.ecf.filetransfer@default:default"/>
+        <setEntry value="org.eclipse.ecf.identity@default:default"/>
+        <setEntry value="org.eclipse.ecf.provider.filetransfer.ssl@default:false"/>
+        <setEntry value="org.eclipse.ecf.provider.filetransfer@default:default"/>
+        <setEntry value="org.eclipse.ecf.ssl@default:false"/>
+        <setEntry value="org.eclipse.ecf@default:default"/>
+        <setEntry value="org.eclipse.emf.common@default:default"/>
+        <setEntry value="org.eclipse.emf.ecore.change@default:default"/>
+        <setEntry value="org.eclipse.emf.ecore.edit@default:default"/>
+        <setEntry value="org.eclipse.emf.ecore.xmi@default:default"/>
+        <setEntry value="org.eclipse.emf.ecore@default:default"/>
+        <setEntry value="org.eclipse.emf.edit@default:default"/>
+        <setEntry value="org.eclipse.equinox.app@default:default"/>
+        <setEntry value="org.eclipse.equinox.bidi@default:default"/>
+        <setEntry value="org.eclipse.equinox.common@2:true"/>
+        <setEntry value="org.eclipse.equinox.concurrent@default:default"/>
+        <setEntry value="org.eclipse.equinox.event@default:default"/>
+        <setEntry value="org.eclipse.equinox.frameworkadmin.equinox@default:default"/>
+        <setEntry value="org.eclipse.equinox.frameworkadmin@default:default"/>
+        <setEntry value="org.eclipse.equinox.http.servlet@default:default"/>
+        <setEntry value="org.eclipse.equinox.p2.artifact.repository@default:default"/>
+        <setEntry value="org.eclipse.equinox.p2.console@default:default"/>
+        <setEntry value="org.eclipse.equinox.p2.core@default:default"/>
+        <setEntry value="org.eclipse.equinox.p2.director.app@default:default"/>
+        <setEntry value="org.eclipse.equinox.p2.director@default:default"/>
+        <setEntry value="org.eclipse.equinox.p2.directorywatcher@default:default"/>
+        <setEntry value="org.eclipse.equinox.p2.discovery.compatibility@default:default"/>
+        <setEntry value="org.eclipse.equinox.p2.discovery@default:default"/>
+        <setEntry value="org.eclipse.equinox.p2.engine@default:default"/>
+        <setEntry value="org.eclipse.equinox.p2.extensionlocation@default:default"/>
+        <setEntry value="org.eclipse.equinox.p2.garbagecollector@default:default"/>
+        <setEntry value="org.eclipse.equinox.p2.jarprocessor@default:default"/>
+        <setEntry value="org.eclipse.equinox.p2.metadata.repository@default:default"/>
+        <setEntry value="org.eclipse.equinox.p2.metadata@default:default"/>
+        <setEntry value="org.eclipse.equinox.p2.operations@default:default"/>
+        <setEntry value="org.eclipse.equinox.p2.publisher.eclipse@default:default"/>
+        <setEntry value="org.eclipse.equinox.p2.publisher@default:default"/>
+        <setEntry value="org.eclipse.equinox.p2.reconciler.dropins@default:default"/>
+        <setEntry value="org.eclipse.equinox.p2.repository.tools@default:default"/>
+        <setEntry value="org.eclipse.equinox.p2.repository@default:default"/>
+        <setEntry value="org.eclipse.equinox.p2.touchpoint.eclipse@default:default"/>
+        <setEntry value="org.eclipse.equinox.p2.touchpoint.natives@default:default"/>
+        <setEntry value="org.eclipse.equinox.p2.transport.ecf@default:default"/>
+        <setEntry value="org.eclipse.equinox.p2.ui.discovery@default:default"/>
+        <setEntry value="org.eclipse.equinox.p2.ui.sdk.scheduler@default:default"/>
+        <setEntry value="org.eclipse.equinox.p2.ui.sdk@default:default"/>
+        <setEntry value="org.eclipse.equinox.p2.ui@default:default"/>
+        <setEntry value="org.eclipse.equinox.p2.updatechecker@default:default"/>
+        <setEntry value="org.eclipse.equinox.preferences@default:default"/>
+        <setEntry value="org.eclipse.equinox.registry@default:default"/>
+        <setEntry value="org.eclipse.equinox.security.ui@default:default"/>
+        <setEntry value="org.eclipse.equinox.security@default:default"/>
+        <setEntry value="org.eclipse.equinox.simpleconfigurator.manipulator@default:default"/>
+        <setEntry value="org.eclipse.equinox.simpleconfigurator@1:true"/>
+        <setEntry value="org.eclipse.gef3@default:default"/>
+        <setEntry value="org.eclipse.help@default:default"/>
+        <setEntry value="org.eclipse.jface.databinding@default:default"/>
+        <setEntry value="org.eclipse.jface.notifications@default:default"/>
+        <setEntry value="org.eclipse.jface.text@default:default"/>
+        <setEntry value="org.eclipse.jface@default:default"/>
+        <setEntry value="org.eclipse.jsch.core@default:default"/>
+        <setEntry value="org.eclipse.jsch.ui@default:default"/>
+        <setEntry value="org.eclipse.ltk.core.refactoring@default:default"/>
+        <setEntry value="org.eclipse.ltk.ui.refactoring@default:default"/>
+        <setEntry value="org.eclipse.osgi.compatibility.state@default:false"/>
+        <setEntry value="org.eclipse.osgi.services@default:default"/>
+        <setEntry value="org.eclipse.osgi.util@default:default"/>
+        <setEntry value="org.eclipse.osgi@-1:true"/>
+        <setEntry value="org.eclipse.platform@default:default"/>
+        <setEntry value="org.eclipse.search@default:default"/>
+        <setEntry value="org.eclipse.swt.win32.win32.x86_64@default:false"/>
+        <setEntry value="org.eclipse.swt@default:default"/>
+        <setEntry value="org.eclipse.team.core@default:default"/>
+        <setEntry value="org.eclipse.team.ui@default:default"/>
+        <setEntry value="org.eclipse.text@default:default"/>
+        <setEntry value="org.eclipse.ui.browser@default:default"/>
+        <setEntry value="org.eclipse.ui.cheatsheets@default:default"/>
+        <setEntry value="org.eclipse.ui.console@default:default"/>
+        <setEntry value="org.eclipse.ui.editors@default:default"/>
+        <setEntry value="org.eclipse.ui.forms@default:default"/>
+        <setEntry value="org.eclipse.ui.genericeditor@default:default"/>
+        <setEntry value="org.eclipse.ui.ide.application@default:default"/>
+        <setEntry value="org.eclipse.ui.ide@default:default"/>
+        <setEntry value="org.eclipse.ui.intro@default:default"/>
+        <setEntry value="org.eclipse.ui.navigator.resources@default:default"/>
+        <setEntry value="org.eclipse.ui.navigator@default:default"/>
+        <setEntry value="org.eclipse.ui.net@default:default"/>
+        <setEntry value="org.eclipse.ui.themes@default:default"/>
+        <setEntry value="org.eclipse.ui.trace@default:default"/>
+        <setEntry value="org.eclipse.ui.views.log@default:default"/>
+        <setEntry value="org.eclipse.ui.views.properties.tabbed@default:default"/>
+        <setEntry value="org.eclipse.ui.views@default:default"/>
+        <setEntry value="org.eclipse.ui.workbench.texteditor@default:default"/>
+        <setEntry value="org.eclipse.ui.workbench@default:default"/>
+        <setEntry value="org.eclipse.ui@default:default"/>
+        <setEntry value="org.eclipse.update.configurator@default:default"/>
+        <setEntry value="org.eclipse.urischeme@default:default"/>
+        <setEntry value="org.eclipse.xsd@default:default"/>
+        <setEntry value="org.jkiss.bundle.apache.batik@default:default"/>
+        <setEntry value="org.jkiss.bundle.apache.poi@default:default"/>
+        <setEntry value="org.jkiss.bundle.gis@default:default"/>
+        <setEntry value="org.jkiss.bundle.jfreechart@default:default"/>
+        <setEntry value="org.jkiss.bundle.sshj@default:default"/>
+        <setEntry value="org.objectweb.asm*8.0.1.v20200420-1007@default:default"/>
+        <setEntry value="org.sat4j.core@default:default"/>
+        <setEntry value="org.sat4j.pb@default:default"/>
+        <setEntry value="org.slf4j.api@default:default"/>
+        <setEntry value="org.tukaani.xz@default:default"/>
+        <setEntry value="org.w3c.css.sac@default:default"/>
+        <setEntry value="org.w3c.dom.events@default:default"/>
+        <setEntry value="org.w3c.dom.smil@default:default"/>
+        <setEntry value="org.w3c.dom.svg@default:default"/>
+    </setAttribute>
+    <setAttribute key="selected_workspace_bundles">
+        <setEntry value="org.jkiss.dbeaver.cmp.simple.ui@default:default"/>
+        <setEntry value="org.jkiss.dbeaver.cmp.simple@default:default"/>
+        <setEntry value="org.jkiss.dbeaver.core@default:default"/>
+        <setEntry value="org.jkiss.dbeaver.data.console@default:default"/>
+        <setEntry value="org.jkiss.dbeaver.data.gis.view@default:default"/>
+        <setEntry value="org.jkiss.dbeaver.data.gis@default:default"/>
+        <setEntry value="org.jkiss.dbeaver.data.office.ui@default:default"/>
+        <setEntry value="org.jkiss.dbeaver.data.office@default:default"/>
+        <setEntry value="org.jkiss.dbeaver.data.transfer.ui@default:default"/>
+        <setEntry value="org.jkiss.dbeaver.data.transfer@default:default"/>
+        <setEntry value="org.jkiss.dbeaver.debug.core@default:default"/>
+        <setEntry value="org.jkiss.dbeaver.debug.ui@default:default"/>
+        <setEntry value="org.jkiss.dbeaver.erd.model@default:default"/>
+        <setEntry value="org.jkiss.dbeaver.erd.ui@default:default"/>
+        <setEntry value="org.jkiss.dbeaver.ext.athena.ui@default:default"/>
+        <setEntry value="org.jkiss.dbeaver.ext.athena@default:default"/>
+        <setEntry value="org.jkiss.dbeaver.ext.bigquery.ui@default:default"/>
+        <setEntry value="org.jkiss.dbeaver.ext.bigquery@default:default"/>
+        <setEntry value="org.jkiss.dbeaver.ext.clickhouse@default:default"/>
+        <setEntry value="org.jkiss.dbeaver.ext.datavirtuality.ui@default:default"/>
+        <setEntry value="org.jkiss.dbeaver.ext.datavirtuality@default:default"/>
+        <setEntry value="org.jkiss.dbeaver.ext.db2.i@default:default"/>
+        <setEntry value="org.jkiss.dbeaver.ext.db2.ui@default:default"/>
+        <setEntry value="org.jkiss.dbeaver.ext.db2.zos@default:default"/>
+        <setEntry value="org.jkiss.dbeaver.ext.db2@default:default"/>
+        <setEntry value="org.jkiss.dbeaver.ext.derby@default:default"/>
+        <setEntry value="org.jkiss.dbeaver.ext.elasticsearch@default:default"/>
+        <setEntry value="org.jkiss.dbeaver.ext.exasol.ui@default:default"/>
+        <setEntry value="org.jkiss.dbeaver.ext.exasol@default:default"/>
+        <setEntry value="org.jkiss.dbeaver.ext.firebird@default:default"/>
+        <setEntry value="org.jkiss.dbeaver.ext.format.sqlworkbenchj@default:default"/>
+        <setEntry value="org.jkiss.dbeaver.ext.generic.ui@default:default"/>
+        <setEntry value="org.jkiss.dbeaver.ext.generic@default:default"/>
+        <setEntry value="org.jkiss.dbeaver.ext.greenplum@default:default"/>
+        <setEntry value="org.jkiss.dbeaver.ext.h2@default:default"/>
+        <setEntry value="org.jkiss.dbeaver.ext.h2gis@default:default"/>
+        <setEntry value="org.jkiss.dbeaver.ext.hana.ui@default:default"/>
+        <setEntry value="org.jkiss.dbeaver.ext.hana@default:default"/>
+        <setEntry value="org.jkiss.dbeaver.ext.hive@default:default"/>
+        <setEntry value="org.jkiss.dbeaver.ext.hsqldb@default:default"/>
+        <setEntry value="org.jkiss.dbeaver.ext.import_config@default:default"/>
+        <setEntry value="org.jkiss.dbeaver.ext.informix@default:default"/>
+        <setEntry value="org.jkiss.dbeaver.ext.kognitio@default:default"/>
+        <setEntry value="org.jkiss.dbeaver.ext.mssql.ui@default:default"/>
+        <setEntry value="org.jkiss.dbeaver.ext.mssql@default:default"/>
+        <setEntry value="org.jkiss.dbeaver.ext.mysql.ui@default:default"/>
+        <setEntry value="org.jkiss.dbeaver.ext.mysql@default:default"/>
+        <setEntry value="org.jkiss.dbeaver.ext.netezza@default:default"/>
+        <setEntry value="org.jkiss.dbeaver.ext.ocient@default:default"/>
+        <setEntry value="org.jkiss.dbeaver.ext.opendistro@default:default"/>
+        <setEntry value="org.jkiss.dbeaver.ext.oracle.ui@default:default"/>
+        <setEntry value="org.jkiss.dbeaver.ext.oracle@default:default"/>
+        <setEntry value="org.jkiss.dbeaver.ext.phoenix@default:default"/>
+        <setEntry value="org.jkiss.dbeaver.ext.postgresql.debug.core@default:default"/>
+        <setEntry value="org.jkiss.dbeaver.ext.postgresql.debug.ui@default:default"/>
+        <setEntry value="org.jkiss.dbeaver.ext.postgresql.ui@default:default"/>
+        <setEntry value="org.jkiss.dbeaver.ext.postgresql@default:default"/>
+        <setEntry value="org.jkiss.dbeaver.ext.sample.database@default:default"/>
+        <setEntry value="org.jkiss.dbeaver.ext.snowflake.core@default:default"/>
+        <setEntry value="org.jkiss.dbeaver.ext.snowflake.ui@default:default"/>
+        <setEntry value="org.jkiss.dbeaver.ext.spanner.ui@default:default"/>
+        <setEntry value="org.jkiss.dbeaver.ext.spanner@default:default"/>
+        <setEntry value="org.jkiss.dbeaver.ext.sqlite.ui@default:default"/>
+        <setEntry value="org.jkiss.dbeaver.ext.sqlite@default:default"/>
+        <setEntry value="org.jkiss.dbeaver.ext.teradata@default:default"/>
+        <setEntry value="org.jkiss.dbeaver.ext.ui.colortheme@default:default"/>
+        <setEntry value="org.jkiss.dbeaver.ext.ui.locks@default:default"/>
+        <setEntry value="org.jkiss.dbeaver.ext.ui.svg@default:default"/>
+        <setEntry value="org.jkiss.dbeaver.ext.ui.tipoftheday@default:default"/>
+        <setEntry value="org.jkiss.dbeaver.ext.vertica.ui@default:default"/>
+        <setEntry value="org.jkiss.dbeaver.ext.vertica@default:default"/>
+        <setEntry value="org.jkiss.dbeaver.ext.wmi@default:default"/>
+        <setEntry value="org.jkiss.dbeaver.model.sql@default:default"/>
+        <setEntry value="org.jkiss.dbeaver.model@default:default"/>
+        <setEntry value="org.jkiss.dbeaver.net.ssh.jsch@default:default"/>
+        <setEntry value="org.jkiss.dbeaver.net.ssh.sshj@default:default"/>
+        <setEntry value="org.jkiss.dbeaver.net.ssh.ui@default:default"/>
+        <setEntry value="org.jkiss.dbeaver.net.ssh@default:default"/>
+        <setEntry value="org.jkiss.dbeaver.registry@default:default"/>
+        <setEntry value="org.jkiss.dbeaver.slf4j@default:false"/>
+        <setEntry value="org.jkiss.dbeaver.tasks.native.ui@default:default"/>
+        <setEntry value="org.jkiss.dbeaver.tasks.native@default:default"/>
+        <setEntry value="org.jkiss.dbeaver.tasks.sql.ui@default:default"/>
+        <setEntry value="org.jkiss.dbeaver.tasks.ui.view@default:default"/>
+        <setEntry value="org.jkiss.dbeaver.tasks.ui@default:default"/>
+        <setEntry value="org.jkiss.dbeaver.ui.app.standalone@default:default"/>
+        <setEntry value="org.jkiss.dbeaver.ui.charts@default:default"/>
+        <setEntry value="org.jkiss.dbeaver.ui.dashboard@default:default"/>
+        <setEntry value="org.jkiss.dbeaver.ui.editors.acl@default:default"/>
+        <setEntry value="org.jkiss.dbeaver.ui.editors.base@default:default"/>
+        <setEntry value="org.jkiss.dbeaver.ui.editors.connection@default:default"/>
+        <setEntry value="org.jkiss.dbeaver.ui.editors.content@default:default"/>
+        <setEntry value="org.jkiss.dbeaver.ui.editors.data@default:default"/>
+        <setEntry value="org.jkiss.dbeaver.ui.editors.entity@default:default"/>
+        <setEntry value="org.jkiss.dbeaver.ui.editors.hex@default:default"/>
+        <setEntry value="org.jkiss.dbeaver.ui.editors.image@default:default"/>
+        <setEntry value="org.jkiss.dbeaver.ui.editors.json@default:default"/>
+        <setEntry value="org.jkiss.dbeaver.ui.editors.session@default:default"/>
+        <setEntry value="org.jkiss.dbeaver.ui.editors.sql@default:default"/>
+        <setEntry value="org.jkiss.dbeaver.ui.editors.xml@default:default"/>
+        <setEntry value="org.jkiss.dbeaver.ui.navigator@default:default"/>
+        <setEntry value="org.jkiss.dbeaver.ui.search@default:default"/>
+        <setEntry value="org.jkiss.dbeaver.ui@default:default"/>
+        <setEntry value="org.jkiss.utils@default:default"/>
+        <setEntry value="org.jkiss.wmi@default:default"/>
+    </setAttribute>
+    <booleanAttribute key="show_selected_only" value="false"/>
+    <booleanAttribute key="tracing" value="false"/>
+    <booleanAttribute key="useCustomFeatures" value="false"/>
+    <booleanAttribute key="useDefaultConfig" value="true"/>
+    <booleanAttribute key="useDefaultConfigArea" value="true"/>
+    <booleanAttribute key="useProduct" value="true"/>
+    <booleanAttribute key="usefeatures" value="false"/>
+</launchConfiguration>